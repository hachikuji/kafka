--- conflicted
+++ resolved
@@ -31,12 +31,7 @@
 import kafka.zk.AdminZkClient
 import kafka.zookeeper.ZooKeeperClientException
 import org.apache.kafka.common.errors._
-<<<<<<< HEAD
-import org.apache.kafka.common.message.DescribeProducersResponseData
-import org.apache.kafka.common.message.FetchResponseData
-=======
 import org.apache.kafka.common.message.{DescribeProducersResponseData, FetchResponseData}
->>>>>>> a022072d
 import org.apache.kafka.common.message.LeaderAndIsrRequestData.LeaderAndIsrPartitionState
 import org.apache.kafka.common.message.OffsetForLeaderEpochResponseData.EpochEndOffset
 import org.apache.kafka.common.protocol.Errors
@@ -424,23 +419,6 @@
 
   def leaderLogIfLocal: Option[Log] = {
     log.filter(_ => isLeader)
-  }
-
-  def activeProducerState: DescribeProducersResponseData.PartitionResponse = {
-    val producerState = new DescribeProducersResponseData.PartitionResponse()
-      .setPartitionIndex(topicPartition.partition())
-
-    log.map(_.activeProducers) match {
-      case Some(producers) =>
-        producerState
-          .setErrorCode(Errors.NONE.code)
-          .setActiveProducers(producers.asJava)
-      case None =>
-        producerState
-          .setErrorCode(Errors.NOT_LEADER_OR_FOLLOWER.code)
-    }
-
-    producerState
   }
 
   /**
