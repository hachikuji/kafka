--- conflicted
+++ resolved
@@ -37,12 +37,7 @@
 import kafka.server.{BrokerTopicStats, FetchDataInfo, FetchHighWatermark, FetchIsolation, FetchLogEnd, FetchTxnCommitted, LogDirFailureChannel, LogOffsetMetadata, OffsetAndEpoch, PartitionMetadataFile}
 import kafka.utils._
 import org.apache.kafka.common.errors._
-<<<<<<< HEAD
-import org.apache.kafka.common.message.DescribeProducersResponseData
-import org.apache.kafka.common.message.FetchResponseData
-=======
 import org.apache.kafka.common.message.{DescribeProducersResponseData, FetchResponseData}
->>>>>>> a022072d
 import org.apache.kafka.common.record.FileRecords.TimestampAndOffset
 import org.apache.kafka.common.record._
 import org.apache.kafka.common.requests.FetchResponse.AbortedTransaction
@@ -990,10 +985,7 @@
           .setProducerEpoch(state.producerEpoch)
           .setLastSequence(state.lastSeq)
           .setLastTimestamp(state.lastTimestamp)
-<<<<<<< HEAD
-=======
           .setCoordinatorEpoch(state.coordinatorEpoch)
->>>>>>> a022072d
           .setCurrentTxnStartOffset(state.currentTxnFirstOffset.getOrElse(-1L))
       }
     }.toSeq
