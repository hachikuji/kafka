--- conflicted
+++ resolved
@@ -19,7 +19,7 @@
 import java.io.File
 import java.util.Optional
 import java.util.concurrent.TimeUnit
-import java.util.concurrent.atomic.{AtomicBoolean}
+import java.util.concurrent.atomic.AtomicBoolean
 import java.util.concurrent.locks.Lock
 
 import com.yammer.metrics.core.Meter
@@ -36,13 +36,8 @@
 import kafka.server.metadata.{ConfigRepository, MetadataBroker, MetadataImageBuilder, MetadataPartition, MetadataPartitions, ZkConfigRepository}
 import kafka.utils._
 import kafka.utils.Implicits._
-<<<<<<< HEAD
 import kafka.zk.{AdminZkClient, KafkaZkClient}
-import org.apache.kafka.common.{ElectionType, IsolationLevel, Node, TopicPartition}
-=======
-import kafka.zk.KafkaZkClient
 import org.apache.kafka.common.{ElectionType, IsolationLevel, Node, TopicPartition, Uuid}
->>>>>>> 61431f5b
 import org.apache.kafka.common.errors._
 import org.apache.kafka.common.internals.Topic
 import org.apache.kafka.common.message.LeaderAndIsrRequestData.LeaderAndIsrPartitionState
@@ -310,37 +305,6 @@
       scheduler.schedule("highwatermark-checkpoint", checkpointHighWatermarks _, period = config.replicaHighWatermarkCheckpointIntervalMs, unit = TimeUnit.MILLISECONDS)
   }
 
-<<<<<<< HEAD
-  def recordIsrChange(topicPartition: TopicPartition): Unit = {
-    if (!config.interBrokerProtocolVersion.isAlterIsrSupported) {
-      isrChangeSet synchronized {
-        isrChangeSet += topicPartition
-        lastIsrChangeMs.set(time.milliseconds())
-      }
-    }
-  }
-  /**
-   * This function periodically runs to see if ISR needs to be propagated. It propagates ISR when:
-   * 1. There is ISR change not propagated yet.
-   * 2. There is no ISR Change in the last five seconds, or it has been more than 60 seconds since the last ISR propagation.
-   * This allows an occasional ISR change to be propagated within a few seconds, and avoids overwhelming controller and
-   * other brokers when large amount of ISR change occurs.
-   */
-  def maybePropagateIsrChanges(): Unit = {
-    val now = time.milliseconds()
-    isrChangeSet synchronized {
-      if (isrChangeSet.nonEmpty &&
-        (lastIsrChangeMs.get() + isrChangeNotificationConfig.lingerMs < now ||
-          lastIsrPropagationMs.get() + isrChangeNotificationConfig.maxDelayMs < now)) {
-        zkClient.foreach(_.propagateIsrChanges(isrChangeSet))
-        isrChangeSet.clear()
-        lastIsrPropagationMs.set(now)
-      }
-    }
-  }
-
-=======
->>>>>>> 61431f5b
   // When ReplicaAlterDirThread finishes replacing a current replica with a future replica, it will
   // remove the partition from the partition state map. But it will not close itself even if the
   // partition state map is empty. Thus we need to call shutdownIdleReplicaAlterDirThread() periodically
@@ -362,19 +326,6 @@
     // start ISR expiration thread
     // A follower can lag behind leader for up to config.replicaLagTimeMaxMs x 1.5 before it is removed from ISR
     scheduler.schedule("isr-expiration", maybeShrinkIsr _, period = config.replicaLagTimeMaxMs / 2, unit = TimeUnit.MILLISECONDS)
-<<<<<<< HEAD
-    // If using AlterIsr, we don't need the znode ISR propagation
-    if (!config.interBrokerProtocolVersion.isAlterIsrSupported) {
-      if (zkClient.isEmpty) {
-        throw new IllegalStateException(s"Must supply zkClient with IBP < KAFKA_2_7_IV2: ${config.interBrokerProtocolVersion}")
-      }
-      scheduler.schedule("isr-change-propagation", maybePropagateIsrChanges _,
-        period = isrChangeNotificationConfig.checkIntervalMs, unit = TimeUnit.MILLISECONDS)
-    } else {
-      alterIsrManager.start()
-    }
-=======
->>>>>>> 61431f5b
     scheduler.schedule("shutdown-idle-replica-alter-log-dirs-thread", shutdownIdleReplicaAlterLogDirsThread _, period = 10000L, unit = TimeUnit.MILLISECONDS)
 
     // If inter-broker protocol (IBP) < 1.0, the controller will send LeaderAndIsrRequest V0 which does not include isNew field.
