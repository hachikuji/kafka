--- conflicted
+++ resolved
@@ -225,41 +225,6 @@
   }
 
   def listTransactionStates(
-<<<<<<< HEAD
-    filteredProducerIds: Set[Long],
-    filteredStateNames: Set[String]
-  ): Either[Errors, List[ListTransactionsResponseData.TransactionState]] = {
-    inReadLock(stateLock) {
-      if (loadingPartitions.nonEmpty) {
-        Left(Errors.COORDINATOR_LOAD_IN_PROGRESS)
-      } else {
-        val filteredStates = filteredStateNames.flatMap(TransactionMetadata.fromName)
-        val states = mutable.ListBuffer.empty[ListTransactionsResponseData.TransactionState]
-
-        def shouldInclude(txnMetadata: TransactionMetadata): Boolean = {
-          if (txnMetadata.state == Dead) {
-            false
-          } else {
-            (filteredProducerIds.isEmpty && filteredStates.isEmpty) ||
-              filteredProducerIds.contains(txnMetadata.producerId) ||
-              filteredStates.contains(txnMetadata.state)
-          }
-        }
-
-        transactionMetadataCache.foreach { case (_, cache) =>
-          cache.metadataPerTransactionalId.values.foreach { txnMetadata =>
-            txnMetadata.inLock {
-              if (shouldInclude(txnMetadata)) {
-                states += new ListTransactionsResponseData.TransactionState()
-                  .setTransactionalId(txnMetadata.transactionalId)
-                  .setProducerId(txnMetadata.producerId)
-                  .setTransactionState(txnMetadata.state.toString)
-              }
-            }
-          }
-        }
-        Right(states.toList)
-=======
     filterProducerIds: Set[Long],
     filterStateNames: Set[String]
   ): ListTransactionsResponseData = {
@@ -307,7 +272,6 @@
         }
         response.setErrorCode(Errors.NONE.code)
           .setTransactionStates(states)
->>>>>>> f06a47a7
       }
     }
   }
