/**
 * Licensed under the Apache License, Version 2.0 (the "License");
 * you may not use this file except in compliance with the License.
 * You may obtain a copy of the License at
 *
 * http://www.apache.org/licenses/LICENSE-2.0
 *
 * Unless required by applicable law or agreed to in writing, software
 * distributed under the License is distributed on an "AS IS" BASIS,
 * WITHOUT WARRANTIES OR CONDITIONS OF ANY KIND, either express or implied.
 * See the License for the specific language governing permissions and
 * limitations under the License.
 **/

package kafka.server

import java.net.InetAddress
import java.util
import java.util.concurrent.{Executors, Future, TimeUnit}
import java.util.{Collections, Optional, Properties}

import kafka.api.LeaderAndIsr
import kafka.log.LogConfig
import kafka.network.RequestChannel.Session
import kafka.security.authorizer.AclAuthorizer
import kafka.utils.TestUtils
import org.apache.kafka.common.acl._
import org.apache.kafka.common.config.ConfigResource
import org.apache.kafka.common.message.CreatePartitionsRequestData.CreatePartitionsTopic
import org.apache.kafka.common.message.CreateTopicsRequestData.{CreatableTopic, CreatableTopicCollection}
import org.apache.kafka.common.message.JoinGroupRequestData.JoinGroupRequestProtocolCollection
import org.apache.kafka.common.message.LeaderAndIsrRequestData.LeaderAndIsrPartitionState
import org.apache.kafka.common.message.LeaveGroupRequestData.MemberIdentity
import org.apache.kafka.common.message.ListOffsetsRequestData.{ListOffsetsPartition, ListOffsetsTopic}
import org.apache.kafka.common.message.OffsetForLeaderEpochRequestData.OffsetForLeaderPartition
import org.apache.kafka.common.message.OffsetForLeaderEpochRequestData.OffsetForLeaderTopic
import org.apache.kafka.common.message.OffsetForLeaderEpochRequestData.OffsetForLeaderTopicCollection
import org.apache.kafka.common.message.StopReplicaRequestData.{StopReplicaPartitionState, StopReplicaTopicState}
import org.apache.kafka.common.message.UpdateMetadataRequestData.{UpdateMetadataBroker, UpdateMetadataEndpoint, UpdateMetadataPartitionState}
import org.apache.kafka.common.message.{AddOffsetsToTxnRequestData, _}
import org.apache.kafka.common.metrics.{KafkaMetric, Quota, Sensor}
import org.apache.kafka.common.network.ListenerName
import org.apache.kafka.common.protocol.ApiKeys
import org.apache.kafka.common.quota.ClientQuotaFilter
import org.apache.kafka.common.record._
import org.apache.kafka.common.requests.WriteTxnMarkersRequest.TxnMarkerEntry
import org.apache.kafka.common.requests._
import org.apache.kafka.common.resource.{PatternType, ResourceType => AdminResourceType}
import org.apache.kafka.common.security.auth._
import org.apache.kafka.common.utils.{Sanitizer, SecurityUtils}
import org.apache.kafka.common._
import org.apache.kafka.server.authorizer.{Action, AuthorizableRequestContext, AuthorizationResult}
import org.junit.jupiter.api.Assertions._
import org.junit.jupiter.api.{AfterEach, BeforeEach, Test}

import scala.collection.mutable.ListBuffer
import scala.jdk.CollectionConverters._

class RequestQuotaTest extends BaseRequestTest {

  override def brokerCount: Int = 1

  private val topic = "topic-1"
  private val numPartitions = 1
  private val tp = new TopicPartition(topic, 0)
  private val topicIds =  Collections.singletonMap(topic, Uuid.randomUuid())
  private val logDir = "logDir"
  private val unthrottledClientId = "unthrottled-client"
  private val smallQuotaProducerClientId = "small-quota-producer-client"
  private val smallQuotaConsumerClientId = "small-quota-consumer-client"
  private val brokerId: Integer = 0
  private var leaderNode: KafkaServer = _

  // Run tests concurrently since a throttle could be up to 1 second because quota percentage allocated is very low
  case class Task(apiKey: ApiKeys, future: Future[_])
  private val executor = Executors.newCachedThreadPool
  private val tasks = new ListBuffer[Task]

  override def brokerPropertyOverrides(properties: Properties): Unit = {
    properties.put(KafkaConfig.ControlledShutdownEnableProp, "false")
    properties.put(KafkaConfig.OffsetsTopicReplicationFactorProp, "1")
    properties.put(KafkaConfig.OffsetsTopicPartitionsProp, "1")
    properties.put(KafkaConfig.GroupMinSessionTimeoutMsProp, "100")
    properties.put(KafkaConfig.GroupInitialRebalanceDelayMsProp, "0")
    properties.put(KafkaConfig.AuthorizerClassNameProp, classOf[RequestQuotaTest.TestAuthorizer].getName)
    properties.put(KafkaConfig.PrincipalBuilderClassProp, classOf[RequestQuotaTest.TestPrincipalBuilder].getName)
  }

  @BeforeEach
  override def setUp(): Unit = {
    RequestQuotaTest.principal = KafkaPrincipal.ANONYMOUS
    super.setUp()

    createTopic(topic, numPartitions)
    leaderNode = servers.head

    // Change default client-id request quota to a small value and a single unthrottledClient with a large quota
    val quotaProps = new Properties()
    quotaProps.put(DynamicConfig.Client.RequestPercentageOverrideProp, "0.01")
    quotaProps.put(DynamicConfig.Client.ProducerByteRateOverrideProp, "2000")
    quotaProps.put(DynamicConfig.Client.ConsumerByteRateOverrideProp, "2000")
    adminZkClient.changeClientIdConfig("<default>", quotaProps)
    quotaProps.put(DynamicConfig.Client.RequestPercentageOverrideProp, "2000")
    adminZkClient.changeClientIdConfig(Sanitizer.sanitize(unthrottledClientId), quotaProps)

    // Client ids with small producer and consumer (fetch) quotas. Quota values were picked so that both
    // producer/consumer and request quotas are violated on the first produce/consume operation, and the delay due to
    // producer/consumer quota violation will be longer than the delay due to request quota violation.
    quotaProps.put(DynamicConfig.Client.ProducerByteRateOverrideProp, "1")
    quotaProps.put(DynamicConfig.Client.RequestPercentageOverrideProp, "0.01")
    adminZkClient.changeClientIdConfig(Sanitizer.sanitize(smallQuotaProducerClientId), quotaProps)
    quotaProps.put(DynamicConfig.Client.ConsumerByteRateOverrideProp, "1")
    quotaProps.put(DynamicConfig.Client.RequestPercentageOverrideProp, "0.01")
    adminZkClient.changeClientIdConfig(Sanitizer.sanitize(smallQuotaConsumerClientId), quotaProps)

    TestUtils.retry(20000) {
      val quotaManager = servers.head.dataPlaneRequestProcessor.quotas.request
      assertEquals(Quota.upperBound(0.01), quotaManager.quota("some-user", "some-client"), s"Default request quota not set")
      assertEquals(Quota.upperBound(2000), quotaManager.quota("some-user", unthrottledClientId), s"Request quota override not set")
      val produceQuotaManager = servers.head.dataPlaneRequestProcessor.quotas.produce
      assertEquals(Quota.upperBound(1), produceQuotaManager.quota("some-user", smallQuotaProducerClientId), s"Produce quota override not set")
      val consumeQuotaManager = servers.head.dataPlaneRequestProcessor.quotas.fetch
      assertEquals(Quota.upperBound(1), consumeQuotaManager.quota("some-user", smallQuotaConsumerClientId), s"Consume quota override not set")
    }
  }

  @AfterEach
  override def tearDown(): Unit = {
    try executor.shutdownNow()
    finally super.tearDown()
  }

  @Test
  def testResponseThrottleTime(): Unit = {
    for (apiKey <- RequestQuotaTest.ClientActions)
      submitTest(apiKey, () => checkRequestThrottleTime(apiKey))

    waitAndCheckResults()
  }

  @Test
  def testResponseThrottleTimeWhenBothProduceAndRequestQuotasViolated(): Unit = {
    submitTest(ApiKeys.PRODUCE, () => checkSmallQuotaProducerRequestThrottleTime())
    waitAndCheckResults()
  }

  @Test
  def testResponseThrottleTimeWhenBothFetchAndRequestQuotasViolated(): Unit = {
    submitTest(ApiKeys.FETCH, () => checkSmallQuotaConsumerRequestThrottleTime())
    waitAndCheckResults()
  }

  @Test
  def testUnthrottledClient(): Unit = {
    for (apiKey <- RequestQuotaTest.ClientActions) {
      submitTest(apiKey, () => checkUnthrottledClient(apiKey))
    }

    waitAndCheckResults()
  }

  @Test
  def testExemptRequestTime(): Unit = {
    for (apiKey <- RequestQuotaTest.ClusterActions) {
      submitTest(apiKey, () => checkExemptRequestMetric(apiKey))
    }

    waitAndCheckResults()
  }

  @Test
  def testUnauthorizedThrottle(): Unit = {
    RequestQuotaTest.principal = RequestQuotaTest.UnauthorizedPrincipal

    for (apiKey <- ApiKeys.brokerApis.asScala) {
      submitTest(apiKey, () => checkUnauthorizedRequestThrottle(apiKey))
    }

    waitAndCheckResults()
  }

  def session(user: String): Session = Session(new KafkaPrincipal(KafkaPrincipal.USER_TYPE, user), null)

  private def throttleTimeMetricValue(clientId: String): Double = {
    throttleTimeMetricValueForQuotaType(clientId, QuotaType.Request)
  }

  private def throttleTimeMetricValueForQuotaType(clientId: String, quotaType: QuotaType): Double = {
    val metricName = leaderNode.metrics.metricName("throttle-time", quotaType.toString,
      "", "user", "", "client-id", clientId)
    val sensor = leaderNode.quotaManagers.request.getOrCreateQuotaSensors(session("ANONYMOUS"),
      clientId).throttleTimeSensor
    metricValue(leaderNode.metrics.metrics.get(metricName), sensor)
  }

  private def requestTimeMetricValue(clientId: String): Double = {
    val metricName = leaderNode.metrics.metricName("request-time", QuotaType.Request.toString,
      "", "user", "", "client-id", clientId)
    val sensor = leaderNode.quotaManagers.request.getOrCreateQuotaSensors(session("ANONYMOUS"),
      clientId).quotaSensor
    metricValue(leaderNode.metrics.metrics.get(metricName), sensor)
  }

  private def exemptRequestMetricValue: Double = {
    val metricName = leaderNode.metrics.metricName("exempt-request-time", QuotaType.Request.toString, "")
    metricValue(leaderNode.metrics.metrics.get(metricName), leaderNode.quotaManagers.request.exemptSensor)
  }

  private def metricValue(metric: KafkaMetric, sensor: Sensor): Double = {
    sensor.synchronized {
      if (metric == null) -1.0 else metric.metricValue.asInstanceOf[Double]
    }
  }

  private def requestBuilder(apiKey: ApiKeys): AbstractRequest.Builder[_ <: AbstractRequest] = {
    apiKey match {
        case ApiKeys.PRODUCE =>
          requests.ProduceRequest.forCurrentMagic(new ProduceRequestData()
            .setTopicData(new ProduceRequestData.TopicProduceDataCollection(
              Collections.singletonList(new ProduceRequestData.TopicProduceData()
                .setName(tp.topic()).setPartitionData(Collections.singletonList(
                new ProduceRequestData.PartitionProduceData()
                  .setIndex(tp.partition())
                  .setRecords(MemoryRecords.withRecords(CompressionType.NONE, new SimpleRecord("test".getBytes))))))
                .iterator))
            .setAcks(1.toShort)
            .setTimeoutMs(5000))

        case ApiKeys.FETCH =>
          val partitionMap = new util.LinkedHashMap[TopicPartition, FetchRequest.PartitionData]
          partitionMap.put(tp, new FetchRequest.PartitionData(0, 0, 100, Optional.of(15)))
          FetchRequest.Builder.forConsumer(0, 0, partitionMap)

        case ApiKeys.METADATA =>
          new MetadataRequest.Builder(List(topic).asJava, true)

        case ApiKeys.LIST_OFFSETS =>
          val topic = new ListOffsetsTopic()
            .setName(tp.topic)
            .setPartitions(List(new ListOffsetsPartition()
              .setPartitionIndex(tp.partition)
              .setTimestamp(0L)
              .setCurrentLeaderEpoch(15)).asJava)
          ListOffsetsRequest.Builder.forConsumer(false, IsolationLevel.READ_UNCOMMITTED)
            .setTargetTimes(List(topic).asJava)

        case ApiKeys.LEADER_AND_ISR =>
          new LeaderAndIsrRequest.Builder(ApiKeys.LEADER_AND_ISR.latestVersion, brokerId, Int.MaxValue, Long.MaxValue,
            Seq(new LeaderAndIsrPartitionState()
              .setTopicName(tp.topic)
              .setPartitionIndex(tp.partition)
              .setControllerEpoch(Int.MaxValue)
              .setLeader(brokerId)
              .setLeaderEpoch(Int.MaxValue)
              .setIsr(List(brokerId).asJava)
              .setZkVersion(2)
              .setReplicas(Seq(brokerId).asJava)
              .setIsNew(true)).asJava,
            topicIds,
            Set(new Node(brokerId, "localhost", 0)).asJava)

        case ApiKeys.STOP_REPLICA =>
          val topicStates = Seq(
            new StopReplicaTopicState()
              .setTopicName(tp.topic())
              .setPartitionStates(Seq(new StopReplicaPartitionState()
                .setPartitionIndex(tp.partition())
                .setLeaderEpoch(LeaderAndIsr.initialLeaderEpoch + 2)
                .setDeletePartition(true)).asJava)
          ).asJava
          new StopReplicaRequest.Builder(ApiKeys.STOP_REPLICA.latestVersion, brokerId,
            Int.MaxValue, Long.MaxValue, false, topicStates)

        case ApiKeys.UPDATE_METADATA =>
          val partitionState = Seq(new UpdateMetadataPartitionState()
            .setTopicName(tp.topic)
            .setPartitionIndex(tp.partition)
            .setControllerEpoch(Int.MaxValue)
            .setLeader(brokerId)
            .setLeaderEpoch(Int.MaxValue)
            .setIsr(List(brokerId).asJava)
            .setZkVersion(2)
            .setReplicas(Seq(brokerId).asJava)).asJava
          val securityProtocol = SecurityProtocol.PLAINTEXT
          val brokers = Seq(new UpdateMetadataBroker()
            .setId(brokerId)
            .setEndpoints(Seq(new UpdateMetadataEndpoint()
              .setHost("localhost")
              .setPort(0)
              .setSecurityProtocol(securityProtocol.id)
              .setListener(ListenerName.forSecurityProtocol(securityProtocol).value)).asJava)).asJava
          new UpdateMetadataRequest.Builder(ApiKeys.UPDATE_METADATA.latestVersion, brokerId, Int.MaxValue, Long.MaxValue,
            partitionState, brokers, Collections.emptyMap())

        case ApiKeys.CONTROLLED_SHUTDOWN =>
          new ControlledShutdownRequest.Builder(
              new ControlledShutdownRequestData()
                .setBrokerId(brokerId)
                .setBrokerEpoch(Long.MaxValue),
              ApiKeys.CONTROLLED_SHUTDOWN.latestVersion)

        case ApiKeys.OFFSET_COMMIT =>
          new OffsetCommitRequest.Builder(
            new OffsetCommitRequestData()
              .setGroupId("test-group")
              .setGenerationId(1)
              .setMemberId(JoinGroupRequest.UNKNOWN_MEMBER_ID)
              .setTopics(
                Collections.singletonList(
                  new OffsetCommitRequestData.OffsetCommitRequestTopic()
                    .setName(topic)
                    .setPartitions(
                      Collections.singletonList(
                        new OffsetCommitRequestData.OffsetCommitRequestPartition()
                          .setPartitionIndex(0)
                          .setCommittedLeaderEpoch(RecordBatch.NO_PARTITION_LEADER_EPOCH)
                          .setCommittedOffset(0)
                          .setCommittedMetadata("metadata")
                      )
                    )
                )
              )
          )
        case ApiKeys.OFFSET_FETCH =>
          new OffsetFetchRequest.Builder("test-group", false, List(tp).asJava, false)

        case ApiKeys.FIND_COORDINATOR =>
          new FindCoordinatorRequest.Builder(
              new FindCoordinatorRequestData()
                .setKeyType(FindCoordinatorRequest.CoordinatorType.GROUP.id)
                .setKey("test-group"))

        case ApiKeys.JOIN_GROUP =>
          new JoinGroupRequest.Builder(
            new JoinGroupRequestData()
              .setGroupId("test-join-group")
              .setSessionTimeoutMs(200)
              .setMemberId(JoinGroupRequest.UNKNOWN_MEMBER_ID)
              .setGroupInstanceId(null)
              .setProtocolType("consumer")
              .setProtocols(
                new JoinGroupRequestProtocolCollection(
                  Collections.singletonList(new JoinGroupRequestData.JoinGroupRequestProtocol()
                    .setName("consumer-range")
                    .setMetadata("test".getBytes())).iterator()
                )
              )
              .setRebalanceTimeoutMs(100)
          )

        case ApiKeys.HEARTBEAT =>
          new HeartbeatRequest.Builder(
            new HeartbeatRequestData()
              .setGroupId("test-group")
              .setGenerationId(1)
              .setMemberId(JoinGroupRequest.UNKNOWN_MEMBER_ID)
          )

        case ApiKeys.LEAVE_GROUP =>
          new LeaveGroupRequest.Builder(
            "test-leave-group",
            Collections.singletonList(
              new MemberIdentity()
                .setMemberId(JoinGroupRequest.UNKNOWN_MEMBER_ID))
          )

        case ApiKeys.SYNC_GROUP =>
          new SyncGroupRequest.Builder(
            new SyncGroupRequestData()
              .setGroupId("test-sync-group")
              .setGenerationId(1)
              .setMemberId(JoinGroupRequest.UNKNOWN_MEMBER_ID)
              .setAssignments(Collections.emptyList())
          )

        case ApiKeys.DESCRIBE_GROUPS =>
          new DescribeGroupsRequest.Builder(new DescribeGroupsRequestData().setGroups(List("test-group").asJava))

        case ApiKeys.LIST_GROUPS =>
          new ListGroupsRequest.Builder(new ListGroupsRequestData())

        case ApiKeys.SASL_HANDSHAKE =>
          new SaslHandshakeRequest.Builder(new SaslHandshakeRequestData().setMechanism("PLAIN"))

        case ApiKeys.SASL_AUTHENTICATE =>
          new SaslAuthenticateRequest.Builder(new SaslAuthenticateRequestData().setAuthBytes(new Array[Byte](0)))

        case ApiKeys.API_VERSIONS =>
          new ApiVersionsRequest.Builder()

        case ApiKeys.CREATE_TOPICS =>
          new CreateTopicsRequest.Builder(
            new CreateTopicsRequestData().setTopics(
              new CreatableTopicCollection(Collections.singleton(
                new CreatableTopic().setName("topic-2").setNumPartitions(1).
                  setReplicationFactor(1.toShort)).iterator())))

        case ApiKeys.DELETE_TOPICS =>
          new DeleteTopicsRequest.Builder(
              new DeleteTopicsRequestData()
              .setTopicNames(Collections.singletonList("topic-2"))
              .setTimeoutMs(5000))

        case ApiKeys.DELETE_RECORDS =>
          new DeleteRecordsRequest.Builder(
            new DeleteRecordsRequestData()
              .setTimeoutMs(5000)
              .setTopics(Collections.singletonList(new DeleteRecordsRequestData.DeleteRecordsTopic()
                .setName(tp.topic())
                .setPartitions(Collections.singletonList(new DeleteRecordsRequestData.DeleteRecordsPartition()
                  .setPartitionIndex(tp.partition())
                  .setOffset(0L))))))

        case ApiKeys.INIT_PRODUCER_ID =>
          val requestData = new InitProducerIdRequestData()
            .setTransactionalId("test-transactional-id")
            .setTransactionTimeoutMs(5000)
          new InitProducerIdRequest.Builder(requestData)

        case ApiKeys.OFFSET_FOR_LEADER_EPOCH =>
          val epochs = new OffsetForLeaderTopicCollection()
          epochs.add(new OffsetForLeaderTopic()
            .setTopic(tp.topic())
            .setPartitions(List(new OffsetForLeaderPartition()
              .setPartition(tp.partition())
              .setLeaderEpoch(0)
              .setCurrentLeaderEpoch(15)).asJava))
          OffsetsForLeaderEpochRequest.Builder.forConsumer(epochs)

        case ApiKeys.ADD_PARTITIONS_TO_TXN =>
          new AddPartitionsToTxnRequest.Builder("test-transactional-id", 1, 0, List(tp).asJava)

        case ApiKeys.ADD_OFFSETS_TO_TXN =>
          new AddOffsetsToTxnRequest.Builder(new AddOffsetsToTxnRequestData()
            .setTransactionalId("test-transactional-id")
            .setProducerId(1)
            .setProducerEpoch(0)
            .setGroupId("test-txn-group")
          )

        case ApiKeys.END_TXN =>
          new EndTxnRequest.Builder(new EndTxnRequestData()
            .setTransactionalId("test-transactional-id")
            .setProducerId(1)
            .setProducerEpoch(0)
            .setCommitted(false)
          )

        case ApiKeys.WRITE_TXN_MARKERS =>
          new WriteTxnMarkersRequest.Builder(List.empty[TxnMarkerEntry].asJava)

        case ApiKeys.TXN_OFFSET_COMMIT =>
          new TxnOffsetCommitRequest.Builder(
            "test-transactional-id",
            "test-txn-group",
            2,
            0,
            Map.empty[TopicPartition, TxnOffsetCommitRequest.CommittedOffset].asJava,
            false)

        case ApiKeys.DESCRIBE_ACLS =>
          new DescribeAclsRequest.Builder(AclBindingFilter.ANY)

        case ApiKeys.CREATE_ACLS =>
          new CreateAclsRequest.Builder(new CreateAclsRequestData().setCreations(Collections.singletonList(
            new CreateAclsRequestData.AclCreation()
              .setResourceType(AdminResourceType.TOPIC.code)
              .setResourceName("mytopic")
              .setResourcePatternType(PatternType.LITERAL.code)
              .setPrincipal("User:ANONYMOUS")
              .setHost("*")
              .setOperation(AclOperation.WRITE.code)
              .setPermissionType(AclPermissionType.DENY.code))))
        case ApiKeys.DELETE_ACLS =>
          new DeleteAclsRequest.Builder(new DeleteAclsRequestData().setFilters(Collections.singletonList(
            new DeleteAclsRequestData.DeleteAclsFilter()
              .setResourceTypeFilter(AdminResourceType.TOPIC.code)
              .setResourceNameFilter(null)
              .setPatternTypeFilter(PatternType.LITERAL.code)
              .setPrincipalFilter("User:ANONYMOUS")
              .setHostFilter("*")
              .setOperation(AclOperation.ANY.code)
              .setPermissionType(AclPermissionType.DENY.code))))
        case ApiKeys.DESCRIBE_CONFIGS =>
          new DescribeConfigsRequest.Builder(new DescribeConfigsRequestData()
            .setResources(Collections.singletonList(new DescribeConfigsRequestData.DescribeConfigsResource()
              .setResourceType(ConfigResource.Type.TOPIC.id)
              .setResourceName(tp.topic))))

        case ApiKeys.ALTER_CONFIGS =>
          new AlterConfigsRequest.Builder(
            Collections.singletonMap(new ConfigResource(ConfigResource.Type.TOPIC, tp.topic),
              new AlterConfigsRequest.Config(Collections.singleton(
                new AlterConfigsRequest.ConfigEntry(LogConfig.MaxMessageBytesProp, "1000000")
              ))), true)

        case ApiKeys.ALTER_REPLICA_LOG_DIRS =>
          val dir = new AlterReplicaLogDirsRequestData.AlterReplicaLogDir()
            .setPath(logDir)
          dir.topics.add(new AlterReplicaLogDirsRequestData.AlterReplicaLogDirTopic()
            .setName(tp.topic)
            .setPartitions(Collections.singletonList(tp.partition)))
          val data = new AlterReplicaLogDirsRequestData();
          data.dirs.add(dir)
          new AlterReplicaLogDirsRequest.Builder(data)

        case ApiKeys.DESCRIBE_LOG_DIRS =>
          val data = new DescribeLogDirsRequestData()
          data.topics.add(new DescribeLogDirsRequestData.DescribableLogDirTopic()
            .setTopic(tp.topic)
            .setPartitionIndex(Collections.singletonList(tp.partition)))
          new DescribeLogDirsRequest.Builder(data)

        case ApiKeys.CREATE_PARTITIONS =>
          val data = new CreatePartitionsRequestData()
            .setTimeoutMs(0)
            .setValidateOnly(false)
          data.topics().add(new CreatePartitionsTopic().setName("topic-2").setCount(1))
          new CreatePartitionsRequest.Builder(data)

        case ApiKeys.CREATE_DELEGATION_TOKEN =>
          new CreateDelegationTokenRequest.Builder(
              new CreateDelegationTokenRequestData()
                .setRenewers(Collections.singletonList(new CreateDelegationTokenRequestData.CreatableRenewers()
                .setPrincipalType("User")
                .setPrincipalName("test")))
                .setMaxLifetimeMs(1000)
          )

        case ApiKeys.EXPIRE_DELEGATION_TOKEN =>
          new ExpireDelegationTokenRequest.Builder(
              new ExpireDelegationTokenRequestData()
                .setHmac("".getBytes)
                .setExpiryTimePeriodMs(1000L))

        case ApiKeys.DESCRIBE_DELEGATION_TOKEN =>
          new DescribeDelegationTokenRequest.Builder(Collections.singletonList(SecurityUtils.parseKafkaPrincipal("User:test")))

        case ApiKeys.RENEW_DELEGATION_TOKEN =>
          new RenewDelegationTokenRequest.Builder(
              new RenewDelegationTokenRequestData()
                .setHmac("".getBytes)
                .setRenewPeriodMs(1000L))

        case ApiKeys.DELETE_GROUPS =>
          new DeleteGroupsRequest.Builder(new DeleteGroupsRequestData()
            .setGroupsNames(Collections.singletonList("test-group")))

        case ApiKeys.ELECT_LEADERS =>
          new ElectLeadersRequest.Builder(
            ElectionType.PREFERRED,
            Collections.singletonList(new TopicPartition("my_topic", 0)),
            0
          )

        case ApiKeys.INCREMENTAL_ALTER_CONFIGS =>
          new IncrementalAlterConfigsRequest.Builder(
            new IncrementalAlterConfigsRequestData())

        case ApiKeys.ALTER_PARTITION_REASSIGNMENTS =>
          new AlterPartitionReassignmentsRequest.Builder(
            new AlterPartitionReassignmentsRequestData()
          )

        case ApiKeys.LIST_PARTITION_REASSIGNMENTS =>
          new ListPartitionReassignmentsRequest.Builder(
            new ListPartitionReassignmentsRequestData()
          )

        case ApiKeys.OFFSET_DELETE =>
          new OffsetDeleteRequest.Builder(
            new OffsetDeleteRequestData()
              .setGroupId("test-group")
              .setTopics(new OffsetDeleteRequestData.OffsetDeleteRequestTopicCollection(
                Collections.singletonList(new OffsetDeleteRequestData.OffsetDeleteRequestTopic()
                  .setName("test-topic")
                  .setPartitions(Collections.singletonList(
                    new OffsetDeleteRequestData.OffsetDeleteRequestPartition()
                      .setPartitionIndex(0)))).iterator())))

        case ApiKeys.DESCRIBE_CLIENT_QUOTAS =>
          new DescribeClientQuotasRequest.Builder(ClientQuotaFilter.all())

        case ApiKeys.ALTER_CLIENT_QUOTAS =>
          new AlterClientQuotasRequest.Builder(List.empty.asJava, false)

        case ApiKeys.DESCRIBE_USER_SCRAM_CREDENTIALS =>
          new DescribeUserScramCredentialsRequest.Builder(new DescribeUserScramCredentialsRequestData())

        case ApiKeys.ALTER_USER_SCRAM_CREDENTIALS =>
          new AlterUserScramCredentialsRequest.Builder(new AlterUserScramCredentialsRequestData())

        case ApiKeys.VOTE =>
          new VoteRequest.Builder(VoteRequest.singletonRequest(tp, 1, 2, 0, 10))

        case ApiKeys.BEGIN_QUORUM_EPOCH =>
          new BeginQuorumEpochRequest.Builder(BeginQuorumEpochRequest.singletonRequest(tp, 2, 5))

        case ApiKeys.END_QUORUM_EPOCH =>
          new EndQuorumEpochRequest.Builder(EndQuorumEpochRequest.singletonRequest(
            tp, 10, 5, Collections.singletonList(3)))

        case ApiKeys.ALTER_ISR =>
          new AlterIsrRequest.Builder(new AlterIsrRequestData())

        case ApiKeys.UPDATE_FEATURES =>
          new UpdateFeaturesRequest.Builder(new UpdateFeaturesRequestData())

        case ApiKeys.ENVELOPE =>
          val requestHeader = new RequestHeader(
            ApiKeys.ALTER_CLIENT_QUOTAS,
            ApiKeys.ALTER_CLIENT_QUOTAS.latestVersion,
            "client-id",
            0
          )
          val embedRequestData = RequestTestUtils.serializeRequestWithHeader(requestHeader,
            new AlterClientQuotasRequest.Builder(List.empty.asJava, false).build())
          new EnvelopeRequest.Builder(embedRequestData, new Array[Byte](0),
            InetAddress.getByName("192.168.1.1").getAddress)

        case ApiKeys.DESCRIBE_CLUSTER =>
          new DescribeClusterRequest.Builder(new DescribeClusterRequestData())

        case ApiKeys.DESCRIBE_PRODUCERS =>
          new DescribeProducersRequest.Builder(new DescribeProducersRequestData()
<<<<<<< HEAD
              .setTopics(List(new DescribeProducersRequestData.TopicRequest()
                  .setName("test-topic")
                  .setPartitionIndexes(List(1, 2, 3).map(Int.box).asJava)).asJava))

        case ApiKeys.LIST_TRANSACTIONS =>
          new ListTransactionsRequest.Builder(new ListTransactionsRequestData())

        case ApiKeys.DESCRIBE_TRANSACTIONS =>
          new DescribeTransactionsRequest.Builder(new DescribeTransactionsRequestData()
              .setTransactionalIds(List("test-transactional-id").asJava))
=======
            .setTopics(List(new DescribeProducersRequestData.TopicRequest()
              .setName("test-topic")
              .setPartitionIndexes(List(1, 2, 3).map(Int.box).asJava)).asJava))

        case ApiKeys.BROKER_REGISTRATION =>
          new BrokerRegistrationRequest.Builder(new BrokerRegistrationRequestData())

        case ApiKeys.BROKER_HEARTBEAT =>
          new BrokerHeartbeatRequest.Builder(new BrokerHeartbeatRequestData())
>>>>>>> a022072d

        case _ =>
          throw new IllegalArgumentException("Unsupported API key " + apiKey)
    }
  }

  case class Client(clientId: String, apiKey: ApiKeys) {
    var correlationId: Int = 0
    def runUntil(until: AbstractResponse => Boolean): Boolean = {
      val startMs = System.currentTimeMillis
      var done = false
      val socket = connect()
      try {
        while (!done && System.currentTimeMillis < startMs + 10000) {
          correlationId += 1
          val request = requestBuilder(apiKey).build()
          val response = sendAndReceive[AbstractResponse](request, socket, clientId, Some(correlationId))
          done = until.apply(response)
        }
      } finally {
        socket.close()
      }
      done
    }

    override def toString: String = {
      val requestTime = requestTimeMetricValue(clientId)
      val throttleTime = throttleTimeMetricValue(clientId)
      val produceThrottleTime = throttleTimeMetricValueForQuotaType(clientId, QuotaType.Produce)
      val consumeThrottleTime = throttleTimeMetricValueForQuotaType(clientId, QuotaType.Fetch)
      s"Client $clientId apiKey $apiKey requests $correlationId requestTime $requestTime " +
      s"throttleTime $throttleTime produceThrottleTime $produceThrottleTime consumeThrottleTime $consumeThrottleTime"
    }
  }

  private def submitTest(apiKey: ApiKeys, test: () => Unit): Unit = {
    val future = executor.submit(new Runnable() {
      def run(): Unit = {
        test.apply()
      }
    })
    tasks += Task(apiKey, future)
  }

  private def waitAndCheckResults(): Unit = {
    for (task <- tasks) {
      try {
        task.future.get(15, TimeUnit.SECONDS)
      } catch {
        case e: Throwable =>
          error(s"Test failed for api-key ${task.apiKey} with exception $e")
          throw e
      }
    }
  }

  private def checkRequestThrottleTime(apiKey: ApiKeys): Unit = {
    // Request until throttled using client-id with default small quota
    val clientId = apiKey.toString
    val client = Client(clientId, apiKey)
    val throttled = client.runUntil(_.throttleTimeMs > 0)

    assertTrue(throttled, s"Response not throttled: $client")
    assertTrue(throttleTimeMetricValue(clientId) > 0 , s"Throttle time metrics not updated: $client")
  }

  private def checkSmallQuotaProducerRequestThrottleTime(): Unit = {

    // Request until throttled using client-id with default small producer quota
    val smallQuotaProducerClient = Client(smallQuotaProducerClientId, ApiKeys.PRODUCE)
    val throttled = smallQuotaProducerClient.runUntil(_.throttleTimeMs > 0)

    assertTrue(throttled, s"Response not throttled: $smallQuotaProducerClient")
    assertTrue(throttleTimeMetricValueForQuotaType(smallQuotaProducerClientId, QuotaType.Produce) > 0,
      s"Throttle time metrics for produce quota not updated: $smallQuotaProducerClient")
    assertTrue(throttleTimeMetricValueForQuotaType(smallQuotaProducerClientId, QuotaType.Request).isNaN,
      s"Throttle time metrics for request quota updated: $smallQuotaProducerClient")
  }

  private def checkSmallQuotaConsumerRequestThrottleTime(): Unit = {

    // Request until throttled using client-id with default small consumer quota
    val smallQuotaConsumerClient =   Client(smallQuotaConsumerClientId, ApiKeys.FETCH)
    val throttled = smallQuotaConsumerClient.runUntil(_.throttleTimeMs > 0)

    assertTrue(throttled, s"Response not throttled: $smallQuotaConsumerClientId")
    assertTrue(throttleTimeMetricValueForQuotaType(smallQuotaConsumerClientId, QuotaType.Fetch) > 0,
      s"Throttle time metrics for consumer quota not updated: $smallQuotaConsumerClient")
    assertTrue(throttleTimeMetricValueForQuotaType(smallQuotaConsumerClientId, QuotaType.Request).isNaN,
      s"Throttle time metrics for request quota updated: $smallQuotaConsumerClient")
  }

  private def checkUnthrottledClient(apiKey: ApiKeys): Unit = {

    // Test that request from client with large quota is not throttled
    val unthrottledClient = Client(unthrottledClientId, apiKey)
    unthrottledClient.runUntil(_.throttleTimeMs <= 0.0)
    assertEquals(1, unthrottledClient.correlationId)
    assertTrue(throttleTimeMetricValue(unthrottledClientId).isNaN, s"Client should not have been throttled: $unthrottledClient")
  }

  private def checkExemptRequestMetric(apiKey: ApiKeys): Unit = {
    val exemptTarget = exemptRequestMetricValue + 0.02
    val clientId = apiKey.toString
    val client = Client(clientId, apiKey)
    val updated = client.runUntil(_ => exemptRequestMetricValue > exemptTarget)

    assertTrue(updated, s"Exempt-request-time metric not updated: $client")
    assertTrue(throttleTimeMetricValue(clientId).isNaN, s"Client should not have been throttled: $client")
  }

  private def checkUnauthorizedRequestThrottle(apiKey: ApiKeys): Unit = {
    val clientId = "unauthorized-" + apiKey.toString
    val client = Client(clientId, apiKey)
    val throttled = client.runUntil(_ => throttleTimeMetricValue(clientId) > 0.0)
    assertTrue(throttled, s"Unauthorized client should have been throttled: $client")
  }
}

object RequestQuotaTest {
  val ClusterActions = ApiKeys.brokerApis.asScala.filter(_.clusterAction).toSet
  val SaslActions = Set(ApiKeys.SASL_HANDSHAKE, ApiKeys.SASL_AUTHENTICATE)
  val ClientActions = ApiKeys.brokerApis.asScala.toSet -- ClusterActions -- SaslActions

  val UnauthorizedPrincipal = new KafkaPrincipal(KafkaPrincipal.USER_TYPE, "Unauthorized")
  // Principal used for all client connections. This is modified by tests which
  // check unauthorized code path
  var principal = KafkaPrincipal.ANONYMOUS
  class TestAuthorizer extends AclAuthorizer {
    override def authorize(requestContext: AuthorizableRequestContext, actions: util.List[Action]): util.List[AuthorizationResult] = {
      actions.asScala.map { _ =>
        if (requestContext.principal != UnauthorizedPrincipal) AuthorizationResult.ALLOWED else AuthorizationResult.DENIED
      }.asJava
    }
  }
  class TestPrincipalBuilder extends KafkaPrincipalBuilder with KafkaPrincipalSerde {
    override def build(context: AuthenticationContext): KafkaPrincipal = {
      principal
    }

    override def serialize(principal: KafkaPrincipal): Array[Byte] = {
      new Array[Byte](0)
    }

    override def deserialize(bytes: Array[Byte]): KafkaPrincipal = {
      principal
    }
  }
}<|MERGE_RESOLUTION|>--- conflicted
+++ resolved
@@ -623,18 +623,6 @@
 
         case ApiKeys.DESCRIBE_PRODUCERS =>
           new DescribeProducersRequest.Builder(new DescribeProducersRequestData()
-<<<<<<< HEAD
-              .setTopics(List(new DescribeProducersRequestData.TopicRequest()
-                  .setName("test-topic")
-                  .setPartitionIndexes(List(1, 2, 3).map(Int.box).asJava)).asJava))
-
-        case ApiKeys.LIST_TRANSACTIONS =>
-          new ListTransactionsRequest.Builder(new ListTransactionsRequestData())
-
-        case ApiKeys.DESCRIBE_TRANSACTIONS =>
-          new DescribeTransactionsRequest.Builder(new DescribeTransactionsRequestData()
-              .setTransactionalIds(List("test-transactional-id").asJava))
-=======
             .setTopics(List(new DescribeProducersRequestData.TopicRequest()
               .setName("test-topic")
               .setPartitionIndexes(List(1, 2, 3).map(Int.box).asJava)).asJava))
@@ -644,7 +632,13 @@
 
         case ApiKeys.BROKER_HEARTBEAT =>
           new BrokerHeartbeatRequest.Builder(new BrokerHeartbeatRequestData())
->>>>>>> a022072d
+
+        case ApiKeys.LIST_TRANSACTIONS =>
+          new ListTransactionsRequest.Builder(new ListTransactionsRequestData())
+
+        case ApiKeys.DESCRIBE_TRANSACTIONS =>
+          new DescribeTransactionsRequest.Builder(new DescribeTransactionsRequestData()
+            .setTransactionalIds(List("test-transactional-id").asJava))
 
         case _ =>
           throw new IllegalArgumentException("Unsupported API key " + apiKey)
