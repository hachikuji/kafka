--- conflicted
+++ resolved
@@ -633,24 +633,16 @@
         case ApiKeys.BROKER_HEARTBEAT =>
           new BrokerHeartbeatRequest.Builder(new BrokerHeartbeatRequestData())
 
-<<<<<<< HEAD
-        case ApiKeys.LIST_TRANSACTIONS =>
-          new ListTransactionsRequest.Builder(new ListTransactionsRequestData())
-=======
         case ApiKeys.UNREGISTER_BROKER =>
           new UnregisterBrokerRequest.Builder(new UnregisterBrokerRequestData())
->>>>>>> f06a47a7
 
         case ApiKeys.DESCRIBE_TRANSACTIONS =>
           new DescribeTransactionsRequest.Builder(new DescribeTransactionsRequestData()
             .setTransactionalIds(List("test-transactional-id").asJava))
 
-<<<<<<< HEAD
-=======
         case ApiKeys.LIST_TRANSACTIONS =>
           new ListTransactionsRequest.Builder(new ListTransactionsRequestData())
 
->>>>>>> f06a47a7
         case _ =>
           throw new IllegalArgumentException("Unsupported API key " + apiKey)
     }
