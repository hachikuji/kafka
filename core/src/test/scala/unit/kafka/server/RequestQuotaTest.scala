/**
 * Licensed under the Apache License, Version 2.0 (the "License");
 * you may not use this file except in compliance with the License.
 * You may obtain a copy of the License at
 *
 * http://www.apache.org/licenses/LICENSE-2.0
 *
 * Unless required by applicable law or agreed to in writing, software
 * distributed under the License is distributed on an "AS IS" BASIS,
 * WITHOUT WARRANTIES OR CONDITIONS OF ANY KIND, either express or implied.
 * See the License for the specific language governing permissions and
 * limitations under the License.
 **/

package kafka.server

import java.net.InetAddress
import java.util
import java.util.concurrent.{Executors, Future, TimeUnit}
import java.util.{Collections, Optional, Properties}
import kafka.api.LeaderAndIsr
import kafka.log.LogConfig
import kafka.network.RequestChannel.Session
import kafka.security.authorizer.AclAuthorizer
import kafka.utils.TestUtils
import org.apache.kafka.common.acl._
import org.apache.kafka.common.config.ConfigResource
import org.apache.kafka.common.message.CreatePartitionsRequestData.CreatePartitionsTopic
import org.apache.kafka.common.message.CreateTopicsRequestData.{CreatableTopic, CreatableTopicCollection}
import org.apache.kafka.common.message.JoinGroupRequestData.JoinGroupRequestProtocolCollection
import org.apache.kafka.common.message.LeaderAndIsrRequestData.LeaderAndIsrPartitionState
import org.apache.kafka.common.message.LeaveGroupRequestData.MemberIdentity
import org.apache.kafka.common.message.ListOffsetsRequestData.{ListOffsetsPartition, ListOffsetsTopic}
import org.apache.kafka.common.message.OffsetForLeaderEpochRequestData.OffsetForLeaderPartition
import org.apache.kafka.common.message.OffsetForLeaderEpochRequestData.OffsetForLeaderTopic
import org.apache.kafka.common.message.OffsetForLeaderEpochRequestData.OffsetForLeaderTopicCollection
import org.apache.kafka.common.message.StopReplicaRequestData.{StopReplicaPartitionState, StopReplicaTopicState}
import org.apache.kafka.common.message.UpdateMetadataRequestData.{UpdateMetadataBroker, UpdateMetadataEndpoint, UpdateMetadataPartitionState}
import org.apache.kafka.common.message.{AddOffsetsToTxnRequestData, _}
import org.apache.kafka.common.metrics.{KafkaMetric, Quota, Sensor}
import org.apache.kafka.common.network.ListenerName
import org.apache.kafka.common.protocol.ApiKeys
import org.apache.kafka.common.quota.ClientQuotaFilter
import org.apache.kafka.common.record._
import org.apache.kafka.common.requests._
import org.apache.kafka.common.resource.{PatternType, ResourceType => AdminResourceType}
import org.apache.kafka.common.security.auth._
import org.apache.kafka.common.utils.{Sanitizer, SecurityUtils}
import org.apache.kafka.common._
import org.apache.kafka.common.config.internals.QuotaConfigs
import org.apache.kafka.server.authorizer.{Action, AuthorizableRequestContext, AuthorizationResult}
import org.junit.jupiter.api.Assertions._
import org.junit.jupiter.api.{AfterEach, BeforeEach, Test}

import scala.collection.mutable.ListBuffer
import scala.jdk.CollectionConverters._

class RequestQuotaTest extends BaseRequestTest {

  override def brokerCount: Int = 1

  private val topic = "topic-1"
  private val numPartitions = 1
  private val tp = new TopicPartition(topic, 0)
  private val topicIds =  Collections.singletonMap(topic, Uuid.randomUuid())
  private val logDir = "logDir"
  private val unthrottledClientId = "unthrottled-client"
  private val smallQuotaProducerClientId = "small-quota-producer-client"
  private val smallQuotaConsumerClientId = "small-quota-consumer-client"
  private val brokerId: Integer = 0
  private var leaderNode: KafkaServer = _

  // Run tests concurrently since a throttle could be up to 1 second because quota percentage allocated is very low
  case class Task(apiKey: ApiKeys, future: Future[_])
  private val executor = Executors.newCachedThreadPool
  private val tasks = new ListBuffer[Task]

  override def brokerPropertyOverrides(properties: Properties): Unit = {
    properties.put(KafkaConfig.ControlledShutdownEnableProp, "false")
    properties.put(KafkaConfig.OffsetsTopicReplicationFactorProp, "1")
    properties.put(KafkaConfig.OffsetsTopicPartitionsProp, "1")
    properties.put(KafkaConfig.GroupMinSessionTimeoutMsProp, "100")
    properties.put(KafkaConfig.GroupInitialRebalanceDelayMsProp, "0")
    properties.put(KafkaConfig.AuthorizerClassNameProp, classOf[RequestQuotaTest.TestAuthorizer].getName)
    properties.put(KafkaConfig.PrincipalBuilderClassProp, classOf[RequestQuotaTest.TestPrincipalBuilder].getName)
  }

  @BeforeEach
  override def setUp(): Unit = {
    RequestQuotaTest.principal = KafkaPrincipal.ANONYMOUS
    super.setUp()

    createTopic(topic, numPartitions)
    leaderNode = servers.head

    // Change default client-id request quota to a small value and a single unthrottledClient with a large quota
    val quotaProps = new Properties()
    quotaProps.put(QuotaConfigs.REQUEST_PERCENTAGE_OVERRIDE_CONFIG, "0.01")
    quotaProps.put(QuotaConfigs.PRODUCER_BYTE_RATE_OVERRIDE_CONFIG, "2000")
    quotaProps.put(QuotaConfigs.CONSUMER_BYTE_RATE_OVERRIDE_CONFIG, "2000")
    adminZkClient.changeClientIdConfig("<default>", quotaProps)
    quotaProps.put(QuotaConfigs.REQUEST_PERCENTAGE_OVERRIDE_CONFIG, "2000")
    adminZkClient.changeClientIdConfig(Sanitizer.sanitize(unthrottledClientId), quotaProps)

    // Client ids with small producer and consumer (fetch) quotas. Quota values were picked so that both
    // producer/consumer and request quotas are violated on the first produce/consume operation, and the delay due to
    // producer/consumer quota violation will be longer than the delay due to request quota violation.
    quotaProps.put(QuotaConfigs.PRODUCER_BYTE_RATE_OVERRIDE_CONFIG, "1")
    quotaProps.put(QuotaConfigs.REQUEST_PERCENTAGE_OVERRIDE_CONFIG, "0.01")
    adminZkClient.changeClientIdConfig(Sanitizer.sanitize(smallQuotaProducerClientId), quotaProps)
    quotaProps.put(QuotaConfigs.CONSUMER_BYTE_RATE_OVERRIDE_CONFIG, "1")
    quotaProps.put(QuotaConfigs.REQUEST_PERCENTAGE_OVERRIDE_CONFIG, "0.01")
    adminZkClient.changeClientIdConfig(Sanitizer.sanitize(smallQuotaConsumerClientId), quotaProps)

    TestUtils.retry(20000) {
      val quotaManager = servers.head.dataPlaneRequestProcessor.quotas.request
      assertEquals(Quota.upperBound(0.01), quotaManager.quota("some-user", "some-client"), s"Default request quota not set")
      assertEquals(Quota.upperBound(2000), quotaManager.quota("some-user", unthrottledClientId), s"Request quota override not set")
      val produceQuotaManager = servers.head.dataPlaneRequestProcessor.quotas.produce
      assertEquals(Quota.upperBound(1), produceQuotaManager.quota("some-user", smallQuotaProducerClientId), s"Produce quota override not set")
      val consumeQuotaManager = servers.head.dataPlaneRequestProcessor.quotas.fetch
      assertEquals(Quota.upperBound(1), consumeQuotaManager.quota("some-user", smallQuotaConsumerClientId), s"Consume quota override not set")
    }
  }

  @AfterEach
  override def tearDown(): Unit = {
    try executor.shutdownNow()
    finally super.tearDown()
  }

  @Test
  def testResponseThrottleTime(): Unit = {
    for (apiKey <- RequestQuotaTest.ClientActions)
      submitTest(apiKey, () => checkRequestThrottleTime(apiKey))

    waitAndCheckResults()
  }

  @Test
  def testResponseThrottleTimeWhenBothProduceAndRequestQuotasViolated(): Unit = {
    submitTest(ApiKeys.PRODUCE, () => checkSmallQuotaProducerRequestThrottleTime())
    waitAndCheckResults()
  }

  @Test
  def testResponseThrottleTimeWhenBothFetchAndRequestQuotasViolated(): Unit = {
    submitTest(ApiKeys.FETCH, () => checkSmallQuotaConsumerRequestThrottleTime())
    waitAndCheckResults()
  }

  @Test
  def testUnthrottledClient(): Unit = {
    for (apiKey <- RequestQuotaTest.ClientActions) {
      submitTest(apiKey, () => checkUnthrottledClient(apiKey))
    }

    waitAndCheckResults()
  }

  @Test
  def testExemptRequestTime(): Unit = {
    for (apiKey <- RequestQuotaTest.ClusterActions) {
      submitTest(apiKey, () => checkExemptRequestMetric(apiKey))
    }

    waitAndCheckResults()
  }

  @Test
  def testUnauthorizedThrottle(): Unit = {
    RequestQuotaTest.principal = RequestQuotaTest.UnauthorizedPrincipal

    for (apiKey <- ApiKeys.brokerApis.asScala) {
      submitTest(apiKey, () => checkUnauthorizedRequestThrottle(apiKey))
    }

    waitAndCheckResults()
  }

  def session(user: String): Session = Session(new KafkaPrincipal(KafkaPrincipal.USER_TYPE, user), null)

  private def throttleTimeMetricValue(clientId: String): Double = {
    throttleTimeMetricValueForQuotaType(clientId, QuotaType.Request)
  }

  private def throttleTimeMetricValueForQuotaType(clientId: String, quotaType: QuotaType): Double = {
    val metricName = leaderNode.metrics.metricName("throttle-time", quotaType.toString,
      "", "user", "", "client-id", clientId)
    val sensor = leaderNode.quotaManagers.request.getOrCreateQuotaSensors(session("ANONYMOUS"),
      clientId).throttleTimeSensor
    metricValue(leaderNode.metrics.metrics.get(metricName), sensor)
  }

  private def requestTimeMetricValue(clientId: String): Double = {
    val metricName = leaderNode.metrics.metricName("request-time", QuotaType.Request.toString,
      "", "user", "", "client-id", clientId)
    val sensor = leaderNode.quotaManagers.request.getOrCreateQuotaSensors(session("ANONYMOUS"),
      clientId).quotaSensor
    metricValue(leaderNode.metrics.metrics.get(metricName), sensor)
  }

  private def exemptRequestMetricValue: Double = {
    val metricName = leaderNode.metrics.metricName("exempt-request-time", QuotaType.Request.toString, "")
    metricValue(leaderNode.metrics.metrics.get(metricName), leaderNode.quotaManagers.request.exemptSensor)
  }

  private def metricValue(metric: KafkaMetric, sensor: Sensor): Double = {
    sensor.synchronized {
      if (metric == null) -1.0 else metric.metricValue.asInstanceOf[Double]
    }
  }

  private def requestBuilder(apiKey: ApiKeys): AbstractRequest.Builder[_ <: AbstractRequest] = {
    apiKey match {
        case ApiKeys.PRODUCE =>
          requests.ProduceRequest.forCurrentMagic(new ProduceRequestData()
            .setTopicData(new ProduceRequestData.TopicProduceDataCollection(
              Collections.singletonList(new ProduceRequestData.TopicProduceData()
                .setName(tp.topic()).setPartitionData(Collections.singletonList(
                new ProduceRequestData.PartitionProduceData()
                  .setIndex(tp.partition())
                  .setRecords(MemoryRecords.withRecords(CompressionType.NONE, new SimpleRecord("test".getBytes))))))
                .iterator))
            .setAcks(1.toShort)
            .setTimeoutMs(5000))

        case ApiKeys.FETCH =>
          val partitionMap = new util.LinkedHashMap[TopicPartition, FetchRequest.PartitionData]
          partitionMap.put(tp, new FetchRequest.PartitionData(0, 0, 100, Optional.of(15)))
          FetchRequest.Builder.forConsumer(0, 0, partitionMap)

        case ApiKeys.METADATA =>
          new MetadataRequest.Builder(List(topic).asJava, true)

        case ApiKeys.LIST_OFFSETS =>
          val topic = new ListOffsetsTopic()
            .setName(tp.topic)
            .setPartitions(List(new ListOffsetsPartition()
              .setPartitionIndex(tp.partition)
              .setTimestamp(0L)
              .setCurrentLeaderEpoch(15)).asJava)
          ListOffsetsRequest.Builder.forConsumer(false, IsolationLevel.READ_UNCOMMITTED)
            .setTargetTimes(List(topic).asJava)

        case ApiKeys.LEADER_AND_ISR =>
          new LeaderAndIsrRequest.Builder(ApiKeys.LEADER_AND_ISR.latestVersion, brokerId, Int.MaxValue, Long.MaxValue,
            Seq(new LeaderAndIsrPartitionState()
              .setTopicName(tp.topic)
              .setPartitionIndex(tp.partition)
              .setControllerEpoch(Int.MaxValue)
              .setLeader(brokerId)
              .setLeaderEpoch(Int.MaxValue)
              .setIsr(List(brokerId).asJava)
              .setZkVersion(2)
              .setReplicas(Seq(brokerId).asJava)
              .setIsNew(true)).asJava,
            topicIds,
            Set(new Node(brokerId, "localhost", 0)).asJava)

        case ApiKeys.STOP_REPLICA =>
          val topicStates = Seq(
            new StopReplicaTopicState()
              .setTopicName(tp.topic())
              .setPartitionStates(Seq(new StopReplicaPartitionState()
                .setPartitionIndex(tp.partition())
                .setLeaderEpoch(LeaderAndIsr.initialLeaderEpoch + 2)
                .setDeletePartition(true)).asJava)
          ).asJava
          new StopReplicaRequest.Builder(ApiKeys.STOP_REPLICA.latestVersion, brokerId,
            Int.MaxValue, Long.MaxValue, false, topicStates)

        case ApiKeys.UPDATE_METADATA =>
          val partitionState = Seq(new UpdateMetadataPartitionState()
            .setTopicName(tp.topic)
            .setPartitionIndex(tp.partition)
            .setControllerEpoch(Int.MaxValue)
            .setLeader(brokerId)
            .setLeaderEpoch(Int.MaxValue)
            .setIsr(List(brokerId).asJava)
            .setZkVersion(2)
            .setReplicas(Seq(brokerId).asJava)).asJava
          val securityProtocol = SecurityProtocol.PLAINTEXT
          val brokers = Seq(new UpdateMetadataBroker()
            .setId(brokerId)
            .setEndpoints(Seq(new UpdateMetadataEndpoint()
              .setHost("localhost")
              .setPort(0)
              .setSecurityProtocol(securityProtocol.id)
              .setListener(ListenerName.forSecurityProtocol(securityProtocol).value)).asJava)).asJava
          new UpdateMetadataRequest.Builder(ApiKeys.UPDATE_METADATA.latestVersion, brokerId, Int.MaxValue, Long.MaxValue,
            partitionState, brokers, Collections.emptyMap())

        case ApiKeys.CONTROLLED_SHUTDOWN =>
          new ControlledShutdownRequest.Builder(
              new ControlledShutdownRequestData()
                .setBrokerId(brokerId)
                .setBrokerEpoch(Long.MaxValue),
              ApiKeys.CONTROLLED_SHUTDOWN.latestVersion)

        case ApiKeys.OFFSET_COMMIT =>
          new OffsetCommitRequest.Builder(
            new OffsetCommitRequestData()
              .setGroupId("test-group")
              .setGenerationId(1)
              .setMemberId(JoinGroupRequest.UNKNOWN_MEMBER_ID)
              .setTopics(
                Collections.singletonList(
                  new OffsetCommitRequestData.OffsetCommitRequestTopic()
                    .setName(topic)
                    .setPartitions(
                      Collections.singletonList(
                        new OffsetCommitRequestData.OffsetCommitRequestPartition()
                          .setPartitionIndex(0)
                          .setCommittedLeaderEpoch(RecordBatch.NO_PARTITION_LEADER_EPOCH)
                          .setCommittedOffset(0)
                          .setCommittedMetadata("metadata")
                      )
                    )
                )
              )
          )
        case ApiKeys.OFFSET_FETCH =>
          new OffsetFetchRequest.Builder("test-group", false, List(tp).asJava, false)

        case ApiKeys.FIND_COORDINATOR =>
          new FindCoordinatorRequest.Builder(
              new FindCoordinatorRequestData()
                .setKeyType(FindCoordinatorRequest.CoordinatorType.GROUP.id)
                .setKey("test-group"))

        case ApiKeys.JOIN_GROUP =>
          new JoinGroupRequest.Builder(
            new JoinGroupRequestData()
              .setGroupId("test-join-group")
              .setSessionTimeoutMs(200)
              .setMemberId(JoinGroupRequest.UNKNOWN_MEMBER_ID)
              .setGroupInstanceId(null)
              .setProtocolType("consumer")
              .setProtocols(
                new JoinGroupRequestProtocolCollection(
                  Collections.singletonList(new JoinGroupRequestData.JoinGroupRequestProtocol()
                    .setName("consumer-range")
                    .setMetadata("test".getBytes())).iterator()
                )
              )
              .setRebalanceTimeoutMs(100)
          )

        case ApiKeys.HEARTBEAT =>
          new HeartbeatRequest.Builder(
            new HeartbeatRequestData()
              .setGroupId("test-group")
              .setGenerationId(1)
              .setMemberId(JoinGroupRequest.UNKNOWN_MEMBER_ID)
          )

        case ApiKeys.LEAVE_GROUP =>
          new LeaveGroupRequest.Builder(
            "test-leave-group",
            Collections.singletonList(
              new MemberIdentity()
                .setMemberId(JoinGroupRequest.UNKNOWN_MEMBER_ID))
          )

        case ApiKeys.SYNC_GROUP =>
          new SyncGroupRequest.Builder(
            new SyncGroupRequestData()
              .setGroupId("test-sync-group")
              .setGenerationId(1)
              .setMemberId(JoinGroupRequest.UNKNOWN_MEMBER_ID)
              .setAssignments(Collections.emptyList())
          )

        case ApiKeys.DESCRIBE_GROUPS =>
          new DescribeGroupsRequest.Builder(new DescribeGroupsRequestData().setGroups(List("test-group").asJava))

        case ApiKeys.LIST_GROUPS =>
          new ListGroupsRequest.Builder(new ListGroupsRequestData())

        case ApiKeys.SASL_HANDSHAKE =>
          new SaslHandshakeRequest.Builder(new SaslHandshakeRequestData().setMechanism("PLAIN"))

        case ApiKeys.SASL_AUTHENTICATE =>
          new SaslAuthenticateRequest.Builder(new SaslAuthenticateRequestData().setAuthBytes(new Array[Byte](0)))

        case ApiKeys.API_VERSIONS =>
          new ApiVersionsRequest.Builder()

        case ApiKeys.CREATE_TOPICS =>
          new CreateTopicsRequest.Builder(
            new CreateTopicsRequestData().setTopics(
              new CreatableTopicCollection(Collections.singleton(
                new CreatableTopic().setName("topic-2").setNumPartitions(1).
                  setReplicationFactor(1.toShort)).iterator())))

        case ApiKeys.DELETE_TOPICS =>
          new DeleteTopicsRequest.Builder(
              new DeleteTopicsRequestData()
              .setTopicNames(Collections.singletonList("topic-2"))
              .setTimeoutMs(5000))

        case ApiKeys.DELETE_RECORDS =>
          new DeleteRecordsRequest.Builder(
            new DeleteRecordsRequestData()
              .setTimeoutMs(5000)
              .setTopics(Collections.singletonList(new DeleteRecordsRequestData.DeleteRecordsTopic()
                .setName(tp.topic())
                .setPartitions(Collections.singletonList(new DeleteRecordsRequestData.DeleteRecordsPartition()
                  .setPartitionIndex(tp.partition())
                  .setOffset(0L))))))

        case ApiKeys.INIT_PRODUCER_ID =>
          val requestData = new InitProducerIdRequestData()
            .setTransactionalId("test-transactional-id")
            .setTransactionTimeoutMs(5000)
          new InitProducerIdRequest.Builder(requestData)

        case ApiKeys.OFFSET_FOR_LEADER_EPOCH =>
          val epochs = new OffsetForLeaderTopicCollection()
          epochs.add(new OffsetForLeaderTopic()
            .setTopic(tp.topic())
            .setPartitions(List(new OffsetForLeaderPartition()
              .setPartition(tp.partition())
              .setLeaderEpoch(0)
              .setCurrentLeaderEpoch(15)).asJava))
          OffsetsForLeaderEpochRequest.Builder.forConsumer(epochs)

        case ApiKeys.ADD_PARTITIONS_TO_TXN =>
          new AddPartitionsToTxnRequest.Builder("test-transactional-id", 1, 0, List(tp).asJava)

        case ApiKeys.ADD_OFFSETS_TO_TXN =>
          new AddOffsetsToTxnRequest.Builder(new AddOffsetsToTxnRequestData()
            .setTransactionalId("test-transactional-id")
            .setProducerId(1)
            .setProducerEpoch(0)
            .setGroupId("test-txn-group")
          )

        case ApiKeys.END_TXN =>
          new EndTxnRequest.Builder(new EndTxnRequestData()
            .setTransactionalId("test-transactional-id")
            .setProducerId(1)
            .setProducerEpoch(0)
            .setCommitted(false)
          )

        case ApiKeys.WRITE_TXN_MARKERS =>
          new WriteTxnMarkersRequest.Builder(ApiKeys.WRITE_TXN_MARKERS.latestVersion(), List.empty.asJava)

        case ApiKeys.TXN_OFFSET_COMMIT =>
          new TxnOffsetCommitRequest.Builder(
            "test-transactional-id",
            "test-txn-group",
            2,
            0,
            Map.empty[TopicPartition, TxnOffsetCommitRequest.CommittedOffset].asJava,
            false)

        case ApiKeys.DESCRIBE_ACLS =>
          new DescribeAclsRequest.Builder(AclBindingFilter.ANY)

        case ApiKeys.CREATE_ACLS =>
          new CreateAclsRequest.Builder(new CreateAclsRequestData().setCreations(Collections.singletonList(
            new CreateAclsRequestData.AclCreation()
              .setResourceType(AdminResourceType.TOPIC.code)
              .setResourceName("mytopic")
              .setResourcePatternType(PatternType.LITERAL.code)
              .setPrincipal("User:ANONYMOUS")
              .setHost("*")
              .setOperation(AclOperation.WRITE.code)
              .setPermissionType(AclPermissionType.DENY.code))))
        case ApiKeys.DELETE_ACLS =>
          new DeleteAclsRequest.Builder(new DeleteAclsRequestData().setFilters(Collections.singletonList(
            new DeleteAclsRequestData.DeleteAclsFilter()
              .setResourceTypeFilter(AdminResourceType.TOPIC.code)
              .setResourceNameFilter(null)
              .setPatternTypeFilter(PatternType.LITERAL.code)
              .setPrincipalFilter("User:ANONYMOUS")
              .setHostFilter("*")
              .setOperation(AclOperation.ANY.code)
              .setPermissionType(AclPermissionType.DENY.code))))
        case ApiKeys.DESCRIBE_CONFIGS =>
          new DescribeConfigsRequest.Builder(new DescribeConfigsRequestData()
            .setResources(Collections.singletonList(new DescribeConfigsRequestData.DescribeConfigsResource()
              .setResourceType(ConfigResource.Type.TOPIC.id)
              .setResourceName(tp.topic))))

        case ApiKeys.ALTER_CONFIGS =>
          new AlterConfigsRequest.Builder(
            Collections.singletonMap(new ConfigResource(ConfigResource.Type.TOPIC, tp.topic),
              new AlterConfigsRequest.Config(Collections.singleton(
                new AlterConfigsRequest.ConfigEntry(LogConfig.MaxMessageBytesProp, "1000000")
              ))), true)

        case ApiKeys.ALTER_REPLICA_LOG_DIRS =>
          val dir = new AlterReplicaLogDirsRequestData.AlterReplicaLogDir()
            .setPath(logDir)
          dir.topics.add(new AlterReplicaLogDirsRequestData.AlterReplicaLogDirTopic()
            .setName(tp.topic)
            .setPartitions(Collections.singletonList(tp.partition)))
          val data = new AlterReplicaLogDirsRequestData();
          data.dirs.add(dir)
          new AlterReplicaLogDirsRequest.Builder(data)

        case ApiKeys.DESCRIBE_LOG_DIRS =>
          val data = new DescribeLogDirsRequestData()
          data.topics.add(new DescribeLogDirsRequestData.DescribableLogDirTopic()
            .setTopic(tp.topic)
            .setPartitionIndex(Collections.singletonList(tp.partition)))
          new DescribeLogDirsRequest.Builder(data)

        case ApiKeys.CREATE_PARTITIONS =>
          val data = new CreatePartitionsRequestData()
            .setTimeoutMs(0)
            .setValidateOnly(false)
          data.topics().add(new CreatePartitionsTopic().setName("topic-2").setCount(1))
          new CreatePartitionsRequest.Builder(data)

        case ApiKeys.CREATE_DELEGATION_TOKEN =>
          new CreateDelegationTokenRequest.Builder(
              new CreateDelegationTokenRequestData()
                .setRenewers(Collections.singletonList(new CreateDelegationTokenRequestData.CreatableRenewers()
                .setPrincipalType("User")
                .setPrincipalName("test")))
                .setMaxLifetimeMs(1000)
          )

        case ApiKeys.EXPIRE_DELEGATION_TOKEN =>
          new ExpireDelegationTokenRequest.Builder(
              new ExpireDelegationTokenRequestData()
                .setHmac("".getBytes)
                .setExpiryTimePeriodMs(1000L))

        case ApiKeys.DESCRIBE_DELEGATION_TOKEN =>
          new DescribeDelegationTokenRequest.Builder(Collections.singletonList(SecurityUtils.parseKafkaPrincipal("User:test")))

        case ApiKeys.RENEW_DELEGATION_TOKEN =>
          new RenewDelegationTokenRequest.Builder(
              new RenewDelegationTokenRequestData()
                .setHmac("".getBytes)
                .setRenewPeriodMs(1000L))

        case ApiKeys.DELETE_GROUPS =>
          new DeleteGroupsRequest.Builder(new DeleteGroupsRequestData()
            .setGroupsNames(Collections.singletonList("test-group")))

        case ApiKeys.ELECT_LEADERS =>
          new ElectLeadersRequest.Builder(
            ElectionType.PREFERRED,
            Collections.singletonList(new TopicPartition("my_topic", 0)),
            0
          )

        case ApiKeys.INCREMENTAL_ALTER_CONFIGS =>
          new IncrementalAlterConfigsRequest.Builder(
            new IncrementalAlterConfigsRequestData())

        case ApiKeys.ALTER_PARTITION_REASSIGNMENTS =>
          new AlterPartitionReassignmentsRequest.Builder(
            new AlterPartitionReassignmentsRequestData()
          )

        case ApiKeys.LIST_PARTITION_REASSIGNMENTS =>
          new ListPartitionReassignmentsRequest.Builder(
            new ListPartitionReassignmentsRequestData()
          )

        case ApiKeys.OFFSET_DELETE =>
          new OffsetDeleteRequest.Builder(
            new OffsetDeleteRequestData()
              .setGroupId("test-group")
              .setTopics(new OffsetDeleteRequestData.OffsetDeleteRequestTopicCollection(
                Collections.singletonList(new OffsetDeleteRequestData.OffsetDeleteRequestTopic()
                  .setName("test-topic")
                  .setPartitions(Collections.singletonList(
                    new OffsetDeleteRequestData.OffsetDeleteRequestPartition()
                      .setPartitionIndex(0)))).iterator())))

        case ApiKeys.DESCRIBE_CLIENT_QUOTAS =>
          new DescribeClientQuotasRequest.Builder(ClientQuotaFilter.all())

        case ApiKeys.ALTER_CLIENT_QUOTAS =>
          new AlterClientQuotasRequest.Builder(List.empty.asJava, false)

        case ApiKeys.DESCRIBE_USER_SCRAM_CREDENTIALS =>
          new DescribeUserScramCredentialsRequest.Builder(new DescribeUserScramCredentialsRequestData())

        case ApiKeys.ALTER_USER_SCRAM_CREDENTIALS =>
          new AlterUserScramCredentialsRequest.Builder(new AlterUserScramCredentialsRequestData())

        case ApiKeys.VOTE =>
          new VoteRequest.Builder(VoteRequest.singletonRequest(tp, 1, 2, 0, 10))

        case ApiKeys.BEGIN_QUORUM_EPOCH =>
          new BeginQuorumEpochRequest.Builder(BeginQuorumEpochRequest.singletonRequest(tp, 2, 5))

        case ApiKeys.END_QUORUM_EPOCH =>
          new EndQuorumEpochRequest.Builder(EndQuorumEpochRequest.singletonRequest(
            tp, 10, 5, Collections.singletonList(3)))

        case ApiKeys.ALTER_ISR =>
          new AlterIsrRequest.Builder(new AlterIsrRequestData())

        case ApiKeys.UPDATE_FEATURES =>
          new UpdateFeaturesRequest.Builder(new UpdateFeaturesRequestData())

        case ApiKeys.ENVELOPE =>
          val requestHeader = new RequestHeader(
            ApiKeys.ALTER_CLIENT_QUOTAS,
            ApiKeys.ALTER_CLIENT_QUOTAS.latestVersion,
            "client-id",
            0
          )
          val embedRequestData = RequestTestUtils.serializeRequestWithHeader(requestHeader,
            new AlterClientQuotasRequest.Builder(List.empty.asJava, false).build())
          new EnvelopeRequest.Builder(embedRequestData, new Array[Byte](0),
            InetAddress.getByName("192.168.1.1").getAddress)

<<<<<<< HEAD
        case ApiKeys.BROKER_REGISTRATION =>
          new BrokerRegistrationRequest.Builder(new BrokerRegistrationRequestData())

        case ApiKeys.BROKER_HEARTBEAT =>
          new BrokerHeartbeatRequest.Builder(new BrokerHeartbeatRequestData())
=======
        case ApiKeys.DESCRIBE_CLUSTER =>
          new DescribeClusterRequest.Builder(new DescribeClusterRequestData())
>>>>>>> 61431f5b

        case _ =>
          throw new IllegalArgumentException("Unsupported API key " + apiKey)
    }
  }

  case class Client(clientId: String, apiKey: ApiKeys) {
    var correlationId: Int = 0
    def runUntil(until: AbstractResponse => Boolean): Boolean = {
      val startMs = System.currentTimeMillis
      var done = false
      val socket = connect()
      try {
        while (!done && System.currentTimeMillis < startMs + 10000) {
          correlationId += 1
          val request = requestBuilder(apiKey).build()
          val response = sendAndReceive[AbstractResponse](request, socket, clientId, Some(correlationId))
          done = until.apply(response)
        }
      } finally {
        socket.close()
      }
      done
    }

    override def toString: String = {
      val requestTime = requestTimeMetricValue(clientId)
      val throttleTime = throttleTimeMetricValue(clientId)
      val produceThrottleTime = throttleTimeMetricValueForQuotaType(clientId, QuotaType.Produce)
      val consumeThrottleTime = throttleTimeMetricValueForQuotaType(clientId, QuotaType.Fetch)
      s"Client $clientId apiKey $apiKey requests $correlationId requestTime $requestTime " +
      s"throttleTime $throttleTime produceThrottleTime $produceThrottleTime consumeThrottleTime $consumeThrottleTime"
    }
  }

  private def submitTest(apiKey: ApiKeys, test: () => Unit): Unit = {
    val future = executor.submit(new Runnable() {
      def run(): Unit = {
        test.apply()
      }
    })
    tasks += Task(apiKey, future)
  }

  private def waitAndCheckResults(): Unit = {
    for (task <- tasks) {
      try {
        task.future.get(15, TimeUnit.SECONDS)
      } catch {
        case e: Throwable =>
          error(s"Test failed for api-key ${task.apiKey} with exception $e")
          throw e
      }
    }
  }

  private def checkRequestThrottleTime(apiKey: ApiKeys): Unit = {
    // Request until throttled using client-id with default small quota
    val clientId = apiKey.toString
    val client = Client(clientId, apiKey)
    val throttled = client.runUntil(_.throttleTimeMs > 0)

    assertTrue(throttled, s"Response not throttled: $client")
    assertTrue(throttleTimeMetricValue(clientId) > 0 , s"Throttle time metrics not updated: $client")
  }

  private def checkSmallQuotaProducerRequestThrottleTime(): Unit = {

    // Request until throttled using client-id with default small producer quota
    val smallQuotaProducerClient = Client(smallQuotaProducerClientId, ApiKeys.PRODUCE)
    val throttled = smallQuotaProducerClient.runUntil(_.throttleTimeMs > 0)

    assertTrue(throttled, s"Response not throttled: $smallQuotaProducerClient")
    assertTrue(throttleTimeMetricValueForQuotaType(smallQuotaProducerClientId, QuotaType.Produce) > 0,
      s"Throttle time metrics for produce quota not updated: $smallQuotaProducerClient")
    assertTrue(throttleTimeMetricValueForQuotaType(smallQuotaProducerClientId, QuotaType.Request).isNaN,
      s"Throttle time metrics for request quota updated: $smallQuotaProducerClient")
  }

  private def checkSmallQuotaConsumerRequestThrottleTime(): Unit = {

    // Request until throttled using client-id with default small consumer quota
    val smallQuotaConsumerClient =   Client(smallQuotaConsumerClientId, ApiKeys.FETCH)
    val throttled = smallQuotaConsumerClient.runUntil(_.throttleTimeMs > 0)

    assertTrue(throttled, s"Response not throttled: $smallQuotaConsumerClientId")
    assertTrue(throttleTimeMetricValueForQuotaType(smallQuotaConsumerClientId, QuotaType.Fetch) > 0,
      s"Throttle time metrics for consumer quota not updated: $smallQuotaConsumerClient")
    assertTrue(throttleTimeMetricValueForQuotaType(smallQuotaConsumerClientId, QuotaType.Request).isNaN,
      s"Throttle time metrics for request quota updated: $smallQuotaConsumerClient")
  }

  private def checkUnthrottledClient(apiKey: ApiKeys): Unit = {

    // Test that request from client with large quota is not throttled
    val unthrottledClient = Client(unthrottledClientId, apiKey)
    unthrottledClient.runUntil(_.throttleTimeMs <= 0.0)
    assertEquals(1, unthrottledClient.correlationId)
    assertTrue(throttleTimeMetricValue(unthrottledClientId).isNaN, s"Client should not have been throttled: $unthrottledClient")
  }

  private def checkExemptRequestMetric(apiKey: ApiKeys): Unit = {
    val exemptTarget = exemptRequestMetricValue + 0.02
    val clientId = apiKey.toString
    val client = Client(clientId, apiKey)
    val updated = client.runUntil(_ => exemptRequestMetricValue > exemptTarget)

    assertTrue(updated, s"Exempt-request-time metric not updated: $client")
    assertTrue(throttleTimeMetricValue(clientId).isNaN, s"Client should not have been throttled: $client")
  }

  private def checkUnauthorizedRequestThrottle(apiKey: ApiKeys): Unit = {
    val clientId = "unauthorized-" + apiKey.toString
    val client = Client(clientId, apiKey)
    val throttled = client.runUntil(_ => throttleTimeMetricValue(clientId) > 0.0)
    assertTrue(throttled, s"Unauthorized client should have been throttled: $client")
  }
}

object RequestQuotaTest {
  val ClusterActions = ApiKeys.brokerApis.asScala.filter(_.clusterAction).toSet
  val SaslActions = Set(ApiKeys.SASL_HANDSHAKE, ApiKeys.SASL_AUTHENTICATE)
  val ClientActions = ApiKeys.brokerApis.asScala.toSet -- ClusterActions -- SaslActions

  val UnauthorizedPrincipal = new KafkaPrincipal(KafkaPrincipal.USER_TYPE, "Unauthorized")
  // Principal used for all client connections. This is modified by tests which
  // check unauthorized code path
  var principal = KafkaPrincipal.ANONYMOUS
  class TestAuthorizer extends AclAuthorizer {
    override def authorize(requestContext: AuthorizableRequestContext, actions: util.List[Action]): util.List[AuthorizationResult] = {
      actions.asScala.map { _ =>
        if (requestContext.principal != UnauthorizedPrincipal) AuthorizationResult.ALLOWED else AuthorizationResult.DENIED
      }.asJava
    }
  }
  class TestPrincipalBuilder extends KafkaPrincipalBuilder with KafkaPrincipalSerde {
    override def build(context: AuthenticationContext): KafkaPrincipal = {
      principal
    }

    override def serialize(principal: KafkaPrincipal): Array[Byte] = {
      new Array[Byte](0)
    }

    override def deserialize(bytes: Array[Byte]): KafkaPrincipal = {
      principal
    }
  }
}<|MERGE_RESOLUTION|>--- conflicted
+++ resolved
@@ -617,16 +617,14 @@
           new EnvelopeRequest.Builder(embedRequestData, new Array[Byte](0),
             InetAddress.getByName("192.168.1.1").getAddress)
 
-<<<<<<< HEAD
+        case ApiKeys.DESCRIBE_CLUSTER =>
+          new DescribeClusterRequest.Builder(new DescribeClusterRequestData())
+
         case ApiKeys.BROKER_REGISTRATION =>
           new BrokerRegistrationRequest.Builder(new BrokerRegistrationRequestData())
 
         case ApiKeys.BROKER_HEARTBEAT =>
           new BrokerHeartbeatRequest.Builder(new BrokerHeartbeatRequestData())
-=======
-        case ApiKeys.DESCRIBE_CLUSTER =>
-          new DescribeClusterRequest.Builder(new DescribeClusterRequestData())
->>>>>>> 61431f5b
 
         case _ =>
           throw new IllegalArgumentException("Unsupported API key " + apiKey)
