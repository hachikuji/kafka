/*
 * Licensed to the Apache Software Foundation (ASF) under one or more
 * contributor license agreements. See the NOTICE file distributed with
 * this work for additional information regarding copyright ownership.
 * The ASF licenses this file to You under the Apache License, Version 2.0
 * (the "License"); you may not use this file except in compliance with
 * the License. You may obtain a copy of the License at
 *
 *    http://www.apache.org/licenses/LICENSE-2.0
 *
 * Unless required by applicable law or agreed to in writing, software
 * distributed under the License is distributed on an "AS IS" BASIS,
 * WITHOUT WARRANTIES OR CONDITIONS OF ANY KIND, either express or implied.
 * See the License for the specific language governing permissions and
 * limitations under the License.
 */

package kafka.server

import java.net.InetAddress
import java.nio.charset.StandardCharsets
import java.util
import java.util.Arrays.asList
import java.util.concurrent.TimeUnit
import java.util.{Collections, Optional, Properties, Random}

import kafka.api.{ApiVersion, KAFKA_0_10_2_IV0, KAFKA_2_2_IV1, LeaderAndIsr}
import kafka.cluster.{Broker, Partition}
import kafka.controller.KafkaController
import kafka.coordinator.group.GroupCoordinatorConcurrencyTest.{JoinGroupCallback, SyncGroupCallback}
import kafka.coordinator.group._
import kafka.coordinator.transaction.{InitProducerIdResult, TransactionCoordinator}
import kafka.log.AppendOrigin
import kafka.network.RequestChannel
import kafka.network.RequestChannel.{CloseConnectionResponse, SendResponse}
import kafka.server.QuotaFactory.QuotaManagers
import kafka.utils.{MockTime, TestUtils}
import kafka.zk.KafkaZkClient
import org.apache.kafka.clients.NodeApiVersions
import org.apache.kafka.clients.admin.AlterConfigOp.OpType
import org.apache.kafka.clients.admin.{AlterConfigOp, ConfigEntry}
import org.apache.kafka.common.acl.AclOperation
import org.apache.kafka.common.config.ConfigResource
import org.apache.kafka.common.errors.UnsupportedVersionException
import org.apache.kafka.common.internals.{KafkaFutureImpl, Topic}
import org.apache.kafka.common.memory.MemoryPool
import org.apache.kafka.common.message.CreateTopicsRequestData.{CreatableTopic, CreatableTopicCollection}
import org.apache.kafka.common.message.JoinGroupRequestData.JoinGroupRequestProtocol
import org.apache.kafka.common.message.LeaveGroupRequestData.MemberIdentity
import org.apache.kafka.common.message.ListOffsetsRequestData.{ListOffsetsPartition, ListOffsetsTopic}
import org.apache.kafka.common.message.MetadataResponseData.MetadataResponseTopic
import org.apache.kafka.common.message.OffsetDeleteRequestData.{OffsetDeleteRequestPartition, OffsetDeleteRequestTopic, OffsetDeleteRequestTopicCollection}
import org.apache.kafka.common.message.StopReplicaRequestData.{StopReplicaPartitionState, StopReplicaTopicState}
import org.apache.kafka.common.message.UpdateMetadataRequestData.{UpdateMetadataBroker, UpdateMetadataEndpoint, UpdateMetadataPartitionState}
import org.apache.kafka.common.message._
import org.apache.kafka.common.metrics.Metrics
import org.apache.kafka.common.network.{ClientInformation, ListenerName}
import org.apache.kafka.common.protocol.{ApiKeys, Errors}
import org.apache.kafka.common.quota.{ClientQuotaAlteration, ClientQuotaEntity}
import org.apache.kafka.common.record.FileRecords.TimestampAndOffset
import org.apache.kafka.common.record._
import org.apache.kafka.common.replica.ClientMetadata
import org.apache.kafka.common.requests.ProduceResponse.PartitionResponse
import org.apache.kafka.common.requests.WriteTxnMarkersRequest.TxnMarkerEntry
import org.apache.kafka.common.requests.{FetchMetadata => JFetchMetadata, _}
import org.apache.kafka.common.resource.{PatternType, Resource, ResourcePattern, ResourceType}
import org.apache.kafka.common.security.auth.{KafkaPrincipal, KafkaPrincipalSerde, SecurityProtocol}
import org.apache.kafka.common.utils.{ProducerIdAndEpoch, SecurityUtils, Utils}
import org.apache.kafka.common.{IsolationLevel, Node, TopicPartition, Uuid}
import org.apache.kafka.server.authorizer.{Action, AuthorizationResult, Authorizer}
import org.easymock.EasyMock._
import org.easymock.{Capture, EasyMock, IAnswer}
import org.junit.jupiter.api.Assertions._
import org.junit.jupiter.api.{AfterEach, Test}
import org.mockito.{ArgumentMatchers, Mockito}

import scala.annotation.nowarn
import scala.collection.{Map, Seq, mutable}
import scala.jdk.CollectionConverters._

class KafkaApisTest {

  private val requestChannel: RequestChannel = EasyMock.createNiceMock(classOf[RequestChannel])
  private val requestChannelMetrics: RequestChannel.Metrics = EasyMock.createNiceMock(classOf[RequestChannel.Metrics])
  private val replicaManager: ReplicaManager = EasyMock.createNiceMock(classOf[ReplicaManager])
  private val groupCoordinator: GroupCoordinator = EasyMock.createNiceMock(classOf[GroupCoordinator])
  private val adminManager: ZkAdminManager = EasyMock.createNiceMock(classOf[ZkAdminManager])
  private val txnCoordinator: TransactionCoordinator = EasyMock.createNiceMock(classOf[TransactionCoordinator])
  private val controller: KafkaController = EasyMock.createNiceMock(classOf[KafkaController])
  private val forwardingManager: ForwardingManager = EasyMock.createNiceMock(classOf[ForwardingManager])
  private val hostAddress: Array[Byte] = InetAddress.getByName("192.168.1.1").getAddress
  private val kafkaPrincipalSerde = new KafkaPrincipalSerde {
    override def serialize(principal: KafkaPrincipal): Array[Byte] = Utils.utf8(principal.toString)
    override def deserialize(bytes: Array[Byte]): KafkaPrincipal = SecurityUtils.parseKafkaPrincipal(Utils.utf8(bytes))
  }
  private val zkClient: KafkaZkClient = EasyMock.createNiceMock(classOf[KafkaZkClient])
  private val metrics = new Metrics()
  private val brokerId = 1
  private var metadataCache: MetadataCache = new MetadataCache(brokerId)
  private val clientQuotaManager: ClientQuotaManager = EasyMock.createNiceMock(classOf[ClientQuotaManager])
  private val clientRequestQuotaManager: ClientRequestQuotaManager = EasyMock.createNiceMock(classOf[ClientRequestQuotaManager])
  private val clientControllerQuotaManager: ControllerMutationQuotaManager = EasyMock.createNiceMock(classOf[ControllerMutationQuotaManager])
  private val replicaQuotaManager: ReplicationQuotaManager = EasyMock.createNiceMock(classOf[ReplicationQuotaManager])
  private val quotas = QuotaManagers(clientQuotaManager, clientQuotaManager, clientRequestQuotaManager,
    clientControllerQuotaManager, replicaQuotaManager, replicaQuotaManager, replicaQuotaManager, None)
  private val fetchManager: FetchManager = EasyMock.createNiceMock(classOf[FetchManager])
  private val brokerTopicStats = new BrokerTopicStats
  private val clusterId = "clusterId"
  private val time = new MockTime
  private val clientId = ""

  @AfterEach
  def tearDown(): Unit = {
    quotas.shutdown()
    TestUtils.clearYammerMetrics()
    metrics.close()
  }

  def createKafkaApis(interBrokerProtocolVersion: ApiVersion = ApiVersion.latestVersion,
                      authorizer: Option[Authorizer] = None,
                      enableForwarding: Boolean = false): KafkaApis = {
    val brokerFeatures = BrokerFeatures.createDefault()
    val cache = new FinalizedFeatureCache(brokerFeatures)
    val properties = TestUtils.createBrokerConfig(brokerId, "zk")
    properties.put(KafkaConfig.InterBrokerProtocolVersionProp, interBrokerProtocolVersion.toString)
    properties.put(KafkaConfig.LogMessageFormatVersionProp, interBrokerProtocolVersion.toString)

    val forwardingManagerOpt = if (enableForwarding)
      Some(this.forwardingManager)
    else
      None

    new KafkaApis(requestChannel,
      replicaManager,
      adminManager,
      groupCoordinator,
      txnCoordinator,
      controller,
      forwardingManagerOpt,
      zkClient,
      brokerId,
      new KafkaConfig(properties),
      metadataCache,
      metrics,
      authorizer,
      quotas,
      fetchManager,
      brokerTopicStats,
      clusterId,
      time,
      null,
      brokerFeatures,
      cache)
  }

  @Test
  def testDescribeConfigsWithAuthorizer(): Unit = {
    val authorizer: Authorizer = EasyMock.niceMock(classOf[Authorizer])

    val operation = AclOperation.DESCRIBE_CONFIGS
    val resourceType = ResourceType.TOPIC
    val resourceName = "topic-1"
    val requestHeader = new RequestHeader(ApiKeys.DESCRIBE_CONFIGS, ApiKeys.DESCRIBE_CONFIGS.latestVersion,
      clientId, 0)

    val expectedActions = Seq(
      new Action(operation, new ResourcePattern(resourceType, resourceName, PatternType.LITERAL),
        1, true, true)
    )

    // Verify that authorize is only called once
    EasyMock.expect(authorizer.authorize(anyObject[RequestContext], EasyMock.eq(expectedActions.asJava)))
      .andReturn(Seq(AuthorizationResult.ALLOWED).asJava)
      .once()

    expectNoThrottling()

    val configResource = new ConfigResource(ConfigResource.Type.TOPIC, resourceName)
    EasyMock.expect(adminManager.describeConfigs(anyObject(), EasyMock.eq(true), EasyMock.eq(false)))
        .andReturn(
          List(new DescribeConfigsResponseData.DescribeConfigsResult()
            .setResourceName(configResource.name)
            .setResourceType(configResource.`type`.id)
            .setErrorCode(Errors.NONE.code)
            .setConfigs(Collections.emptyList())))

    EasyMock.replay(replicaManager, clientRequestQuotaManager, requestChannel, authorizer,
      adminManager)

    val request = buildRequest(new DescribeConfigsRequest.Builder(new DescribeConfigsRequestData()
      .setIncludeSynonyms(true)
      .setResources(List(new DescribeConfigsRequestData.DescribeConfigsResource()
        .setResourceName("topic-1")
        .setResourceType(ConfigResource.Type.TOPIC.id)).asJava))
      .build(requestHeader.apiVersion),
      requestHeader = Option(requestHeader))
    createKafkaApis(authorizer = Some(authorizer)).handleDescribeConfigsRequest(request)

    verify(authorizer, adminManager)
  }

  @Test
  def testEnvelopeRequestHandlingAsController(): Unit = {
    testEnvelopeRequestWithAlterConfig(
      alterConfigHandler = () => ApiError.NONE,
      expectedError = Errors.NONE
    )
  }

  @Test
  def testEnvelopeRequestWithAlterConfigUnhandledError(): Unit = {
    testEnvelopeRequestWithAlterConfig(
      alterConfigHandler = () => throw new IllegalStateException(),
      expectedError = Errors.UNKNOWN_SERVER_ERROR
    )
  }

  private def testEnvelopeRequestWithAlterConfig(
    alterConfigHandler: () => ApiError,
    expectedError: Errors
  ): Unit = {
    val authorizer: Authorizer = EasyMock.niceMock(classOf[Authorizer])

    authorizeResource(authorizer, AclOperation.CLUSTER_ACTION, ResourceType.CLUSTER, Resource.CLUSTER_NAME, AuthorizationResult.ALLOWED)

    val operation = AclOperation.ALTER_CONFIGS
    val resourceName = "topic-1"
    val requestHeader = new RequestHeader(ApiKeys.ALTER_CONFIGS, ApiKeys.ALTER_CONFIGS.latestVersion,
      clientId, 0)

    EasyMock.expect(controller.isActive).andReturn(true)

    authorizeResource(authorizer, operation, ResourceType.TOPIC, resourceName, AuthorizationResult.ALLOWED)

    val capturedResponse = expectNoThrottling()

    val configResource = new ConfigResource(ConfigResource.Type.TOPIC, resourceName)
    EasyMock.expect(adminManager.alterConfigs(anyObject(), EasyMock.eq(false)))
      .andAnswer(() => {
        Map(configResource -> alterConfigHandler.apply())
      })

    EasyMock.replay(replicaManager, clientRequestQuotaManager, requestChannel, authorizer,
      adminManager, controller)

    val configs = Map(
      configResource -> new AlterConfigsRequest.Config(
        Seq(new AlterConfigsRequest.ConfigEntry("foo", "bar")).asJava))
    val alterConfigsRequest = new AlterConfigsRequest.Builder(configs.asJava, false).build(requestHeader.apiVersion)

    val request = buildRequestWithEnvelope(alterConfigsRequest, fromPrivilegedListener = true)

    createKafkaApis(authorizer = Some(authorizer), enableForwarding = true).handle(request)

    val envelopeRequest = request.body[EnvelopeRequest]
    val response = readResponse(envelopeRequest, capturedResponse)
      .asInstanceOf[EnvelopeResponse]

    assertEquals(Errors.NONE, response.error)

    val innerResponse = AbstractResponse.parseResponse(
      response.responseData(),
      requestHeader
    ).asInstanceOf[AlterConfigsResponse]

    val responseMap = innerResponse.data.responses().asScala.map { resourceResponse =>
      resourceResponse.resourceName() -> Errors.forCode(resourceResponse.errorCode)
    }.toMap

    assertEquals(Map(resourceName -> expectedError), responseMap)

    verify(authorizer, controller, adminManager)
  }

  @Test
  def testInvalidEnvelopeRequestWithNonForwardableAPI(): Unit = {
    val requestHeader = new RequestHeader(ApiKeys.LEAVE_GROUP, ApiKeys.LEAVE_GROUP.latestVersion,
      clientId, 0)
    val leaveGroupRequest = new LeaveGroupRequest.Builder("group",
      Collections.singletonList(new MemberIdentity())).build(requestHeader.apiVersion)
    val serializedRequestData = RequestTestUtils.serializeRequestWithHeader(requestHeader, leaveGroupRequest)

    resetToStrict(requestChannel)

    EasyMock.expect(controller.isActive).andReturn(true)

    EasyMock.expect(requestChannel.updateErrorMetrics(ApiKeys.ENVELOPE, Map(Errors.INVALID_REQUEST -> 1)))
    val capturedResponse = expectNoThrottling()

    EasyMock.replay(replicaManager, clientRequestQuotaManager, requestChannel, controller)

    val envelopeHeader = new RequestHeader(ApiKeys.ENVELOPE, ApiKeys.ENVELOPE.latestVersion,
      clientId, 0)

    val envelopeRequest = new EnvelopeRequest.Builder(serializedRequestData, new Array[Byte](0), hostAddress)
      .build(envelopeHeader.apiVersion)
    val request = buildRequestWithEnvelope(leaveGroupRequest, fromPrivilegedListener = true)

    createKafkaApis(enableForwarding = true).handle(request)

    val response = readResponse(envelopeRequest, capturedResponse)
      .asInstanceOf[EnvelopeResponse]
    assertEquals(Errors.INVALID_REQUEST, response.error())
  }

  @Test
  def testEnvelopeRequestWithNotFromPrivilegedListener(): Unit = {
    testInvalidEnvelopeRequest(Errors.NONE, fromPrivilegedListener = false,
      shouldCloseConnection = true)
  }

  @Test
  def testEnvelopeRequestNotAuthorized(): Unit = {
    testInvalidEnvelopeRequest(Errors.CLUSTER_AUTHORIZATION_FAILED,
      performAuthorize = true, authorizeResult = AuthorizationResult.DENIED)
  }

  @Test
  def testEnvelopeRequestNotControllerHandling(): Unit = {
    testInvalidEnvelopeRequest(Errors.NOT_CONTROLLER, performAuthorize = true, isActiveController = false)
  }

  private def testInvalidEnvelopeRequest(expectedError: Errors,
                                         fromPrivilegedListener: Boolean = true,
                                         shouldCloseConnection: Boolean = false,
                                         performAuthorize: Boolean = false,
                                         authorizeResult: AuthorizationResult = AuthorizationResult.ALLOWED,
                                         isActiveController: Boolean = true): Unit = {
    val authorizer: Authorizer = EasyMock.niceMock(classOf[Authorizer])

    if (performAuthorize) {
      authorizeResource(authorizer, AclOperation.CLUSTER_ACTION, ResourceType.CLUSTER, Resource.CLUSTER_NAME, authorizeResult)
    }

    val resourceName = "topic-1"
    val requestHeader = new RequestHeader(ApiKeys.ALTER_CONFIGS, ApiKeys.ALTER_CONFIGS.latestVersion,
      clientId, 0)

    EasyMock.expect(controller.isActive).andReturn(isActiveController)

    val capturedResponse = expectNoThrottling()

    val configResource = new ConfigResource(ConfigResource.Type.TOPIC, resourceName)

    EasyMock.replay(replicaManager, clientRequestQuotaManager, requestChannel, authorizer,
      adminManager, controller)

    val configs = Map(
      configResource -> new AlterConfigsRequest.Config(
        Seq(new AlterConfigsRequest.ConfigEntry("foo", "bar")).asJava))
    val alterConfigsRequest = new AlterConfigsRequest.Builder(configs.asJava, false)
      .build(requestHeader.apiVersion)

    val request = buildRequestWithEnvelope(alterConfigsRequest,
      fromPrivilegedListener = fromPrivilegedListener)
    createKafkaApis(authorizer = Some(authorizer), enableForwarding = true).handle(request)

    if (shouldCloseConnection) {
      assertTrue(capturedResponse.getValue.isInstanceOf[CloseConnectionResponse])
    } else {
      val envelopeRequest = request.body[EnvelopeRequest]
      val response = readResponse(envelopeRequest, capturedResponse)
        .asInstanceOf[EnvelopeResponse]

      assertEquals(expectedError, response.error())

      verify(authorizer, adminManager)
    }
  }

  @Test
  def testAlterConfigsWithAuthorizer(): Unit = {
    val authorizer: Authorizer = EasyMock.niceMock(classOf[Authorizer])

    val authorizedTopic = "authorized-topic"
    val unauthorizedTopic = "unauthorized-topic"
    val (authorizedResource, unauthorizedResource) =
      createConfigsWithAuthorization(authorizer, authorizedTopic, unauthorizedTopic)

    val configs = Map(
      authorizedResource -> new AlterConfigsRequest.Config(
        Seq(new AlterConfigsRequest.ConfigEntry("foo", "bar")).asJava),
      unauthorizedResource -> new AlterConfigsRequest.Config(
        Seq(new AlterConfigsRequest.ConfigEntry("foo-1", "bar-1")).asJava)
    )

    val topicHeader = new RequestHeader(ApiKeys.ALTER_CONFIGS, ApiKeys.ALTER_CONFIGS.latestVersion,
      clientId, 0)

    val alterConfigsRequest = new AlterConfigsRequest.Builder(configs.asJava, false)
      .build(topicHeader.apiVersion)
    val request = buildRequest(alterConfigsRequest)

    EasyMock.expect(controller.isActive).andReturn(false)

    val capturedResponse = expectNoThrottling()

    EasyMock.expect(adminManager.alterConfigs(anyObject(), EasyMock.eq(false)))
      .andReturn(Map(authorizedResource -> ApiError.NONE))

    EasyMock.replay(replicaManager, clientRequestQuotaManager, requestChannel, authorizer,
      adminManager, controller)

    createKafkaApis(authorizer = Some(authorizer)).handleAlterConfigsRequest(request)

    verifyAlterConfigResult(alterConfigsRequest,
      capturedResponse, Map(authorizedTopic -> Errors.NONE,
        unauthorizedTopic -> Errors.TOPIC_AUTHORIZATION_FAILED))

    verify(authorizer, adminManager)
  }

  @Test
  def testAlterConfigsWithForwarding(): Unit = {
    val requestBuilder = new AlterConfigsRequest.Builder(Collections.emptyMap(), false)
    testForwardableAPI(ApiKeys.ALTER_CONFIGS, requestBuilder)
  }

  private def testForwardableAPI(apiKey: ApiKeys, requestBuilder: AbstractRequest.Builder[_ <: AbstractRequest]): Unit = {
    val topicHeader = new RequestHeader(apiKey, apiKey.latestVersion,
      clientId, 0)

    val request = buildRequest(requestBuilder.build(topicHeader.apiVersion))

    EasyMock.expect(controller.isActive).andReturn(false)

    expectNoThrottling()

    EasyMock.expect(forwardingManager.forwardRequest(
      EasyMock.eq(request),
      anyObject[Option[AbstractResponse] => Unit]()
    )).once()

    EasyMock.replay(replicaManager, clientRequestQuotaManager, requestChannel, controller, forwardingManager)

    createKafkaApis(enableForwarding = true).handle(request)

    EasyMock.verify(controller, forwardingManager)
  }

  private def authorizeResource(authorizer: Authorizer,
                                operation: AclOperation,
                                resourceType: ResourceType,
                                resourceName: String,
                                result: AuthorizationResult,
                                logIfAllowed: Boolean = true,
                                logIfDenied: Boolean = true): Unit = {
    val expectedAuthorizedAction = if (operation == AclOperation.CLUSTER_ACTION)
      new Action(operation,
        new ResourcePattern(ResourceType.CLUSTER, Resource.CLUSTER_NAME, PatternType.LITERAL),
        1, logIfAllowed, logIfDenied)
    else
      new Action(operation,
        new ResourcePattern(resourceType, resourceName, PatternType.LITERAL),
        1, logIfAllowed, logIfDenied)

    EasyMock.expect(authorizer.authorize(anyObject[RequestContext], EasyMock.eq(Seq(expectedAuthorizedAction).asJava)))
      .andReturn(Seq(result).asJava)
      .once()
  }

  private def verifyAlterConfigResult(alterConfigsRequest: AlterConfigsRequest,
                                      capturedResponse: Capture[RequestChannel.Response],
                                      expectedResults: Map[String, Errors]): Unit = {
    val response = readResponse(alterConfigsRequest, capturedResponse)
      .asInstanceOf[AlterConfigsResponse]
    val responseMap = response.data.responses().asScala.map { resourceResponse =>
      resourceResponse.resourceName() -> Errors.forCode(resourceResponse.errorCode)
    }.toMap

    assertEquals(expectedResults, responseMap)
  }

  private def createConfigsWithAuthorization(authorizer: Authorizer,
                                             authorizedTopic: String,
                                             unauthorizedTopic: String): (ConfigResource, ConfigResource) = {
    val authorizedResource = new ConfigResource(ConfigResource.Type.TOPIC, authorizedTopic)

    val unauthorizedResource = new ConfigResource(ConfigResource.Type.TOPIC, unauthorizedTopic)

    createTopicAuthorization(authorizer, AclOperation.ALTER_CONFIGS, authorizedTopic, unauthorizedTopic)
    (authorizedResource, unauthorizedResource)
  }

  @Test
  def testIncrementalAlterConfigsWithAuthorizer(): Unit = {
    val authorizer: Authorizer = EasyMock.niceMock(classOf[Authorizer])

    val authorizedTopic = "authorized-topic"
    val unauthorizedTopic = "unauthorized-topic"
    val (authorizedResource, unauthorizedResource) =
      createConfigsWithAuthorization(authorizer, authorizedTopic, unauthorizedTopic)

    val requestHeader = new RequestHeader(ApiKeys.INCREMENTAL_ALTER_CONFIGS, ApiKeys.INCREMENTAL_ALTER_CONFIGS.latestVersion, clientId, 0)

    val incrementalAlterConfigsRequest = getIncrementalAlterConfigRequestBuilder(Seq(authorizedResource, unauthorizedResource))
      .build(requestHeader.apiVersion)
    val request = buildRequest(incrementalAlterConfigsRequest,
      fromPrivilegedListener = true, requestHeader = Option(requestHeader))

    EasyMock.expect(controller.isActive).andReturn(true)

    val capturedResponse = expectNoThrottling()

    EasyMock.expect(adminManager.incrementalAlterConfigs(anyObject(), EasyMock.eq(false)))
      .andReturn(Map(authorizedResource -> ApiError.NONE))

    EasyMock.replay(replicaManager, clientRequestQuotaManager, requestChannel, authorizer,
      adminManager, controller)

    createKafkaApis(authorizer = Some(authorizer)).handleIncrementalAlterConfigsRequest(request)

    verifyIncrementalAlterConfigResult(incrementalAlterConfigsRequest,
      capturedResponse, Map(authorizedTopic -> Errors.NONE,
        unauthorizedTopic -> Errors.TOPIC_AUTHORIZATION_FAILED))

    verify(authorizer, adminManager)
  }

  @Test
  def testIncrementalAlterConfigsWithForwarding(): Unit = {
    val requestBuilder = new IncrementalAlterConfigsRequest.Builder(
      new IncrementalAlterConfigsRequestData())
    testForwardableAPI(ApiKeys.INCREMENTAL_ALTER_CONFIGS, requestBuilder)
  }

  private def getIncrementalAlterConfigRequestBuilder(configResources: Seq[ConfigResource]): IncrementalAlterConfigsRequest.Builder = {
    val resourceMap = configResources.map(configResource => {
      configResource -> Set(
        new AlterConfigOp(new ConfigEntry("foo", "bar"),
        OpType.forId(configResource.`type`.id))).asJavaCollection
    }).toMap.asJava

    new IncrementalAlterConfigsRequest.Builder(resourceMap, false)
  }

  private def verifyIncrementalAlterConfigResult(incrementalAlterConfigsRequest: IncrementalAlterConfigsRequest,
                                                 capturedResponse: Capture[RequestChannel.Response],
                                                 expectedResults: Map[String, Errors]): Unit = {
    val response = readResponse(incrementalAlterConfigsRequest, capturedResponse)
      .asInstanceOf[IncrementalAlterConfigsResponse]
    val responseMap = response.data.responses().asScala.map { resourceResponse =>
      resourceResponse.resourceName() -> Errors.forCode(resourceResponse.errorCode)
    }.toMap

    assertEquals(expectedResults, responseMap)
  }

  @Test
  def testAlterClientQuotasWithAuthorizer(): Unit = {
    val authorizer: Authorizer = EasyMock.niceMock(classOf[Authorizer])

    authorizeResource(authorizer, AclOperation.ALTER_CONFIGS, ResourceType.CLUSTER,
      Resource.CLUSTER_NAME, AuthorizationResult.DENIED)

    val quotaEntity = new ClientQuotaEntity(Collections.singletonMap(ClientQuotaEntity.USER, "user"))
    val quotas = Seq(new ClientQuotaAlteration(quotaEntity, Seq.empty.asJavaCollection))

    val requestHeader = new RequestHeader(ApiKeys.ALTER_CLIENT_QUOTAS, ApiKeys.ALTER_CLIENT_QUOTAS.latestVersion, clientId, 0)

    val alterClientQuotasRequest = new AlterClientQuotasRequest.Builder(quotas.asJavaCollection, false)
      .build(requestHeader.apiVersion)
    val request = buildRequest(alterClientQuotasRequest,
      fromPrivilegedListener = true, requestHeader = Option(requestHeader))

    EasyMock.expect(controller.isActive).andReturn(true)

    val capturedResponse = expectNoThrottling()

    EasyMock.replay(replicaManager, clientRequestQuotaManager, requestChannel, authorizer,
      adminManager, controller)

    createKafkaApis(authorizer = Some(authorizer)).handleAlterClientQuotasRequest(request)

    verifyAlterClientQuotaResult(alterClientQuotasRequest,
      capturedResponse, Map(quotaEntity -> Errors.CLUSTER_AUTHORIZATION_FAILED))

    verify(authorizer, adminManager)
  }

  @Test
  def testAlterClientQuotasWithForwarding(): Unit = {
    val requestBuilder = new AlterClientQuotasRequest.Builder(List.empty.asJava, false)
    testForwardableAPI(ApiKeys.ALTER_CLIENT_QUOTAS, requestBuilder)
  }

  private def verifyAlterClientQuotaResult(alterClientQuotasRequest: AlterClientQuotasRequest,
                                           capturedResponse: Capture[RequestChannel.Response],
                                           expected: Map[ClientQuotaEntity, Errors]): Unit = {
    val response = readResponse(alterClientQuotasRequest, capturedResponse)
      .asInstanceOf[AlterClientQuotasResponse]
    val futures = expected.keys.map(quotaEntity => quotaEntity -> new KafkaFutureImpl[Void]()).toMap
    response.complete(futures.asJava)
    futures.foreach {
      case (entity, future) =>
        future.whenComplete((_, thrown) =>
          assertEquals(thrown, expected(entity).exception())
        ).isDone
    }
  }

  @Test
  def testHandleApiVersionsWithControllerApiVersions(): Unit = {
    val authorizer: Authorizer = EasyMock.niceMock(classOf[Authorizer])

    val requestHeader = new RequestHeader(ApiKeys.API_VERSIONS, ApiKeys.API_VERSIONS.latestVersion, clientId, 0)

    val permittedVersion: Short = 0
    EasyMock.expect(forwardingManager.controllerApiVersions).andReturn(
      Some(NodeApiVersions.create(ApiKeys.ALTER_CONFIGS.id, permittedVersion, permittedVersion)))

    val capturedResponse = expectNoThrottling()

    val apiVersionsRequest = new ApiVersionsRequest.Builder()
      .build(requestHeader.apiVersion)
    val request = buildRequest(apiVersionsRequest,
      fromPrivilegedListener = true, requestHeader = Option(requestHeader))

    EasyMock.replay(replicaManager, clientRequestQuotaManager, forwardingManager,
      requestChannel, authorizer, adminManager, controller)

    createKafkaApis(authorizer = Some(authorizer), enableForwarding = true).handleApiVersionsRequest(request)

    val expectedVersions = new ApiVersionsResponseData.ApiVersion()
      .setApiKey(ApiKeys.ALTER_CONFIGS.id)
      .setMaxVersion(permittedVersion)
      .setMinVersion(permittedVersion)

    val response = readResponse(apiVersionsRequest, capturedResponse)
      .asInstanceOf[ApiVersionsResponse]
    assertEquals(Errors.NONE, Errors.forCode(response.data().errorCode()))

    val alterConfigVersions = response.data().apiKeys().find(ApiKeys.ALTER_CONFIGS.id)
    assertEquals(expectedVersions, alterConfigVersions)

    verify(authorizer, adminManager, forwardingManager)
  }

  @Test
  def testGetUnsupportedVersionsWhenControllerApiVersionsNotAvailable(): Unit = {
    val authorizer: Authorizer = EasyMock.niceMock(classOf[Authorizer])

    val requestHeader = new RequestHeader(ApiKeys.API_VERSIONS, ApiKeys.API_VERSIONS.latestVersion, clientId, 0)

    EasyMock.expect(forwardingManager.controllerApiVersions).andReturn(None)

    val capturedResponse = expectNoThrottling()

    val apiVersionsRequest = new ApiVersionsRequest.Builder()
      .build(requestHeader.apiVersion)
    val request = buildRequest(apiVersionsRequest,
      fromPrivilegedListener = true, requestHeader = Option(requestHeader))

    EasyMock.replay(replicaManager, clientRequestQuotaManager, forwardingManager,
      requestChannel, authorizer, adminManager, controller)

    createKafkaApis(authorizer = Some(authorizer), enableForwarding = true).handleApiVersionsRequest(request)

    val response = readResponse(apiVersionsRequest, capturedResponse)
      .asInstanceOf[ApiVersionsResponse]
    assertEquals(Errors.NONE, Errors.forCode(response.data().errorCode()))

    val expectedVersions = ApiVersionsResponse.toApiVersion(ApiKeys.ALTER_CONFIGS)

    val alterConfigVersions = response.data().apiKeys().find(ApiKeys.ALTER_CONFIGS.id)
    assertEquals(expectedVersions, alterConfigVersions)

    verify(authorizer, adminManager, forwardingManager)
  }

  @Test
  def testCreateTopicsWithAuthorizer(): Unit = {
    val authorizer: Authorizer = EasyMock.niceMock(classOf[Authorizer])

    val authorizedTopic = "authorized-topic"
    val unauthorizedTopic = "unauthorized-topic"

    authorizeResource(authorizer, AclOperation.CREATE, ResourceType.CLUSTER,
      Resource.CLUSTER_NAME, AuthorizationResult.DENIED, logIfDenied = false)

    createCombinedTopicAuthorization(authorizer, AclOperation.CREATE,
      authorizedTopic, unauthorizedTopic)

    createCombinedTopicAuthorization(authorizer, AclOperation.DESCRIBE_CONFIGS,
      authorizedTopic, unauthorizedTopic, logIfDenied = false)

    val requestHeader = new RequestHeader(ApiKeys.CREATE_TOPICS, ApiKeys.CREATE_TOPICS.latestVersion, clientId, 0)

    EasyMock.expect(controller.isActive).andReturn(true)

    val capturedResponse = expectNoThrottling()

    val topics = new CreateTopicsRequestData.CreatableTopicCollection(2)
    val topicToCreate = new CreateTopicsRequestData.CreatableTopic()
      .setName(authorizedTopic)
    topics.add(topicToCreate)

    val topicToFilter = new CreateTopicsRequestData.CreatableTopic()
      .setName(unauthorizedTopic)
    topics.add(topicToFilter)

    val timeout = 10
    val createTopicsRequest = new CreateTopicsRequest.Builder(
      new CreateTopicsRequestData()
        .setTimeoutMs(timeout)
        .setValidateOnly(false)
        .setTopics(topics))
      .build(requestHeader.apiVersion)
    val request = buildRequest(createTopicsRequest,
      fromPrivilegedListener = true, requestHeader = Option(requestHeader))

    EasyMock.expect(clientControllerQuotaManager.newQuotaFor(
      EasyMock.eq(request), EasyMock.eq(6))).andReturn(UnboundedControllerMutationQuota)

    val capturedCallback = EasyMock.newCapture[Map[String, ApiError] => Unit]()

    EasyMock.expect(adminManager.createTopics(
      EasyMock.eq(timeout),
      EasyMock.eq(false),
      EasyMock.eq(Map(authorizedTopic -> topicToCreate)),
      anyObject(),
      EasyMock.eq(UnboundedControllerMutationQuota),
      EasyMock.capture(capturedCallback)))

    EasyMock.replay(replicaManager, clientRequestQuotaManager, clientControllerQuotaManager,
      requestChannel, authorizer, adminManager, controller)

    createKafkaApis(authorizer = Some(authorizer)).handleCreateTopicsRequest(request)

    capturedCallback.getValue.apply(Map(authorizedTopic -> ApiError.NONE))

    verifyCreateTopicsResult(createTopicsRequest,
      capturedResponse, Map(authorizedTopic -> Errors.NONE,
        unauthorizedTopic -> Errors.TOPIC_AUTHORIZATION_FAILED))

    verify(authorizer, adminManager, clientControllerQuotaManager)
  }

  @Test
  def testCreateTopicsWithForwarding(): Unit = {
    val requestBuilder = new CreateTopicsRequest.Builder(
      new CreateTopicsRequestData().setTopics(
        new CreatableTopicCollection(Collections.singleton(
          new CreatableTopic().setName("topic").setNumPartitions(1).
            setReplicationFactor(1.toShort)).iterator())))
    testForwardableAPI(ApiKeys.CREATE_TOPICS, requestBuilder)
  }

  private def createTopicAuthorization(authorizer: Authorizer,
                                       operation: AclOperation,
                                       authorizedTopic: String,
                                       unauthorizedTopic: String,
                                       logIfAllowed: Boolean = true,
                                       logIfDenied: Boolean = true): Unit = {
    authorizeResource(authorizer, operation, ResourceType.TOPIC,
      authorizedTopic, AuthorizationResult.ALLOWED, logIfAllowed, logIfDenied)
    authorizeResource(authorizer, operation, ResourceType.TOPIC,
      unauthorizedTopic, AuthorizationResult.DENIED, logIfAllowed, logIfDenied)
  }

  private def createCombinedTopicAuthorization(authorizer: Authorizer,
                                               operation: AclOperation,
                                               authorizedTopic: String,
                                               unauthorizedTopic: String,
                                               logIfAllowed: Boolean = true,
                                               logIfDenied: Boolean = true): Unit = {
    val expectedAuthorizedActions = Seq(
      new Action(operation,
        new ResourcePattern(ResourceType.TOPIC, authorizedTopic, PatternType.LITERAL),
        1, logIfAllowed, logIfDenied),
      new Action(operation,
        new ResourcePattern(ResourceType.TOPIC, unauthorizedTopic, PatternType.LITERAL),
        1, logIfAllowed, logIfDenied))

    EasyMock.expect(authorizer.authorize(
      anyObject[RequestContext], AuthHelperTest.matchSameElements(expectedAuthorizedActions.asJava)
    )).andAnswer { () =>
      val actions = EasyMock.getCurrentArguments.apply(1).asInstanceOf[util.List[Action]].asScala
      actions.map { action =>
        if (action.resourcePattern().name().equals(authorizedTopic))
          AuthorizationResult.ALLOWED
        else
          AuthorizationResult.DENIED
      }.asJava
    }.once()
  }

  private def verifyCreateTopicsResult(createTopicsRequest: CreateTopicsRequest,
                                       capturedResponse: Capture[RequestChannel.Response],
                                       expectedResults: Map[String, Errors]): Unit = {
    val response = readResponse(createTopicsRequest, capturedResponse)
      .asInstanceOf[CreateTopicsResponse]
    val responseMap = response.data.topics().asScala.map { topicResponse =>
      topicResponse.name() -> Errors.forCode(topicResponse.errorCode)
    }.toMap

    assertEquals(expectedResults, responseMap)
  }

  @Test
  def testCreateAclWithForwarding(): Unit = {
    val requestBuilder = new CreateAclsRequest.Builder(new CreateAclsRequestData())
    testForwardableAPI(ApiKeys.CREATE_ACLS, requestBuilder)
  }

  @Test
  def testDeleteAclWithForwarding(): Unit = {
    val requestBuilder = new DeleteAclsRequest.Builder(new DeleteAclsRequestData())
    testForwardableAPI(ApiKeys.DELETE_ACLS, requestBuilder)
  }

  @Test
  def testCreateDelegationTokenWithForwarding(): Unit = {
    val requestBuilder = new CreateDelegationTokenRequest.Builder(new CreateDelegationTokenRequestData())
    testForwardableAPI(ApiKeys.CREATE_DELEGATION_TOKEN, requestBuilder)
  }

  @Test
  def testRenewDelegationTokenWithForwarding(): Unit = {
    val requestBuilder = new RenewDelegationTokenRequest.Builder(new RenewDelegationTokenRequestData())
    testForwardableAPI(ApiKeys.RENEW_DELEGATION_TOKEN, requestBuilder)
  }

  @Test
  def testExpireDelegationTokenWithForwarding(): Unit = {
    val requestBuilder = new ExpireDelegationTokenRequest.Builder(new ExpireDelegationTokenRequestData())
    testForwardableAPI(ApiKeys.EXPIRE_DELEGATION_TOKEN, requestBuilder)
  }

  @Test
  def testAlterPartitionReassignmentsWithForwarding(): Unit = {
    val requestBuilder = new AlterPartitionReassignmentsRequest.Builder(new AlterPartitionReassignmentsRequestData())
    testForwardableAPI(ApiKeys.ALTER_PARTITION_REASSIGNMENTS, requestBuilder)
  }

  @Test
  def testCreatePartitionsWithForwarding(): Unit = {
    val requestBuilder = new CreatePartitionsRequest.Builder(new CreatePartitionsRequestData())
    testForwardableAPI(ApiKeys.CREATE_PARTITIONS, requestBuilder)
  }

  @Test
  def testDeleteTopicsWithForwarding(): Unit = {
    val requestBuilder = new DeleteTopicsRequest.Builder(new DeleteTopicsRequestData())
    testForwardableAPI(ApiKeys.DELETE_TOPICS, requestBuilder)
  }

  @Test
  def testUpdateFeaturesWithForwarding(): Unit = {
    val requestBuilder = new UpdateFeaturesRequest.Builder(new UpdateFeaturesRequestData())
    testForwardableAPI(ApiKeys.UPDATE_FEATURES, requestBuilder)
  }

  @Test
  def testAlterScramWithForwarding(): Unit = {
    val requestBuilder = new AlterUserScramCredentialsRequest.Builder(new AlterUserScramCredentialsRequestData())
    testForwardableAPI(ApiKeys.ALTER_USER_SCRAM_CREDENTIALS, requestBuilder)
  }

  @Test
  def testOffsetCommitWithInvalidPartition(): Unit = {
    val topic = "topic"
    addTopicToMetadataCache(topic, numPartitions = 1)

    def checkInvalidPartition(invalidPartitionId: Int): Unit = {
      EasyMock.reset(replicaManager, clientRequestQuotaManager, requestChannel)

      val offsetCommitRequest = new OffsetCommitRequest.Builder(
        new OffsetCommitRequestData()
          .setGroupId("groupId")
          .setTopics(Collections.singletonList(
            new OffsetCommitRequestData.OffsetCommitRequestTopic()
              .setName(topic)
              .setPartitions(Collections.singletonList(
                new OffsetCommitRequestData.OffsetCommitRequestPartition()
                  .setPartitionIndex(invalidPartitionId)
                  .setCommittedOffset(15)
                  .setCommittedLeaderEpoch(RecordBatch.NO_PARTITION_LEADER_EPOCH)
                  .setCommittedMetadata(""))
              )
          ))).build()

      val request = buildRequest(offsetCommitRequest)
      val capturedResponse = expectNoThrottling()
      EasyMock.replay(replicaManager, clientRequestQuotaManager, requestChannel)
      createKafkaApis().handleOffsetCommitRequest(request)

      val response = readResponse(offsetCommitRequest, capturedResponse)
        .asInstanceOf[OffsetCommitResponse]
      assertEquals(Errors.UNKNOWN_TOPIC_OR_PARTITION,
        Errors.forCode(response.data().topics().get(0).partitions().get(0).errorCode()))
    }

    checkInvalidPartition(-1)
    checkInvalidPartition(1) // topic has only one partition
  }

  @Test
  def testTxnOffsetCommitWithInvalidPartition(): Unit = {
    val topic = "topic"
    addTopicToMetadataCache(topic, numPartitions = 1)

    def checkInvalidPartition(invalidPartitionId: Int): Unit = {
      EasyMock.reset(replicaManager, clientRequestQuotaManager, requestChannel)

      val invalidTopicPartition = new TopicPartition(topic, invalidPartitionId)
      val partitionOffsetCommitData = new TxnOffsetCommitRequest.CommittedOffset(15L, "", Optional.empty())
      val offsetCommitRequest = new TxnOffsetCommitRequest.Builder(
        "txnId",
        "groupId",
        15L,
        0.toShort,
        Map(invalidTopicPartition -> partitionOffsetCommitData).asJava,
        false
      ).build()
      val request = buildRequest(offsetCommitRequest)

      val capturedResponse = expectNoThrottling()
      EasyMock.replay(replicaManager, clientRequestQuotaManager, requestChannel)
      createKafkaApis().handleTxnOffsetCommitRequest(request)

      val response = readResponse(offsetCommitRequest, capturedResponse)
        .asInstanceOf[TxnOffsetCommitResponse]
      assertEquals(Errors.UNKNOWN_TOPIC_OR_PARTITION, response.errors().get(invalidTopicPartition))
    }

    checkInvalidPartition(-1)
    checkInvalidPartition(1) // topic has only one partition
  }

  @Test
  def shouldReplaceCoordinatorNotAvailableWithLoadInProcessInTxnOffsetCommitWithOlderClient(): Unit = {
    val topic = "topic"
    addTopicToMetadataCache(topic, numPartitions = 2)

    for (version <- ApiKeys.TXN_OFFSET_COMMIT.oldestVersion to ApiKeys.TXN_OFFSET_COMMIT.latestVersion) {
      EasyMock.reset(replicaManager, clientRequestQuotaManager, requestChannel, groupCoordinator)

      val topicPartition = new TopicPartition(topic, 1)
      val capturedResponse: Capture[RequestChannel.Response] = EasyMock.newCapture()
      val responseCallback: Capture[Map[TopicPartition, Errors] => Unit] = EasyMock.newCapture()

      val partitionOffsetCommitData = new TxnOffsetCommitRequest.CommittedOffset(15L, "", Optional.empty())
      val groupId = "groupId"

      val producerId = 15L
      val epoch = 0.toShort

      val offsetCommitRequest = new TxnOffsetCommitRequest.Builder(
        "txnId",
        groupId,
        producerId,
        epoch,
        Map(topicPartition -> partitionOffsetCommitData).asJava,
        false
      ).build(version.toShort)
      val request = buildRequest(offsetCommitRequest)

      EasyMock.expect(groupCoordinator.handleTxnCommitOffsets(
        EasyMock.eq(groupId),
        EasyMock.eq(producerId),
        EasyMock.eq(epoch),
        EasyMock.anyString(),
        EasyMock.eq(Option.empty),
        EasyMock.anyInt(),
        EasyMock.anyObject(),
        EasyMock.capture(responseCallback)
      )).andAnswer(
        () => responseCallback.getValue.apply(Map(topicPartition -> Errors.COORDINATOR_LOAD_IN_PROGRESS)))

    EasyMock.expect(requestChannel.sendResponse(EasyMock.capture(capturedResponse)))

      EasyMock.replay(replicaManager, clientRequestQuotaManager, requestChannel, groupCoordinator)

      createKafkaApis().handleTxnOffsetCommitRequest(request)

      val response = readResponse(offsetCommitRequest, capturedResponse)
        .asInstanceOf[TxnOffsetCommitResponse]

      if (version < 2) {
        assertEquals(Errors.COORDINATOR_NOT_AVAILABLE, response.errors().get(topicPartition))
      } else {
        assertEquals(Errors.COORDINATOR_LOAD_IN_PROGRESS, response.errors().get(topicPartition))
      }
    }
  }

  @Test
  def shouldReplaceProducerFencedWithInvalidProducerEpochInInitProducerIdWithOlderClient(): Unit = {
    val topic = "topic"
    addTopicToMetadataCache(topic, numPartitions = 2)

    for (version <- ApiKeys.INIT_PRODUCER_ID.oldestVersion to ApiKeys.INIT_PRODUCER_ID.latestVersion) {

      EasyMock.reset(replicaManager, clientRequestQuotaManager, requestChannel, txnCoordinator)

      val capturedResponse: Capture[RequestChannel.Response] = EasyMock.newCapture()
      val responseCallback: Capture[InitProducerIdResult => Unit] = EasyMock.newCapture()

      val transactionalId = "txnId"
      val producerId = if (version < 3)
        RecordBatch.NO_PRODUCER_ID
      else
        15

      val epoch = if (version < 3)
        RecordBatch.NO_PRODUCER_EPOCH
      else
        0.toShort

      val txnTimeoutMs = TimeUnit.MINUTES.toMillis(15).toInt

      val initProducerIdRequest = new InitProducerIdRequest.Builder(
        new InitProducerIdRequestData()
          .setTransactionalId(transactionalId)
          .setTransactionTimeoutMs(txnTimeoutMs)
          .setProducerId(producerId)
          .setProducerEpoch(epoch)
      ).build(version.toShort)

      val request = buildRequest(initProducerIdRequest)

      val expectedProducerIdAndEpoch = if (version < 3)
        Option.empty
      else
        Option(new ProducerIdAndEpoch(producerId, epoch))

      EasyMock.expect(txnCoordinator.handleInitProducerId(
        EasyMock.eq(transactionalId),
        EasyMock.eq(txnTimeoutMs),
        EasyMock.eq(expectedProducerIdAndEpoch),
        EasyMock.capture(responseCallback)
      )).andAnswer(
        () => responseCallback.getValue.apply(InitProducerIdResult(producerId, epoch, Errors.PRODUCER_FENCED)))

      EasyMock.expect(requestChannel.sendResponse(EasyMock.capture(capturedResponse)))

      EasyMock.replay(replicaManager, clientRequestQuotaManager, requestChannel, txnCoordinator)

      createKafkaApis().handleInitProducerIdRequest(request)

      val response = readResponse(initProducerIdRequest, capturedResponse)
        .asInstanceOf[InitProducerIdResponse]

      if (version < 4) {
        assertEquals(Errors.INVALID_PRODUCER_EPOCH.code, response.data.errorCode)
      } else {
        assertEquals(Errors.PRODUCER_FENCED.code, response.data.errorCode)
      }
    }
  }

  @Test
  def shouldReplaceProducerFencedWithInvalidProducerEpochInAddOffsetToTxnWithOlderClient(): Unit = {
    val topic = "topic"
    addTopicToMetadataCache(topic, numPartitions = 2)

    for (version <- ApiKeys.ADD_OFFSETS_TO_TXN.oldestVersion to ApiKeys.ADD_OFFSETS_TO_TXN.latestVersion) {

      EasyMock.reset(replicaManager, clientRequestQuotaManager, requestChannel, groupCoordinator, txnCoordinator)

      val capturedResponse: Capture[RequestChannel.Response] = EasyMock.newCapture()
      val responseCallback: Capture[Errors => Unit] = EasyMock.newCapture()

      val groupId = "groupId"
      val transactionalId = "txnId"
      val producerId = 15L
      val epoch = 0.toShort

      val addOffsetsToTxnRequest = new AddOffsetsToTxnRequest.Builder(
        new AddOffsetsToTxnRequestData()
          .setGroupId(groupId)
          .setTransactionalId(transactionalId)
          .setProducerId(producerId)
          .setProducerEpoch(epoch)
      ).build(version.toShort)
      val request = buildRequest(addOffsetsToTxnRequest)

      val partition = 1
      EasyMock.expect(groupCoordinator.partitionFor(
        EasyMock.eq(groupId)
      )).andReturn(partition)

      EasyMock.expect(txnCoordinator.handleAddPartitionsToTransaction(
        EasyMock.eq(transactionalId),
        EasyMock.eq(producerId),
        EasyMock.eq(epoch),
        EasyMock.eq(Set(new TopicPartition(Topic.GROUP_METADATA_TOPIC_NAME, partition))),
        EasyMock.capture(responseCallback)
      )).andAnswer(
        () => responseCallback.getValue.apply(Errors.PRODUCER_FENCED))

      EasyMock.expect(requestChannel.sendResponse(EasyMock.capture(capturedResponse)))

      EasyMock.replay(replicaManager, clientRequestQuotaManager, requestChannel, txnCoordinator, groupCoordinator)

      createKafkaApis().handleAddOffsetsToTxnRequest(request)

      val response = readResponse(addOffsetsToTxnRequest, capturedResponse)
        .asInstanceOf[AddOffsetsToTxnResponse]

      if (version < 2) {
        assertEquals(Errors.INVALID_PRODUCER_EPOCH.code, response.data.errorCode)
      } else {
        assertEquals(Errors.PRODUCER_FENCED.code, response.data.errorCode)
      }
    }
  }

  @Test
  def shouldReplaceProducerFencedWithInvalidProducerEpochInAddPartitionToTxnWithOlderClient(): Unit = {
    val topic = "topic"
    addTopicToMetadataCache(topic, numPartitions = 2)

    for (version <- ApiKeys.ADD_PARTITIONS_TO_TXN.oldestVersion to ApiKeys.ADD_PARTITIONS_TO_TXN.latestVersion) {

      EasyMock.reset(replicaManager, clientRequestQuotaManager, requestChannel, txnCoordinator)

      val capturedResponse: Capture[RequestChannel.Response] = EasyMock.newCapture()
      val responseCallback: Capture[Errors => Unit] = EasyMock.newCapture()

      val transactionalId = "txnId"
      val producerId = 15L
      val epoch = 0.toShort

      val partition = 1
      val topicPartition = new TopicPartition(topic, partition)

      val addPartitionsToTxnRequest = new AddPartitionsToTxnRequest.Builder(
        transactionalId,
        producerId,
        epoch,
        Collections.singletonList(topicPartition)
      ).build(version.toShort)
      val request = buildRequest(addPartitionsToTxnRequest)

      EasyMock.expect(txnCoordinator.handleAddPartitionsToTransaction(
        EasyMock.eq(transactionalId),
        EasyMock.eq(producerId),
        EasyMock.eq(epoch),
        EasyMock.eq(Set(topicPartition)),

        EasyMock.capture(responseCallback)
      )).andAnswer(
        () => responseCallback.getValue.apply(Errors.PRODUCER_FENCED))

      EasyMock.expect(requestChannel.sendResponse(EasyMock.capture(capturedResponse)))

      EasyMock.replay(replicaManager, clientRequestQuotaManager, requestChannel, txnCoordinator)

      createKafkaApis().handleAddPartitionToTxnRequest(request)

      val response = readResponse(addPartitionsToTxnRequest, capturedResponse)
        .asInstanceOf[AddPartitionsToTxnResponse]

      if (version < 2) {
        assertEquals(Collections.singletonMap(topicPartition, Errors.INVALID_PRODUCER_EPOCH), response.errors())
      } else {
        assertEquals(Collections.singletonMap(topicPartition, Errors.PRODUCER_FENCED), response.errors())
      }
    }
  }

  @Test
  def shouldReplaceProducerFencedWithInvalidProducerEpochInEndTxnWithOlderClient(): Unit = {
    val topic = "topic"
    addTopicToMetadataCache(topic, numPartitions = 2)

    for (version <- ApiKeys.END_TXN.oldestVersion to ApiKeys.END_TXN.latestVersion) {

      EasyMock.reset(replicaManager, clientRequestQuotaManager, requestChannel, txnCoordinator)

      val capturedResponse: Capture[RequestChannel.Response] = EasyMock.newCapture()
      val responseCallback: Capture[Errors => Unit]  = EasyMock.newCapture()

      val transactionalId = "txnId"
      val producerId = 15L
      val epoch = 0.toShort

      val endTxnRequest = new EndTxnRequest.Builder(
        new EndTxnRequestData()
          .setTransactionalId(transactionalId)
          .setProducerId(producerId)
          .setProducerEpoch(epoch)
          .setCommitted(true)
      ).build(version.toShort)
      val request = buildRequest(endTxnRequest)

      EasyMock.expect(txnCoordinator.handleEndTransaction(
        EasyMock.eq(transactionalId),
        EasyMock.eq(producerId),
        EasyMock.eq(epoch),
        EasyMock.eq(TransactionResult.COMMIT),
        EasyMock.capture(responseCallback)
      )).andAnswer(
        () => responseCallback.getValue.apply(Errors.PRODUCER_FENCED))

      EasyMock.expect(requestChannel.sendResponse(EasyMock.capture(capturedResponse)))

      EasyMock.replay(replicaManager, clientRequestQuotaManager, requestChannel, txnCoordinator)

      createKafkaApis().handleEndTxnRequest(request)

      val response = readResponse(endTxnRequest, capturedResponse)
        .asInstanceOf[EndTxnResponse]

      if (version < 2) {
        assertEquals(Errors.INVALID_PRODUCER_EPOCH.code, response.data.errorCode)
      } else {
        assertEquals(Errors.PRODUCER_FENCED.code, response.data.errorCode)
      }
    }
  }

  @nowarn("cat=deprecation")
  @Test
  def shouldReplaceProducerFencedWithInvalidProducerEpochInProduceResponse(): Unit = {
    val topic = "topic"
    addTopicToMetadataCache(topic, numPartitions = 2)

    for (version <- ApiKeys.PRODUCE.oldestVersion to ApiKeys.PRODUCE.latestVersion) {

      EasyMock.reset(replicaManager, clientQuotaManager, clientRequestQuotaManager, requestChannel, txnCoordinator)

      val responseCallback: Capture[Map[TopicPartition, PartitionResponse] => Unit] = EasyMock.newCapture()

      val tp = new TopicPartition("topic", 0)

      val produceRequest = ProduceRequest.forCurrentMagic(new ProduceRequestData()
        .setTopicData(new ProduceRequestData.TopicProduceDataCollection(
          Collections.singletonList(new ProduceRequestData.TopicProduceData()
            .setName(tp.topic()).setPartitionData(Collections.singletonList(
            new ProduceRequestData.PartitionProduceData()
              .setIndex(tp.partition())
              .setRecords(MemoryRecords.withRecords(CompressionType.NONE, new SimpleRecord("test".getBytes))))))
            .iterator))
        .setAcks(1.toShort)
        .setTimeoutMs(5000))
        .build(version.toShort)
      val request = buildRequest(produceRequest)

      EasyMock.expect(replicaManager.appendRecords(EasyMock.anyLong(),
        EasyMock.anyShort(),
        EasyMock.eq(false),
        EasyMock.eq(AppendOrigin.Client),
        EasyMock.anyObject(),
        EasyMock.capture(responseCallback),
        EasyMock.anyObject(),
        EasyMock.anyObject())
      ).andAnswer(() => responseCallback.getValue.apply(Map(tp -> new PartitionResponse(Errors.INVALID_PRODUCER_EPOCH))))

      val capturedResponse = expectNoThrottling()
      EasyMock.expect(clientQuotaManager.maybeRecordAndGetThrottleTimeMs(
        anyObject[RequestChannel.Request](), anyDouble, anyLong)).andReturn(0)

      EasyMock.replay(replicaManager, clientQuotaManager, clientRequestQuotaManager, requestChannel, txnCoordinator)

      createKafkaApis().handleProduceRequest(request)

      val response = readResponse(produceRequest, capturedResponse)
        .asInstanceOf[ProduceResponse]

      assertEquals(1, response.responses().size())
      for (partitionResponse <- response.responses().asScala) {
        assertEquals(Errors.INVALID_PRODUCER_EPOCH, partitionResponse._2.error)
      }
    }
  }

  @Test
  def testAddPartitionsToTxnWithInvalidPartition(): Unit = {
    val topic = "topic"
    addTopicToMetadataCache(topic, numPartitions = 1)

    def checkInvalidPartition(invalidPartitionId: Int): Unit = {
      EasyMock.reset(replicaManager, clientRequestQuotaManager, requestChannel)

      val invalidTopicPartition = new TopicPartition(topic, invalidPartitionId)
      val addPartitionsToTxnRequest = new AddPartitionsToTxnRequest.Builder(
        "txnlId", 15L, 0.toShort, List(invalidTopicPartition).asJava
      ).build()
      val request = buildRequest(addPartitionsToTxnRequest)

      val capturedResponse = expectNoThrottling()
      EasyMock.replay(replicaManager, clientRequestQuotaManager, requestChannel)
      createKafkaApis().handleAddPartitionToTxnRequest(request)

      val response = readResponse(addPartitionsToTxnRequest, capturedResponse)
        .asInstanceOf[AddPartitionsToTxnResponse]
      assertEquals(Errors.UNKNOWN_TOPIC_OR_PARTITION, response.errors().get(invalidTopicPartition))
    }

    checkInvalidPartition(-1)
    checkInvalidPartition(1) // topic has only one partition
  }

  @Test
  def shouldThrowUnsupportedVersionExceptionOnHandleAddOffsetToTxnRequestWhenInterBrokerProtocolNotSupported(): Unit = {
    assertThrows(classOf[UnsupportedVersionException], () => createKafkaApis(KAFKA_0_10_2_IV0).handleAddOffsetsToTxnRequest(null))
  }

  @Test
  def shouldThrowUnsupportedVersionExceptionOnHandleAddPartitionsToTxnRequestWhenInterBrokerProtocolNotSupported(): Unit = {
    assertThrows(classOf[UnsupportedVersionException], () => createKafkaApis(KAFKA_0_10_2_IV0).handleAddPartitionToTxnRequest(null))
  }

  @Test
  def shouldThrowUnsupportedVersionExceptionOnHandleTxnOffsetCommitRequestWhenInterBrokerProtocolNotSupported(): Unit = {
    assertThrows(classOf[UnsupportedVersionException], () => createKafkaApis(KAFKA_0_10_2_IV0).handleAddPartitionToTxnRequest(null))
  }

  @Test
  def shouldThrowUnsupportedVersionExceptionOnHandleEndTxnRequestWhenInterBrokerProtocolNotSupported(): Unit = {
    assertThrows(classOf[UnsupportedVersionException], () => createKafkaApis(KAFKA_0_10_2_IV0).handleEndTxnRequest(null))
  }

  @Test
  def shouldThrowUnsupportedVersionExceptionOnHandleWriteTxnMarkersRequestWhenInterBrokerProtocolNotSupported(): Unit = {
    assertThrows(classOf[UnsupportedVersionException], () => createKafkaApis(KAFKA_0_10_2_IV0).handleWriteTxnMarkersRequest(null))
  }

  @Test
  def shouldRespondWithUnsupportedForMessageFormatOnHandleWriteTxnMarkersWhenMagicLowerThanRequired(): Unit = {
    val topicPartition = new TopicPartition("t", 0)
    val (writeTxnMarkersRequest, request) = createWriteTxnMarkersRequest(asList(topicPartition))
    val expectedErrors = Map(topicPartition -> Errors.UNSUPPORTED_FOR_MESSAGE_FORMAT).asJava
    val capturedResponse: Capture[RequestChannel.Response] = EasyMock.newCapture()

    EasyMock.expect(replicaManager.getMagic(topicPartition))
      .andReturn(Some(RecordBatch.MAGIC_VALUE_V1))
    EasyMock.expect(requestChannel.sendResponse(EasyMock.capture(capturedResponse)))
    EasyMock.replay(replicaManager, replicaQuotaManager, requestChannel)

    createKafkaApis().handleWriteTxnMarkersRequest(request)

    val markersResponse = readResponse(writeTxnMarkersRequest, capturedResponse)
      .asInstanceOf[WriteTxnMarkersResponse]
    assertEquals(expectedErrors, markersResponse.errorsByProducerId.get(1L))
  }

  @Test
  def shouldRespondWithUnknownTopicWhenPartitionIsNotHosted(): Unit = {
    val topicPartition = new TopicPartition("t", 0)
    val (writeTxnMarkersRequest, request) = createWriteTxnMarkersRequest(asList(topicPartition))
    val expectedErrors = Map(topicPartition -> Errors.UNKNOWN_TOPIC_OR_PARTITION).asJava
    val capturedResponse: Capture[RequestChannel.Response] = EasyMock.newCapture()

    EasyMock.expect(replicaManager.getMagic(topicPartition))
      .andReturn(None)
    EasyMock.expect(requestChannel.sendResponse(EasyMock.capture(capturedResponse)))
    EasyMock.replay(replicaManager, replicaQuotaManager, requestChannel)

    createKafkaApis().handleWriteTxnMarkersRequest(request)

    val markersResponse = readResponse(writeTxnMarkersRequest, capturedResponse)
      .asInstanceOf[WriteTxnMarkersResponse]
    assertEquals(expectedErrors, markersResponse.errorsByProducerId.get(1L))
  }

  @Test
  def shouldRespondWithUnsupportedMessageFormatForBadPartitionAndNoErrorsForGoodPartition(): Unit = {
    val tp1 = new TopicPartition("t", 0)
    val tp2 = new TopicPartition("t1", 0)
    val (writeTxnMarkersRequest, request) = createWriteTxnMarkersRequest(asList(tp1, tp2))
    val expectedErrors = Map(tp1 -> Errors.UNSUPPORTED_FOR_MESSAGE_FORMAT, tp2 -> Errors.NONE).asJava

    val capturedResponse: Capture[RequestChannel.Response] = EasyMock.newCapture()
    val responseCallback: Capture[Map[TopicPartition, PartitionResponse] => Unit] = EasyMock.newCapture()

    EasyMock.expect(replicaManager.getMagic(tp1))
      .andReturn(Some(RecordBatch.MAGIC_VALUE_V1))
    EasyMock.expect(replicaManager.getMagic(tp2))
      .andReturn(Some(RecordBatch.MAGIC_VALUE_V2))

    EasyMock.expect(replicaManager.appendRecords(EasyMock.anyLong(),
      EasyMock.anyShort(),
      EasyMock.eq(true),
      EasyMock.eq(AppendOrigin.Coordinator),
      EasyMock.anyObject(),
      EasyMock.capture(responseCallback),
      EasyMock.anyObject(),
      EasyMock.anyObject())
    ).andAnswer(() => responseCallback.getValue.apply(Map(tp2 -> new PartitionResponse(Errors.NONE))))

    EasyMock.expect(requestChannel.sendResponse(EasyMock.capture(capturedResponse)))
    EasyMock.replay(replicaManager, replicaQuotaManager, requestChannel)

    createKafkaApis().handleWriteTxnMarkersRequest(request)

    val markersResponse = readResponse(writeTxnMarkersRequest, capturedResponse)
      .asInstanceOf[WriteTxnMarkersResponse]
    assertEquals(expectedErrors, markersResponse.errorsByProducerId.get(1L))
    EasyMock.verify(replicaManager)
  }

  @Test
  def shouldResignCoordinatorsIfStopReplicaReceivedWithDeleteFlagAndLeaderEpoch(): Unit = {
    shouldResignCoordinatorsIfStopReplicaReceivedWithDeleteFlag(
      LeaderAndIsr.initialLeaderEpoch + 2, deletePartition = true)
  }

  @Test
  def shouldResignCoordinatorsIfStopReplicaReceivedWithDeleteFlagAndDeleteSentinel(): Unit = {
    shouldResignCoordinatorsIfStopReplicaReceivedWithDeleteFlag(
      LeaderAndIsr.EpochDuringDelete, deletePartition = true)
  }

  @Test
  def shouldResignCoordinatorsIfStopReplicaReceivedWithDeleteFlagAndNoEpochSentinel(): Unit = {
    shouldResignCoordinatorsIfStopReplicaReceivedWithDeleteFlag(
      LeaderAndIsr.NoEpoch, deletePartition = true)
  }

  @Test
  def shouldNotResignCoordinatorsIfStopReplicaReceivedWithoutDeleteFlag(): Unit = {
    shouldResignCoordinatorsIfStopReplicaReceivedWithDeleteFlag(
      LeaderAndIsr.initialLeaderEpoch + 2, deletePartition = false)
  }

  def shouldResignCoordinatorsIfStopReplicaReceivedWithDeleteFlag(leaderEpoch: Int,
                                                                  deletePartition: Boolean): Unit = {
    val controllerId = 0
    val controllerEpoch = 5
    val brokerEpoch = 230498320L

    val fooPartition = new TopicPartition("foo", 0)
    val groupMetadataPartition = new TopicPartition(Topic.GROUP_METADATA_TOPIC_NAME, 0)
    val txnStatePartition = new TopicPartition(Topic.TRANSACTION_STATE_TOPIC_NAME, 0)

    val topicStates = Seq(
      new StopReplicaTopicState()
        .setTopicName(groupMetadataPartition.topic())
        .setPartitionStates(Seq(new StopReplicaPartitionState()
          .setPartitionIndex(groupMetadataPartition.partition())
          .setLeaderEpoch(leaderEpoch)
          .setDeletePartition(deletePartition)).asJava),
      new StopReplicaTopicState()
        .setTopicName(txnStatePartition.topic())
        .setPartitionStates(Seq(new StopReplicaPartitionState()
          .setPartitionIndex(txnStatePartition.partition())
          .setLeaderEpoch(leaderEpoch)
          .setDeletePartition(deletePartition)).asJava),
      new StopReplicaTopicState()
        .setTopicName(fooPartition.topic())
        .setPartitionStates(Seq(new StopReplicaPartitionState()
          .setPartitionIndex(fooPartition.partition())
          .setLeaderEpoch(leaderEpoch)
          .setDeletePartition(deletePartition)).asJava)
    ).asJava

    val stopReplicaRequest = new StopReplicaRequest.Builder(
      ApiKeys.STOP_REPLICA.latestVersion,
      controllerId,
      controllerEpoch,
      brokerEpoch,
      false,
      topicStates
    ).build()
    val request = buildRequest(stopReplicaRequest)

    EasyMock.expect(replicaManager.stopReplicas(
      EasyMock.eq(request.context.correlationId),
      EasyMock.eq(controllerId),
      EasyMock.eq(controllerEpoch),
      EasyMock.eq(brokerEpoch),
      EasyMock.eq(stopReplicaRequest.partitionStates().asScala)
    )).andReturn(
      (mutable.Map(
        groupMetadataPartition -> Errors.NONE,
        txnStatePartition -> Errors.NONE,
        fooPartition -> Errors.NONE
      ), Errors.NONE)
    )
    EasyMock.expect(controller.brokerEpoch).andStubReturn(brokerEpoch)

    if (deletePartition) {
      if (leaderEpoch >= 0) {
        txnCoordinator.onResignation(txnStatePartition.partition, Some(leaderEpoch))
      } else {
        txnCoordinator.onResignation(txnStatePartition.partition, None)
      }
      EasyMock.expectLastCall()
    }

    if (deletePartition) {
      groupCoordinator.onResignation(groupMetadataPartition.partition)
      EasyMock.expectLastCall()
    }

    EasyMock.replay(controller, replicaManager, txnCoordinator, groupCoordinator)

    createKafkaApis().handleStopReplicaRequest(request)

    EasyMock.verify(txnCoordinator, groupCoordinator)
  }

  @Test
  def shouldRespondWithUnknownTopicOrPartitionForBadPartitionAndNoErrorsForGoodPartition(): Unit = {
    val tp1 = new TopicPartition("t", 0)
    val tp2 = new TopicPartition("t1", 0)
    val (writeTxnMarkersRequest, request) = createWriteTxnMarkersRequest(asList(tp1, tp2))
    val expectedErrors = Map(tp1 -> Errors.UNKNOWN_TOPIC_OR_PARTITION, tp2 -> Errors.NONE).asJava

    val capturedResponse: Capture[RequestChannel.Response] = EasyMock.newCapture()
    val responseCallback: Capture[Map[TopicPartition, PartitionResponse] => Unit] = EasyMock.newCapture()

    EasyMock.expect(replicaManager.getMagic(tp1))
      .andReturn(None)
    EasyMock.expect(replicaManager.getMagic(tp2))
      .andReturn(Some(RecordBatch.MAGIC_VALUE_V2))

    EasyMock.expect(replicaManager.appendRecords(EasyMock.anyLong(),
      EasyMock.anyShort(),
      EasyMock.eq(true),
      EasyMock.eq(AppendOrigin.Coordinator),
      EasyMock.anyObject(),
      EasyMock.capture(responseCallback),
      EasyMock.anyObject(),
      EasyMock.anyObject())
    ).andAnswer(() => responseCallback.getValue.apply(Map(tp2 -> new PartitionResponse(Errors.NONE))))

    EasyMock.expect(requestChannel.sendResponse(EasyMock.capture(capturedResponse)))
    EasyMock.replay(replicaManager, replicaQuotaManager, requestChannel)

    createKafkaApis().handleWriteTxnMarkersRequest(request)

    val markersResponse = readResponse(writeTxnMarkersRequest, capturedResponse)
      .asInstanceOf[WriteTxnMarkersResponse]
    assertEquals(expectedErrors, markersResponse.errorsByProducerId.get(1L))
    EasyMock.verify(replicaManager)
  }

  @Test
  def shouldAppendToLogOnWriteTxnMarkersWhenCorrectMagicVersion(): Unit = {
    val topicPartition = new TopicPartition("t", 0)
    val request = createWriteTxnMarkersRequest(asList(topicPartition))._2
    EasyMock.expect(replicaManager.getMagic(topicPartition))
      .andReturn(Some(RecordBatch.MAGIC_VALUE_V2))

    EasyMock.expect(replicaManager.appendRecords(EasyMock.anyLong(),
      EasyMock.anyShort(),
      EasyMock.eq(true),
      EasyMock.eq(AppendOrigin.Coordinator),
      EasyMock.anyObject(),
      EasyMock.anyObject(),
      EasyMock.anyObject(),
      EasyMock.anyObject()))

    EasyMock.replay(replicaManager)

    createKafkaApis().handleWriteTxnMarkersRequest(request)
    EasyMock.verify(replicaManager)
  }

  @Test
  def testLeaderReplicaIfLocalRaisesFencedLeaderEpoch(): Unit = {
    testListOffsetFailedGetLeaderReplica(Errors.FENCED_LEADER_EPOCH)
  }

  @Test
  def testLeaderReplicaIfLocalRaisesUnknownLeaderEpoch(): Unit = {
    testListOffsetFailedGetLeaderReplica(Errors.UNKNOWN_LEADER_EPOCH)
  }

  @Test
  def testLeaderReplicaIfLocalRaisesNotLeaderOrFollower(): Unit = {
    testListOffsetFailedGetLeaderReplica(Errors.NOT_LEADER_OR_FOLLOWER)
  }

  @Test
  def testLeaderReplicaIfLocalRaisesUnknownTopicOrPartition(): Unit = {
    testListOffsetFailedGetLeaderReplica(Errors.UNKNOWN_TOPIC_OR_PARTITION)
  }

  @Test
  def testDescribeGroups(): Unit = {
    val groupId = "groupId"
    val random = new Random()
    val metadata = new Array[Byte](10)
    random.nextBytes(metadata)
    val assignment = new Array[Byte](10)
    random.nextBytes(assignment)

    val memberSummary = MemberSummary("memberid", Some("instanceid"), "clientid", "clienthost", metadata, assignment)
    val groupSummary = GroupSummary("Stable", "consumer", "roundrobin", List(memberSummary))

    EasyMock.reset(groupCoordinator, replicaManager, clientRequestQuotaManager, requestChannel)

    val describeGroupsRequest = new DescribeGroupsRequest.Builder(
      new DescribeGroupsRequestData().setGroups(List(groupId).asJava)
    ).build()
    val request = buildRequest(describeGroupsRequest)

    val capturedResponse = expectNoThrottling()
    EasyMock.expect(groupCoordinator.handleDescribeGroup(EasyMock.eq(groupId)))
      .andReturn((Errors.NONE, groupSummary))
    EasyMock.replay(groupCoordinator, replicaManager, clientRequestQuotaManager, requestChannel)

    createKafkaApis().handleDescribeGroupRequest(request)

    val response = readResponse(describeGroupsRequest, capturedResponse)
      .asInstanceOf[DescribeGroupsResponse]

    val group = response.data().groups().get(0)
    assertEquals(Errors.NONE, Errors.forCode(group.errorCode()))
    assertEquals(groupId, group.groupId())
    assertEquals(groupSummary.state, group.groupState())
    assertEquals(groupSummary.protocolType, group.protocolType())
    assertEquals(groupSummary.protocol, group.protocolData())
    assertEquals(groupSummary.members.size, group.members().size())

    val member = group.members().get(0)
    assertEquals(memberSummary.memberId, member.memberId())
    assertEquals(memberSummary.groupInstanceId.orNull, member.groupInstanceId())
    assertEquals(memberSummary.clientId, member.clientId())
    assertEquals(memberSummary.clientHost, member.clientHost())
    assertArrayEquals(memberSummary.metadata, member.memberMetadata())
    assertArrayEquals(memberSummary.assignment, member.memberAssignment())
  }

  @Test
  def testOffsetDelete(): Unit = {
    val group = "groupId"
    addTopicToMetadataCache("topic-1", numPartitions = 2)
    addTopicToMetadataCache("topic-2", numPartitions = 2)

    EasyMock.reset(groupCoordinator, replicaManager, clientRequestQuotaManager, requestChannel)

    val topics = new OffsetDeleteRequestTopicCollection()
    topics.add(new OffsetDeleteRequestTopic()
      .setName("topic-1")
      .setPartitions(Seq(
        new OffsetDeleteRequestPartition().setPartitionIndex(0),
        new OffsetDeleteRequestPartition().setPartitionIndex(1)).asJava))
    topics.add(new OffsetDeleteRequestTopic()
      .setName("topic-2")
      .setPartitions(Seq(
        new OffsetDeleteRequestPartition().setPartitionIndex(0),
        new OffsetDeleteRequestPartition().setPartitionIndex(1)).asJava))

    val offsetDeleteRequest = new OffsetDeleteRequest.Builder(
      new OffsetDeleteRequestData()
        .setGroupId(group)
        .setTopics(topics)
    ).build()
    val request = buildRequest(offsetDeleteRequest)

    val capturedResponse = expectNoThrottling()
    EasyMock.expect(groupCoordinator.handleDeleteOffsets(
      EasyMock.eq(group),
      EasyMock.eq(Seq(
        new TopicPartition("topic-1", 0),
        new TopicPartition("topic-1", 1),
        new TopicPartition("topic-2", 0),
        new TopicPartition("topic-2", 1)
      ))
    )).andReturn((Errors.NONE, Map(
      new TopicPartition("topic-1", 0) -> Errors.NONE,
      new TopicPartition("topic-1", 1) -> Errors.NONE,
      new TopicPartition("topic-2", 0) -> Errors.NONE,
      new TopicPartition("topic-2", 1) -> Errors.NONE,
    )))

    EasyMock.replay(groupCoordinator, replicaManager, clientRequestQuotaManager, requestChannel)

    createKafkaApis().handleOffsetDeleteRequest(request)

    val response = readResponse(offsetDeleteRequest, capturedResponse)
      .asInstanceOf[OffsetDeleteResponse]

    def errorForPartition(topic: String, partition: Int): Errors = {
      Errors.forCode(response.data.topics.find(topic).partitions.find(partition).errorCode())
    }

    assertEquals(2, response.data.topics.size)
    assertEquals(Errors.NONE, errorForPartition("topic-1", 0))
    assertEquals(Errors.NONE, errorForPartition("topic-1", 1))
    assertEquals(Errors.NONE, errorForPartition("topic-2", 0))
    assertEquals(Errors.NONE, errorForPartition("topic-2", 1))
  }

  @Test
  def testOffsetDeleteWithInvalidPartition(): Unit = {
    val group = "groupId"
    val topic = "topic"
    addTopicToMetadataCache(topic, numPartitions = 1)

    def checkInvalidPartition(invalidPartitionId: Int): Unit = {
      EasyMock.reset(groupCoordinator, replicaManager, clientRequestQuotaManager, requestChannel)

      val topics = new OffsetDeleteRequestTopicCollection()
      topics.add(new OffsetDeleteRequestTopic()
        .setName(topic)
        .setPartitions(Collections.singletonList(
          new OffsetDeleteRequestPartition().setPartitionIndex(invalidPartitionId))))
      val offsetDeleteRequest = new OffsetDeleteRequest.Builder(
        new OffsetDeleteRequestData()
          .setGroupId(group)
          .setTopics(topics)
      ).build()
      val request = buildRequest(offsetDeleteRequest)

      val capturedResponse = expectNoThrottling()
      EasyMock.expect(groupCoordinator.handleDeleteOffsets(EasyMock.eq(group), EasyMock.eq(Seq.empty)))
        .andReturn((Errors.NONE, Map.empty))
      EasyMock.replay(groupCoordinator, replicaManager, clientRequestQuotaManager, requestChannel)

      createKafkaApis().handleOffsetDeleteRequest(request)

      val response = readResponse(offsetDeleteRequest, capturedResponse)
        .asInstanceOf[OffsetDeleteResponse]

      assertEquals(Errors.UNKNOWN_TOPIC_OR_PARTITION,
        Errors.forCode(response.data.topics.find(topic).partitions.find(invalidPartitionId).errorCode()))
    }

    checkInvalidPartition(-1)
    checkInvalidPartition(1) // topic has only one partition
  }

  @Test
  def testOffsetDeleteWithInvalidGroup(): Unit = {
    val group = "groupId"

    EasyMock.reset(groupCoordinator, replicaManager, clientRequestQuotaManager, requestChannel)

    val offsetDeleteRequest = new OffsetDeleteRequest.Builder(
      new OffsetDeleteRequestData()
        .setGroupId(group)
    ).build()
    val request = buildRequest(offsetDeleteRequest)

    val capturedResponse = expectNoThrottling()
    EasyMock.expect(groupCoordinator.handleDeleteOffsets(EasyMock.eq(group), EasyMock.eq(Seq.empty)))
      .andReturn((Errors.GROUP_ID_NOT_FOUND, Map.empty))
    EasyMock.replay(groupCoordinator, replicaManager, clientRequestQuotaManager, requestChannel)

    createKafkaApis().handleOffsetDeleteRequest(request)

    val response = readResponse(offsetDeleteRequest, capturedResponse)
      .asInstanceOf[OffsetDeleteResponse]

    assertEquals(Errors.GROUP_ID_NOT_FOUND, Errors.forCode(response.data.errorCode()))
  }

  private def testListOffsetFailedGetLeaderReplica(error: Errors): Unit = {
    val tp = new TopicPartition("foo", 0)
    val isolationLevel = IsolationLevel.READ_UNCOMMITTED
    val currentLeaderEpoch = Optional.of[Integer](15)

    EasyMock.expect(replicaManager.fetchOffsetForTimestamp(
      EasyMock.eq(tp),
      EasyMock.eq(ListOffsetsRequest.EARLIEST_TIMESTAMP),
      EasyMock.eq(Some(isolationLevel)),
      EasyMock.eq(currentLeaderEpoch),
      fetchOnlyFromLeader = EasyMock.eq(true))
    ).andThrow(error.exception)

    val capturedResponse = expectNoThrottling()
    EasyMock.replay(replicaManager, clientRequestQuotaManager, requestChannel)

    val targetTimes = List(new ListOffsetsTopic()
      .setName(tp.topic)
      .setPartitions(List(new ListOffsetsPartition()
        .setPartitionIndex(tp.partition)
        .setTimestamp(ListOffsetsRequest.EARLIEST_TIMESTAMP)
        .setCurrentLeaderEpoch(currentLeaderEpoch.get)).asJava)).asJava
    val listOffsetRequest = ListOffsetsRequest.Builder.forConsumer(true, isolationLevel)
      .setTargetTimes(targetTimes).build()
    val request = buildRequest(listOffsetRequest)
    createKafkaApis().handleListOffsetRequest(request)

    val response = readResponse(listOffsetRequest, capturedResponse)
      .asInstanceOf[ListOffsetsResponse]
    val partitionDataOptional = response.topics.asScala.find(_.name == tp.topic).get
      .partitions.asScala.find(_.partitionIndex == tp.partition)
    assertTrue(partitionDataOptional.isDefined)

    val partitionData = partitionDataOptional.get
    assertEquals(error.code, partitionData.errorCode)
    assertEquals(ListOffsetsResponse.UNKNOWN_OFFSET, partitionData.offset)
    assertEquals(ListOffsetsResponse.UNKNOWN_TIMESTAMP, partitionData.timestamp)
  }

  @Test
  def testReadUncommittedConsumerListOffsetLatest(): Unit = {
    testConsumerListOffsetLatest(IsolationLevel.READ_UNCOMMITTED)
  }

  @Test
  def testReadCommittedConsumerListOffsetLatest(): Unit = {
    testConsumerListOffsetLatest(IsolationLevel.READ_COMMITTED)
  }

  /**
   * Verifies that the metadata response is correct if the broker listeners are inconsistent (i.e. one broker has
   * more listeners than another) and the request is sent on the listener that exists in both brokers.
   */
  @Test
  def testMetadataRequestOnSharedListenerWithInconsistentListenersAcrossBrokers(): Unit = {
    val (plaintextListener, _) = updateMetadataCacheWithInconsistentListeners()
    val response = sendMetadataRequestWithInconsistentListeners(plaintextListener)
    assertEquals(Set(0, 1), response.brokers.asScala.map(_.id).toSet)
  }

  /**
   * Verifies that the metadata response is correct if the broker listeners are inconsistent (i.e. one broker has
   * more listeners than another) and the request is sent on the listener that exists in one broker.
   */
  @Test
  def testMetadataRequestOnDistinctListenerWithInconsistentListenersAcrossBrokers(): Unit = {
    val (_, anotherListener) = updateMetadataCacheWithInconsistentListeners()
    val response = sendMetadataRequestWithInconsistentListeners(anotherListener)
    assertEquals(Set(0), response.brokers.asScala.map(_.id).toSet)
  }


  /**
   * Metadata request to fetch all topics should not result in the followings:
   * 1) Auto topic creation
   * 2) UNKNOWN_TOPIC_OR_PARTITION
   *
   * This case is testing the case that a topic is being deleted from MetadataCache right after
   * authorization but before checking in MetadataCache.
   */
  @Test
  def getAllTopicMetadataShouldNotCreateTopicOrReturnUnknownTopicPartition(): Unit = {
    // Setup: authorizer authorizes 2 topics, but one got deleted in metadata cache
    metadataCache =
      EasyMock.partialMockBuilder(classOf[MetadataCache])
        .withConstructor(classOf[Int])
        .withArgs(Int.box(brokerId))  // Need to box it for Scala 2.12 and before
        .addMockedMethod("getAllTopics")
        .addMockedMethod("getTopicMetadata")
        .createMock()

    // 2 topics returned for authorization in during handle
    val topicsReturnedFromMetadataCacheForAuthorization = Set("remaining-topic", "later-deleted-topic")
    expect(metadataCache.getAllTopics()).andReturn(topicsReturnedFromMetadataCacheForAuthorization).once()
    // 1 topic is deleted from metadata right at the time between authorization and the next getTopicMetadata() call
    expect(metadataCache.getTopicMetadata(
      EasyMock.eq(topicsReturnedFromMetadataCacheForAuthorization),
      anyObject[ListenerName],
      anyBoolean,
      anyBoolean
    )).andStubReturn(Seq(
      new MetadataResponseTopic()
        .setErrorCode(Errors.NONE.code)
        .setName("remaining-topic")
        .setIsInternal(false)
    ))

    EasyMock.replay(metadataCache)

    var createTopicIsCalled: Boolean = false;
    // Specific mock on zkClient for this use case
    // Expect it's never called to do auto topic creation
    expect(zkClient.setOrCreateEntityConfigs(
      EasyMock.eq(ConfigType.Topic),
      EasyMock.anyString,
      EasyMock.anyObject[Properties]
    )).andStubAnswer(() => {
      createTopicIsCalled = true
    })
    // No need to use
    expect(zkClient.getAllBrokersInCluster)
      .andStubReturn(Seq(new Broker(
        brokerId, "localhost", 9902,
        ListenerName.forSecurityProtocol(SecurityProtocol.PLAINTEXT), SecurityProtocol.PLAINTEXT
      )))

    EasyMock.replay(zkClient)

    val (requestListener, _) = updateMetadataCacheWithInconsistentListeners()
    val response = sendMetadataRequestWithInconsistentListeners(requestListener)

    assertFalse(createTopicIsCalled)
    assertEquals(List("remaining-topic"), response.topicMetadata().asScala.map { metadata => metadata.topic() })
    assertTrue(response.topicsByError(Errors.UNKNOWN_TOPIC_OR_PARTITION).isEmpty)
  }

  /**
   * Verifies that sending a fetch request with version 9 works correctly when
   * ReplicaManager.getLogConfig returns None.
   */
  @Test
  def testFetchRequestV9WithNoLogConfig(): Unit = {
    val tp = new TopicPartition("foo", 0)
    addTopicToMetadataCache(tp.topic, numPartitions = 1)
    val hw = 3
    val timestamp = 1000

    expect(replicaManager.getLogConfig(EasyMock.eq(tp))).andReturn(None)

    replicaManager.fetchMessages(anyLong, anyInt, anyInt, anyInt, anyBoolean,
      anyObject[Seq[(TopicPartition, FetchRequest.PartitionData)]], anyObject[ReplicaQuota],
      anyObject[Seq[(TopicPartition, FetchPartitionData)] => Unit](), anyObject[IsolationLevel],
      anyObject[Option[ClientMetadata]])
    expectLastCall[Unit].andAnswer(new IAnswer[Unit] {
      def answer: Unit = {
        val callback = getCurrentArguments.apply(7)
          .asInstanceOf[Seq[(TopicPartition, FetchPartitionData)] => Unit]
        val records = MemoryRecords.withRecords(CompressionType.NONE,
          new SimpleRecord(timestamp, "foo".getBytes(StandardCharsets.UTF_8)))
        callback(Seq(tp -> FetchPartitionData(Errors.NONE, hw, 0, records,
          None, None, None, Option.empty, isReassignmentFetch = false)))
      }
    })

    val fetchData = Map(tp -> new FetchRequest.PartitionData(0, 0, 1000,
      Optional.empty())).asJava
    val fetchMetadata = new JFetchMetadata(0, 0)
    val fetchContext = new FullFetchContext(time, new FetchSessionCache(1000, 100),
      fetchMetadata, fetchData, false)
    expect(fetchManager.newContext(anyObject[JFetchMetadata],
      anyObject[util.Map[TopicPartition, FetchRequest.PartitionData]],
      anyObject[util.List[TopicPartition]],
      anyBoolean)).andReturn(fetchContext)

    val capturedResponse = expectNoThrottling()
    EasyMock.expect(clientQuotaManager.maybeRecordAndGetThrottleTimeMs(
      anyObject[RequestChannel.Request](), anyDouble, anyLong)).andReturn(0)

    EasyMock.replay(replicaManager, clientQuotaManager, clientRequestQuotaManager, requestChannel, fetchManager)

    val fetchRequest = new FetchRequest.Builder(9, 9, -1, 100, 0, fetchData)
      .build()
    val request = buildRequest(fetchRequest)
    createKafkaApis().handleFetchRequest(request)

    val response = readResponse(fetchRequest, capturedResponse)
      .asInstanceOf[FetchResponse[BaseRecords]]
    assertTrue(response.responseData.containsKey(tp))

    val partitionData = response.responseData.get(tp)
    assertEquals(Errors.NONE, partitionData.error)
    assertEquals(hw, partitionData.highWatermark)
    assertEquals(-1, partitionData.lastStableOffset)
    assertEquals(0, partitionData.logStartOffset)
    assertEquals(timestamp,
      partitionData.records.asInstanceOf[MemoryRecords].batches.iterator.next.maxTimestamp)
    assertNull(partitionData.abortedTransactions)
  }

  @Test
  def testJoinGroupProtocolsOrder(): Unit = {
    val protocols = List(
      ("first", "first".getBytes()),
      ("second", "second".getBytes())
    )

    val groupId = "group"
    val memberId = "member1"
    val protocolType = "consumer"
    val rebalanceTimeoutMs = 10
    val sessionTimeoutMs = 5
    val capturedProtocols = EasyMock.newCapture[List[(String, Array[Byte])]]()

    EasyMock.expect(groupCoordinator.handleJoinGroup(
      EasyMock.eq(groupId),
      EasyMock.eq(memberId),
      EasyMock.eq(None),
      EasyMock.eq(true),
      EasyMock.eq(clientId),
      EasyMock.eq(InetAddress.getLocalHost.toString),
      EasyMock.eq(rebalanceTimeoutMs),
      EasyMock.eq(sessionTimeoutMs),
      EasyMock.eq(protocolType),
      EasyMock.capture(capturedProtocols),
      anyObject()
    ))

    EasyMock.replay(groupCoordinator)

    createKafkaApis().handleJoinGroupRequest(
      buildRequest(
        new JoinGroupRequest.Builder(
          new JoinGroupRequestData()
            .setGroupId(groupId)
            .setMemberId(memberId)
            .setProtocolType(protocolType)
            .setRebalanceTimeoutMs(rebalanceTimeoutMs)
            .setSessionTimeoutMs(sessionTimeoutMs)
            .setProtocols(new JoinGroupRequestData.JoinGroupRequestProtocolCollection(
              protocols.map { case (name, protocol) => new JoinGroupRequestProtocol()
                .setName(name).setMetadata(protocol)
              }.iterator.asJava))
        ).build()
      ))

    EasyMock.verify(groupCoordinator)

    val capturedProtocolsList = capturedProtocols.getValue
    assertEquals(protocols.size, capturedProtocolsList.size)
    protocols.zip(capturedProtocolsList).foreach { case ((expectedName, expectedBytes), (name, bytes)) =>
      assertEquals(expectedName, name)
      assertArrayEquals(expectedBytes, bytes)
    }
  }

  @Test
  def testJoinGroupWhenAnErrorOccurs(): Unit = {
    for (version <- ApiKeys.JOIN_GROUP.oldestVersion to ApiKeys.JOIN_GROUP.latestVersion) {
      testJoinGroupWhenAnErrorOccurs(version.asInstanceOf[Short])
    }
  }

  def testJoinGroupWhenAnErrorOccurs(version: Short): Unit = {
    EasyMock.reset(groupCoordinator, clientRequestQuotaManager, requestChannel)

    val capturedResponse = expectNoThrottling()

    val groupId = "group"
    val memberId = "member1"
    val protocolType = "consumer"
    val rebalanceTimeoutMs = 10
    val sessionTimeoutMs = 5

    val capturedCallback = EasyMock.newCapture[JoinGroupCallback]()

    EasyMock.expect(groupCoordinator.handleJoinGroup(
      EasyMock.eq(groupId),
      EasyMock.eq(memberId),
      EasyMock.eq(None),
      EasyMock.eq(if (version >= 4) true else false),
      EasyMock.eq(clientId),
      EasyMock.eq(InetAddress.getLocalHost.toString),
      EasyMock.eq(if (version >= 1) rebalanceTimeoutMs else sessionTimeoutMs),
      EasyMock.eq(sessionTimeoutMs),
      EasyMock.eq(protocolType),
      EasyMock.eq(List.empty),
      EasyMock.capture(capturedCallback)
    ))

    val joinGroupRequest = new JoinGroupRequest.Builder(
      new JoinGroupRequestData()
        .setGroupId(groupId)
        .setMemberId(memberId)
        .setProtocolType(protocolType)
        .setRebalanceTimeoutMs(rebalanceTimeoutMs)
        .setSessionTimeoutMs(sessionTimeoutMs)
    ).build(version)

    val requestChannelRequest = buildRequest(joinGroupRequest)

    EasyMock.replay(groupCoordinator, clientRequestQuotaManager, requestChannel)

    createKafkaApis().handleJoinGroupRequest(requestChannelRequest)

    EasyMock.verify(groupCoordinator)

    capturedCallback.getValue.apply(JoinGroupResult(memberId, Errors.INCONSISTENT_GROUP_PROTOCOL))

    val response = readResponse(joinGroupRequest, capturedResponse)
      .asInstanceOf[JoinGroupResponse]

    assertEquals(Errors.INCONSISTENT_GROUP_PROTOCOL, response.error)
    assertEquals(0, response.data.members.size)
    assertEquals(memberId, response.data.memberId)
    assertEquals(GroupCoordinator.NoGeneration, response.data.generationId)
    assertEquals(GroupCoordinator.NoLeader, response.data.leader)
    assertNull(response.data.protocolType)

    if (version >= 7) {
      assertNull(response.data.protocolName)
    } else {
      assertEquals(GroupCoordinator.NoProtocol, response.data.protocolName)
    }

    EasyMock.verify(clientRequestQuotaManager, requestChannel)
  }

  @Test
  def testJoinGroupProtocolType(): Unit = {
    for (version <- ApiKeys.JOIN_GROUP.oldestVersion to ApiKeys.JOIN_GROUP.latestVersion) {
      testJoinGroupProtocolType(version.asInstanceOf[Short])
    }
  }

  def testJoinGroupProtocolType(version: Short): Unit = {
    EasyMock.reset(groupCoordinator, clientRequestQuotaManager, requestChannel)

    val capturedResponse = expectNoThrottling()

    val groupId = "group"
    val memberId = "member1"
    val protocolType = "consumer"
    val protocolName = "range"
    val rebalanceTimeoutMs = 10
    val sessionTimeoutMs = 5

    val capturedCallback = EasyMock.newCapture[JoinGroupCallback]()

    EasyMock.expect(groupCoordinator.handleJoinGroup(
      EasyMock.eq(groupId),
      EasyMock.eq(memberId),
      EasyMock.eq(None),
      EasyMock.eq(if (version >= 4) true else false),
      EasyMock.eq(clientId),
      EasyMock.eq(InetAddress.getLocalHost.toString),
      EasyMock.eq(if (version >= 1) rebalanceTimeoutMs else sessionTimeoutMs),
      EasyMock.eq(sessionTimeoutMs),
      EasyMock.eq(protocolType),
      EasyMock.eq(List.empty),
      EasyMock.capture(capturedCallback)
    ))

    val joinGroupRequest = new JoinGroupRequest.Builder(
      new JoinGroupRequestData()
        .setGroupId(groupId)
        .setMemberId(memberId)
        .setProtocolType(protocolType)
        .setRebalanceTimeoutMs(rebalanceTimeoutMs)
        .setSessionTimeoutMs(sessionTimeoutMs)
    ).build(version)

    val requestChannelRequest = buildRequest(joinGroupRequest)

    EasyMock.replay(groupCoordinator, clientRequestQuotaManager, requestChannel)

    createKafkaApis().handleJoinGroupRequest(requestChannelRequest)

    EasyMock.verify(groupCoordinator)

    capturedCallback.getValue.apply(JoinGroupResult(
      members = List.empty,
      memberId = memberId,
      generationId = 0,
      protocolType = Some(protocolType),
      protocolName = Some(protocolName),
      leaderId = memberId,
      error = Errors.NONE
    ))

    val response = readResponse(joinGroupRequest, capturedResponse)
      .asInstanceOf[JoinGroupResponse]

    assertEquals(Errors.NONE, response.error)
    assertEquals(0, response.data.members.size)
    assertEquals(memberId, response.data.memberId)
    assertEquals(0, response.data.generationId)
    assertEquals(memberId, response.data.leader)
    assertEquals(protocolName, response.data.protocolName)

    if (version >= 7) {
      assertEquals(protocolType, response.data.protocolType)
    } else {
      assertNull(response.data.protocolType)
    }

    EasyMock.verify(clientRequestQuotaManager, requestChannel)
  }

  @Test
  def testSyncGroupProtocolTypeAndName(): Unit = {
    for (version <- ApiKeys.SYNC_GROUP.oldestVersion to ApiKeys.SYNC_GROUP.latestVersion) {
      testSyncGroupProtocolTypeAndName(version.asInstanceOf[Short])
    }
  }

  def testSyncGroupProtocolTypeAndName(version: Short): Unit = {
    EasyMock.reset(groupCoordinator, clientRequestQuotaManager, requestChannel)

    val capturedResponse = expectNoThrottling()

    val groupId = "group"
    val memberId = "member1"
    val protocolType = "consumer"
    val protocolName = "range"

    val capturedCallback = EasyMock.newCapture[SyncGroupCallback]()

    EasyMock.expect(groupCoordinator.handleSyncGroup(
      EasyMock.eq(groupId),
      EasyMock.eq(0),
      EasyMock.eq(memberId),
      EasyMock.eq(if (version >= 5) Some(protocolType) else None),
      EasyMock.eq(if (version >= 5) Some(protocolName) else None),
      EasyMock.eq(None),
      EasyMock.eq(Map.empty),
      EasyMock.capture(capturedCallback)
    ))

    val syncGroupRequest = new SyncGroupRequest.Builder(
      new SyncGroupRequestData()
        .setGroupId(groupId)
        .setGenerationId(0)
        .setMemberId(memberId)
        .setProtocolType(protocolType)
        .setProtocolName(protocolName)
    ).build(version)

    val requestChannelRequest = buildRequest(syncGroupRequest)

    EasyMock.replay(groupCoordinator, clientRequestQuotaManager, requestChannel)

    createKafkaApis().handleSyncGroupRequest(requestChannelRequest)

    EasyMock.verify(groupCoordinator)

    capturedCallback.getValue.apply(SyncGroupResult(
      protocolType = Some(protocolType),
      protocolName = Some(protocolName),
      memberAssignment = Array.empty,
      error = Errors.NONE
    ))

    val response = readResponse(syncGroupRequest, capturedResponse)
      .asInstanceOf[SyncGroupResponse]

    assertEquals(Errors.NONE, response.error)
    assertArrayEquals(Array.empty[Byte], response.data.assignment)

    if (version >= 5) {
      assertEquals(protocolType, response.data.protocolType)
    } else {
      assertNull(response.data.protocolType)
    }

    EasyMock.verify(clientRequestQuotaManager, requestChannel)
  }

  @Test
  def testSyncGroupProtocolTypeAndNameAreMandatorySinceV5(): Unit = {
    for (version <- ApiKeys.SYNC_GROUP.oldestVersion to ApiKeys.SYNC_GROUP.latestVersion) {
      testSyncGroupProtocolTypeAndNameAreMandatorySinceV5(version.asInstanceOf[Short])
    }
  }

  def testSyncGroupProtocolTypeAndNameAreMandatorySinceV5(version: Short): Unit = {
    EasyMock.reset(groupCoordinator, clientRequestQuotaManager, requestChannel)

    val capturedResponse = expectNoThrottling()

    val groupId = "group"
    val memberId = "member1"
    val protocolType = "consumer"
    val protocolName = "range"

    val capturedCallback = EasyMock.newCapture[SyncGroupCallback]()

    if (version < 5) {
      EasyMock.expect(groupCoordinator.handleSyncGroup(
        EasyMock.eq(groupId),
        EasyMock.eq(0),
        EasyMock.eq(memberId),
        EasyMock.eq(None),
        EasyMock.eq(None),
        EasyMock.eq(None),
        EasyMock.eq(Map.empty),
        EasyMock.capture(capturedCallback)
      ))
    }

    val syncGroupRequest = new SyncGroupRequest.Builder(
      new SyncGroupRequestData()
        .setGroupId(groupId)
        .setGenerationId(0)
        .setMemberId(memberId)
    ).build(version)

    val requestChannelRequest = buildRequest(syncGroupRequest)

    EasyMock.replay(groupCoordinator, clientRequestQuotaManager, requestChannel)

    createKafkaApis().handleSyncGroupRequest(requestChannelRequest)

    EasyMock.verify(groupCoordinator)

    if (version < 5) {
      capturedCallback.getValue.apply(SyncGroupResult(
        protocolType = Some(protocolType),
        protocolName = Some(protocolName),
        memberAssignment = Array.empty,
        error = Errors.NONE
      ))
    }

    val response = readResponse(syncGroupRequest, capturedResponse)
      .asInstanceOf[SyncGroupResponse]

    if (version < 5) {
      assertEquals(Errors.NONE, response.error)
    } else {
      assertEquals(Errors.INCONSISTENT_GROUP_PROTOCOL, response.error)
    }

    EasyMock.verify(clientRequestQuotaManager, requestChannel)
  }

  @Test
  def rejectJoinGroupRequestWhenStaticMembershipNotSupported(): Unit = {
    val capturedResponse = expectNoThrottling()
    EasyMock.replay(clientRequestQuotaManager, requestChannel)

    val joinGroupRequest = new JoinGroupRequest.Builder(
      new JoinGroupRequestData()
        .setGroupId("test")
        .setMemberId("test")
        .setGroupInstanceId("instanceId")
        .setProtocolType("consumer")
        .setProtocols(new JoinGroupRequestData.JoinGroupRequestProtocolCollection)
    ).build()

    val requestChannelRequest = buildRequest(joinGroupRequest)
    createKafkaApis(KAFKA_2_2_IV1).handleJoinGroupRequest(requestChannelRequest)

    val response = readResponse(joinGroupRequest, capturedResponse).asInstanceOf[JoinGroupResponse]
    assertEquals(Errors.UNSUPPORTED_VERSION, response.error())
    EasyMock.replay(groupCoordinator)
  }

  @Test
  def rejectSyncGroupRequestWhenStaticMembershipNotSupported(): Unit = {
    val capturedResponse = expectNoThrottling()
    EasyMock.replay(clientRequestQuotaManager, requestChannel)

    val syncGroupRequest = new SyncGroupRequest.Builder(
      new SyncGroupRequestData()
        .setGroupId("test")
        .setMemberId("test")
        .setGroupInstanceId("instanceId")
        .setGenerationId(1)
    ).build()

    val requestChannelRequest = buildRequest(syncGroupRequest)
    createKafkaApis(KAFKA_2_2_IV1).handleSyncGroupRequest(requestChannelRequest)

    val response = readResponse(syncGroupRequest, capturedResponse).asInstanceOf[SyncGroupResponse]
    assertEquals(Errors.UNSUPPORTED_VERSION, response.error)
    EasyMock.replay(groupCoordinator)
  }

  @Test
  def rejectHeartbeatRequestWhenStaticMembershipNotSupported(): Unit = {
    val capturedResponse = expectNoThrottling()
    EasyMock.replay(clientRequestQuotaManager, requestChannel)

    val heartbeatRequest = new HeartbeatRequest.Builder(
      new HeartbeatRequestData()
        .setGroupId("test")
        .setMemberId("test")
        .setGroupInstanceId("instanceId")
        .setGenerationId(1)
    ).build()
    val requestChannelRequest = buildRequest(heartbeatRequest)
    createKafkaApis(KAFKA_2_2_IV1).handleHeartbeatRequest(requestChannelRequest)

    val response = readResponse(heartbeatRequest, capturedResponse).asInstanceOf[HeartbeatResponse]
    assertEquals(Errors.UNSUPPORTED_VERSION, response.error())
    EasyMock.replay(groupCoordinator)
  }

  @Test
  def rejectOffsetCommitRequestWhenStaticMembershipNotSupported(): Unit = {
    val capturedResponse = expectNoThrottling()
    EasyMock.replay(clientRequestQuotaManager, requestChannel)

    val offsetCommitRequest = new OffsetCommitRequest.Builder(
      new OffsetCommitRequestData()
        .setGroupId("test")
        .setMemberId("test")
        .setGroupInstanceId("instanceId")
        .setGenerationId(100)
        .setTopics(Collections.singletonList(
          new OffsetCommitRequestData.OffsetCommitRequestTopic()
            .setName("test")
            .setPartitions(Collections.singletonList(
              new OffsetCommitRequestData.OffsetCommitRequestPartition()
                .setPartitionIndex(0)
                .setCommittedOffset(100)
                .setCommittedLeaderEpoch(RecordBatch.NO_PARTITION_LEADER_EPOCH)
                .setCommittedMetadata("")
            ))
        ))
    ).build()

    val requestChannelRequest = buildRequest(offsetCommitRequest)
    createKafkaApis(KAFKA_2_2_IV1).handleOffsetCommitRequest(requestChannelRequest)

    val expectedTopicErrors = Collections.singletonList(
      new OffsetCommitResponseData.OffsetCommitResponseTopic()
        .setName("test")
        .setPartitions(Collections.singletonList(
          new OffsetCommitResponseData.OffsetCommitResponsePartition()
            .setPartitionIndex(0)
            .setErrorCode(Errors.UNSUPPORTED_VERSION.code())
        ))
    )
    val response = readResponse(offsetCommitRequest, capturedResponse).asInstanceOf[OffsetCommitResponse]
    assertEquals(expectedTopicErrors, response.data.topics())
    EasyMock.replay(groupCoordinator)
  }

  @Test
  def testMultipleLeaveGroup(): Unit = {
    val groupId = "groupId"

    val leaveMemberList = List(
      new MemberIdentity()
        .setMemberId("member-1")
        .setGroupInstanceId("instance-1"),
      new MemberIdentity()
        .setMemberId("member-2")
        .setGroupInstanceId("instance-2")
    )

    EasyMock.expect(groupCoordinator.handleLeaveGroup(
      EasyMock.eq(groupId),
      EasyMock.eq(leaveMemberList),
      anyObject()
    ))

    val leaveRequest = buildRequest(
      new LeaveGroupRequest.Builder(
        groupId,
        leaveMemberList.asJava
      ).build()
    )

    createKafkaApis().handleLeaveGroupRequest(leaveRequest)

    EasyMock.replay(groupCoordinator)
  }

  @Test
  def testSingleLeaveGroup(): Unit = {
    val groupId = "groupId"
    val memberId = "member"

    val singleLeaveMember = List(
      new MemberIdentity()
        .setMemberId(memberId)
    )

    EasyMock.expect(groupCoordinator.handleLeaveGroup(
      EasyMock.eq(groupId),
      EasyMock.eq(singleLeaveMember),
      anyObject()
    ))

    val leaveRequest = buildRequest(
      new LeaveGroupRequest.Builder(
        groupId,
        singleLeaveMember.asJava
      ).build()
    )

    createKafkaApis().handleLeaveGroupRequest(leaveRequest)

    EasyMock.replay(groupCoordinator)
  }

  @Test
  def testReassignmentAndReplicationBytesOutRateWhenReassigning(): Unit = {
    assertReassignmentAndReplicationBytesOutPerSec(true)
  }

  @Test
  def testReassignmentAndReplicationBytesOutRateWhenNotReassigning(): Unit = {
    assertReassignmentAndReplicationBytesOutPerSec(false)
  }

  private def assertReassignmentAndReplicationBytesOutPerSec(isReassigning: Boolean): Unit = {
    val leaderEpoch = 0
    val tp0 = new TopicPartition("tp", 0)

    val fetchData = Collections.singletonMap(tp0, new FetchRequest.PartitionData(0, 0, Int.MaxValue, Optional.of(leaderEpoch)))
    val fetchFromFollower = buildRequest(new FetchRequest.Builder(
      ApiKeys.FETCH.oldestVersion(), ApiKeys.FETCH.latestVersion(), 1, 1000, 0, fetchData
    ).build())

    addTopicToMetadataCache(tp0.topic, numPartitions = 1)
    val hw = 3

    val records = MemoryRecords.withRecords(CompressionType.NONE,
      new SimpleRecord(1000, "foo".getBytes(StandardCharsets.UTF_8)))
    replicaManager.fetchMessages(anyLong, anyInt, anyInt, anyInt, anyBoolean,
      anyObject[Seq[(TopicPartition, FetchRequest.PartitionData)]], anyObject[ReplicaQuota],
      anyObject[Seq[(TopicPartition, FetchPartitionData)] => Unit](), anyObject[IsolationLevel],
      anyObject[Option[ClientMetadata]])
    expectLastCall[Unit].andAnswer(new IAnswer[Unit] {
      def answer: Unit = {
        val callback = getCurrentArguments.apply(7).asInstanceOf[Seq[(TopicPartition, FetchPartitionData)] => Unit]
        callback(Seq(tp0 -> FetchPartitionData(Errors.NONE, hw, 0, records,
          None, None, None, Option.empty, isReassignmentFetch = isReassigning)))
      }
    })

    val fetchMetadata = new JFetchMetadata(0, 0)
    val fetchContext = new FullFetchContext(time, new FetchSessionCache(1000, 100),
      fetchMetadata, fetchData, true)
    expect(fetchManager.newContext(anyObject[JFetchMetadata],
      anyObject[util.Map[TopicPartition, FetchRequest.PartitionData]],
      anyObject[util.List[TopicPartition]],
      anyBoolean)).andReturn(fetchContext)

    expect(replicaQuotaManager.record(anyLong()))
    expect(replicaManager.getLogConfig(EasyMock.eq(tp0))).andReturn(None)

    val partition: Partition = createNiceMock(classOf[Partition])
    expect(replicaManager.isAddingReplica(anyObject(), anyInt())).andReturn(isReassigning)

    replay(replicaManager, fetchManager, clientQuotaManager, requestChannel, replicaQuotaManager, partition)

    createKafkaApis().handle(fetchFromFollower)

    if (isReassigning)
      assertEquals(records.sizeInBytes(), brokerTopicStats.allTopicsStats.reassignmentBytesOutPerSec.get.count())
    else
      assertEquals(0, brokerTopicStats.allTopicsStats.reassignmentBytesOutPerSec.get.count())
    assertEquals(records.sizeInBytes(), brokerTopicStats.allTopicsStats.replicationBytesOutRate.get.count())

  }

  @Test
  def rejectInitProducerIdWhenIdButNotEpochProvided(): Unit = {
    val capturedResponse = expectNoThrottling()
    EasyMock.replay(clientRequestQuotaManager, requestChannel)

    val initProducerIdRequest = new InitProducerIdRequest.Builder(
      new InitProducerIdRequestData()
        .setTransactionalId("known")
        .setTransactionTimeoutMs(TimeUnit.MINUTES.toMillis(15).toInt)
        .setProducerId(10)
        .setProducerEpoch(RecordBatch.NO_PRODUCER_EPOCH)
    ).build()

    val requestChannelRequest = buildRequest(initProducerIdRequest)
    createKafkaApis(KAFKA_2_2_IV1).handleInitProducerIdRequest(requestChannelRequest)

    val response = readResponse(initProducerIdRequest, capturedResponse)
      .asInstanceOf[InitProducerIdResponse]
    assertEquals(Errors.INVALID_REQUEST, response.error)
  }

  @Test
  def rejectInitProducerIdWhenEpochButNotIdProvided(): Unit = {
    val capturedResponse = expectNoThrottling()
    EasyMock.replay(clientRequestQuotaManager, requestChannel)

    val initProducerIdRequest = new InitProducerIdRequest.Builder(
      new InitProducerIdRequestData()
        .setTransactionalId("known")
        .setTransactionTimeoutMs(TimeUnit.MINUTES.toMillis(15).toInt)
        .setProducerId(RecordBatch.NO_PRODUCER_ID)
        .setProducerEpoch(2)
    ).build()
    val requestChannelRequest = buildRequest(initProducerIdRequest)
    createKafkaApis(KAFKA_2_2_IV1).handleInitProducerIdRequest(requestChannelRequest)

    val response = readResponse(initProducerIdRequest, capturedResponse).asInstanceOf[InitProducerIdResponse]
    assertEquals(Errors.INVALID_REQUEST, response.error)
  }

  @Test
  def testUpdateMetadataRequestWithCurrentBrokerEpoch(): Unit = {
    val currentBrokerEpoch = 1239875L
    testUpdateMetadataRequest(currentBrokerEpoch, currentBrokerEpoch, Errors.NONE)
  }

  @Test
  def testUpdateMetadataRequestWithNewerBrokerEpochIsValid(): Unit = {
    val currentBrokerEpoch = 1239875L
    testUpdateMetadataRequest(currentBrokerEpoch, currentBrokerEpoch + 1, Errors.NONE)
  }

  @Test
  def testUpdateMetadataRequestWithStaleBrokerEpochIsRejected(): Unit = {
    val currentBrokerEpoch = 1239875L
    testUpdateMetadataRequest(currentBrokerEpoch, currentBrokerEpoch - 1, Errors.STALE_BROKER_EPOCH)
  }

  def testUpdateMetadataRequest(currentBrokerEpoch: Long, brokerEpochInRequest: Long, expectedError: Errors): Unit = {
    val updateMetadataRequest = createBasicMetadataRequest("topicA", 1, brokerEpochInRequest)
    val request = buildRequest(updateMetadataRequest)

    val capturedResponse: Capture[RequestChannel.Response] = EasyMock.newCapture()

    EasyMock.expect(controller.brokerEpoch).andStubReturn(currentBrokerEpoch)
    EasyMock.expect(replicaManager.maybeUpdateMetadataCache(
      EasyMock.eq(request.context.correlationId),
      EasyMock.anyObject()
    )).andStubReturn(
      Seq()
    )

    EasyMock.expect(requestChannel.sendResponse(EasyMock.capture(capturedResponse)))
    EasyMock.replay(replicaManager, controller, requestChannel)

    createKafkaApis().handleUpdateMetadataRequest(request)
    val updateMetadataResponse = readResponse(updateMetadataRequest, capturedResponse)
      .asInstanceOf[UpdateMetadataResponse]
    assertEquals(expectedError, updateMetadataResponse.error())
    EasyMock.verify(replicaManager)
  }

  @Test
  def testLeaderAndIsrRequestWithCurrentBrokerEpoch(): Unit = {
    val currentBrokerEpoch = 1239875L
    testLeaderAndIsrRequest(currentBrokerEpoch, currentBrokerEpoch, Errors.NONE)
  }

  @Test
  def testLeaderAndIsrRequestWithNewerBrokerEpochIsValid(): Unit = {
    val currentBrokerEpoch = 1239875L
    testLeaderAndIsrRequest(currentBrokerEpoch, currentBrokerEpoch + 1, Errors.NONE)
  }

  @Test
  def testLeaderAndIsrRequestWithStaleBrokerEpochIsRejected(): Unit = {
    val currentBrokerEpoch = 1239875L
    testLeaderAndIsrRequest(currentBrokerEpoch, currentBrokerEpoch - 1, Errors.STALE_BROKER_EPOCH)
  }

  def testLeaderAndIsrRequest(currentBrokerEpoch: Long, brokerEpochInRequest: Long, expectedError: Errors): Unit = {
    val controllerId = 2
    val controllerEpoch = 6
    val capturedResponse: Capture[RequestChannel.Response] = EasyMock.newCapture()
    val partitionStates = Seq(
      new LeaderAndIsrRequestData.LeaderAndIsrPartitionState()
        .setTopicName("topicW")
        .setPartitionIndex(1)
        .setControllerEpoch(1)
        .setLeader(0)
        .setLeaderEpoch(1)
        .setIsr(asList(0, 1))
        .setZkVersion(2)
        .setReplicas(asList(0, 1, 2))
        .setIsNew(false)
    ).asJava
    val leaderAndIsrRequest = new LeaderAndIsrRequest.Builder(
      ApiKeys.LEADER_AND_ISR.latestVersion,
      controllerId,
      controllerEpoch,
      brokerEpochInRequest,
      partitionStates,
      Collections.singletonMap("topicW", Uuid.randomUuid()),
      asList(new Node(0, "host0", 9090), new Node(1, "host1", 9091))
    ).build()
    val request = buildRequest(leaderAndIsrRequest)
    val response = new LeaderAndIsrResponse(new LeaderAndIsrResponseData()
      .setErrorCode(Errors.NONE.code)
      .setPartitionErrors(asList()), leaderAndIsrRequest.version())

    EasyMock.expect(controller.brokerEpoch).andStubReturn(currentBrokerEpoch)
    EasyMock.expect(replicaManager.becomeLeaderOrFollower(
      EasyMock.eq(request.context.correlationId),
      EasyMock.anyObject(),
      EasyMock.anyObject()
    )).andStubReturn(
      response
    )

    EasyMock.expect(requestChannel.sendResponse(EasyMock.capture(capturedResponse)))
    EasyMock.replay(replicaManager, controller, requestChannel)

    createKafkaApis().handleLeaderAndIsrRequest(request)
    val leaderAndIsrResponse = readResponse(leaderAndIsrRequest, capturedResponse)
      .asInstanceOf[LeaderAndIsrResponse]
    assertEquals(expectedError, leaderAndIsrResponse.error())
    EasyMock.verify(replicaManager)
  }

  @Test
  def testStopReplicaRequestWithCurrentBrokerEpoch(): Unit = {
    val currentBrokerEpoch = 1239875L
    testStopReplicaRequest(currentBrokerEpoch, currentBrokerEpoch, Errors.NONE)
  }

  @Test
  def testStopReplicaRequestWithNewerBrokerEpochIsValid(): Unit = {
    val currentBrokerEpoch = 1239875L
    testStopReplicaRequest(currentBrokerEpoch, currentBrokerEpoch + 1, Errors.NONE)
  }

  @Test
  def testStopReplicaRequestWithStaleBrokerEpochIsRejected(): Unit = {
    val currentBrokerEpoch = 1239875L
    testStopReplicaRequest(currentBrokerEpoch, currentBrokerEpoch - 1, Errors.STALE_BROKER_EPOCH)
  }

  def testStopReplicaRequest(currentBrokerEpoch: Long, brokerEpochInRequest: Long, expectedError: Errors): Unit = {
    val controllerId = 0
    val controllerEpoch = 5
    val capturedResponse: Capture[RequestChannel.Response] = EasyMock.newCapture()
    val fooPartition = new TopicPartition("foo", 0)
    val topicStates = Seq(
      new StopReplicaTopicState()
        .setTopicName(fooPartition.topic())
        .setPartitionStates(Seq(new StopReplicaPartitionState()
          .setPartitionIndex(fooPartition.partition())
          .setLeaderEpoch(1)
          .setDeletePartition(false)).asJava)
    ).asJava
    val stopReplicaRequest = new StopReplicaRequest.Builder(
      ApiKeys.STOP_REPLICA.latestVersion,
      controllerId,
      controllerEpoch,
      brokerEpochInRequest,
      false,
      topicStates
    ).build()
    val request = buildRequest(stopReplicaRequest)

    EasyMock.expect(controller.brokerEpoch).andStubReturn(currentBrokerEpoch)
    EasyMock.expect(replicaManager.stopReplicas(
      EasyMock.eq(request.context.correlationId),
      EasyMock.eq(controllerId),
      EasyMock.eq(controllerEpoch),
      EasyMock.eq(brokerEpochInRequest),
      EasyMock.eq(stopReplicaRequest.partitionStates().asScala)
    )).andStubReturn(
      (mutable.Map(
        fooPartition -> Errors.NONE
      ), Errors.NONE)
    )
    EasyMock.expect(requestChannel.sendResponse(EasyMock.capture(capturedResponse)))

    EasyMock.replay(controller, replicaManager, requestChannel)

    createKafkaApis().handleStopReplicaRequest(request)
    val stopReplicaResponse = readResponse(stopReplicaRequest, capturedResponse)
      .asInstanceOf[StopReplicaResponse]
    assertEquals(expectedError, stopReplicaResponse.error())
    EasyMock.verify(replicaManager)
  }

  @Test
  def testListGroupsRequest(): Unit = {
    val overviews = List(
      GroupOverview("group1", "protocol1", "Stable"),
      GroupOverview("group2", "qwerty", "Empty")
    )
    val response = listGroupRequest(None, overviews)
    assertEquals(2, response.data.groups.size)
    assertEquals("Stable", response.data.groups.get(0).groupState)
    assertEquals("Empty", response.data.groups.get(1).groupState)
  }

  @Test
  def testListGroupsRequestWithState(): Unit = {
    val overviews = List(
      GroupOverview("group1", "protocol1", "Stable")
    )
    val response = listGroupRequest(Some("Stable"), overviews)
    assertEquals(1, response.data.groups.size)
    assertEquals("Stable", response.data.groups.get(0).groupState)
  }

  private def listGroupRequest(state: Option[String], overviews: List[GroupOverview]): ListGroupsResponse = {
    EasyMock.reset(groupCoordinator, clientRequestQuotaManager, requestChannel)

    val data = new ListGroupsRequestData()
    if (state.isDefined)
      data.setStatesFilter(Collections.singletonList(state.get))
    val listGroupsRequest = new ListGroupsRequest.Builder(data).build()
    val requestChannelRequest = buildRequest(listGroupsRequest)

    val capturedResponse = expectNoThrottling()
    val expectedStates: Set[String] = if (state.isDefined) Set(state.get) else Set()
    EasyMock.expect(groupCoordinator.handleListGroups(expectedStates))
      .andReturn((Errors.NONE, overviews))
    EasyMock.replay(groupCoordinator, clientRequestQuotaManager, requestChannel)

    createKafkaApis().handleListGroupsRequest(requestChannelRequest)

    val response = readResponse(listGroupsRequest, capturedResponse).asInstanceOf[ListGroupsResponse]
    assertEquals(Errors.NONE.code, response.data.errorCode)
    response
  }

  @Test
  def testDescribeClusterRequest(): Unit = {
    val plaintextListener = ListenerName.forSecurityProtocol(SecurityProtocol.PLAINTEXT)
    val brokers = Seq(
      new UpdateMetadataBroker()
        .setId(0)
        .setRack("rack")
        .setEndpoints(Seq(
          new UpdateMetadataEndpoint()
            .setHost("broker0")
            .setPort(9092)
            .setSecurityProtocol(SecurityProtocol.PLAINTEXT.id)
            .setListener(plaintextListener.value)
        ).asJava),
      new UpdateMetadataBroker()
        .setId(1)
        .setRack("rack")
        .setEndpoints(Seq(
          new UpdateMetadataEndpoint()
            .setHost("broker1")
            .setPort(9092)
            .setSecurityProtocol(SecurityProtocol.PLAINTEXT.id)
            .setListener(plaintextListener.value)).asJava)
    )
    val updateMetadataRequest = new UpdateMetadataRequest.Builder(ApiKeys.UPDATE_METADATA.latestVersion, 0,
      0, 0, Seq.empty[UpdateMetadataPartitionState].asJava, brokers.asJava, Collections.emptyMap()).build()
    metadataCache.updateMetadata(correlationId = 0, updateMetadataRequest)

    val capturedResponse = expectNoThrottling()
    EasyMock.replay(clientRequestQuotaManager, requestChannel)

    val describeClusterRequest = new DescribeClusterRequest.Builder(new DescribeClusterRequestData()
      .setIncludeClusterAuthorizedOperations(true)).build()

    val request = buildRequest(describeClusterRequest, plaintextListener)
    createKafkaApis().handleDescribeCluster(request)

    val describeClusterResponse = readResponse(describeClusterRequest, capturedResponse)
      .asInstanceOf[DescribeClusterResponse]

    assertEquals(metadataCache.getControllerId.get, describeClusterResponse.data.controllerId)
    assertEquals(clusterId, describeClusterResponse.data.clusterId)
    assertEquals(8096, describeClusterResponse.data.clusterAuthorizedOperations)
    assertEquals(metadataCache.getAliveBrokers.map(_.node(plaintextListener)).toSet,
      describeClusterResponse.nodes.asScala.values.toSet)
  }

  /**
   * Return pair of listener names in the metadataCache: PLAINTEXT and LISTENER2 respectively.
   */
  private def updateMetadataCacheWithInconsistentListeners(): (ListenerName, ListenerName) = {
    val plaintextListener = ListenerName.forSecurityProtocol(SecurityProtocol.PLAINTEXT)
    val anotherListener = new ListenerName("LISTENER2")
    val brokers = Seq(
      new UpdateMetadataBroker()
        .setId(0)
        .setRack("rack")
        .setEndpoints(Seq(
          new UpdateMetadataEndpoint()
            .setHost("broker0")
            .setPort(9092)
            .setSecurityProtocol(SecurityProtocol.PLAINTEXT.id)
            .setListener(plaintextListener.value),
          new UpdateMetadataEndpoint()
            .setHost("broker0")
            .setPort(9093)
            .setSecurityProtocol(SecurityProtocol.PLAINTEXT.id)
            .setListener(anotherListener.value)
        ).asJava),
      new UpdateMetadataBroker()
        .setId(1)
        .setRack("rack")
        .setEndpoints(Seq(
          new UpdateMetadataEndpoint()
            .setHost("broker1")
            .setPort(9092)
            .setSecurityProtocol(SecurityProtocol.PLAINTEXT.id)
            .setListener(plaintextListener.value)).asJava)
    )
    val updateMetadataRequest = new UpdateMetadataRequest.Builder(ApiKeys.UPDATE_METADATA.latestVersion, 0,
      0, 0, Seq.empty[UpdateMetadataPartitionState].asJava, brokers.asJava, Collections.emptyMap()).build()
    metadataCache.updateMetadata(correlationId = 0, updateMetadataRequest)
    (plaintextListener, anotherListener)
  }

  private def sendMetadataRequestWithInconsistentListeners(requestListener: ListenerName): MetadataResponse = {
    val capturedResponse = expectNoThrottling()
    EasyMock.replay(clientRequestQuotaManager, requestChannel)

    val metadataRequest = MetadataRequest.Builder.allTopics.build()
    val requestChannelRequest = buildRequest(metadataRequest, requestListener)
    createKafkaApis().handleTopicMetadataRequest(requestChannelRequest)

    readResponse(metadataRequest, capturedResponse).asInstanceOf[MetadataResponse]
  }

  private def testConsumerListOffsetLatest(isolationLevel: IsolationLevel): Unit = {
    val tp = new TopicPartition("foo", 0)
    val latestOffset = 15L
    val currentLeaderEpoch = Optional.empty[Integer]()

    EasyMock.expect(replicaManager.fetchOffsetForTimestamp(
      EasyMock.eq(tp),
      EasyMock.eq(ListOffsetsRequest.LATEST_TIMESTAMP),
      EasyMock.eq(Some(isolationLevel)),
      EasyMock.eq(currentLeaderEpoch),
      fetchOnlyFromLeader = EasyMock.eq(true))
    ).andReturn(Some(new TimestampAndOffset(ListOffsetsResponse.UNKNOWN_TIMESTAMP, latestOffset, currentLeaderEpoch)))

    val capturedResponse = expectNoThrottling()
    EasyMock.replay(replicaManager, clientRequestQuotaManager, requestChannel)

    val targetTimes = List(new ListOffsetsTopic()
      .setName(tp.topic)
      .setPartitions(List(new ListOffsetsPartition()
        .setPartitionIndex(tp.partition)
        .setTimestamp(ListOffsetsRequest.LATEST_TIMESTAMP)).asJava)).asJava
    val listOffsetRequest = ListOffsetsRequest.Builder.forConsumer(true, isolationLevel)
      .setTargetTimes(targetTimes).build()
    val request = buildRequest(listOffsetRequest)
    createKafkaApis().handleListOffsetRequest(request)

    val response = readResponse(listOffsetRequest, capturedResponse).asInstanceOf[ListOffsetsResponse]
    val partitionDataOptional = response.topics.asScala.find(_.name == tp.topic).get
      .partitions.asScala.find(_.partitionIndex == tp.partition)
    assertTrue(partitionDataOptional.isDefined)

    val partitionData = partitionDataOptional.get
    assertEquals(Errors.NONE.code, partitionData.errorCode)
    assertEquals(latestOffset, partitionData.offset)
    assertEquals(ListOffsetsResponse.UNKNOWN_TIMESTAMP, partitionData.timestamp)
  }

  private def createWriteTxnMarkersRequest(partitions: util.List[TopicPartition]) = {
    val writeTxnMarkersRequest = new WriteTxnMarkersRequest.Builder(ApiKeys.WRITE_TXN_MARKERS.latestVersion(),
      asList(new TxnMarkerEntry(1, 1.toShort, 0, TransactionResult.COMMIT, partitions))).build()
    (writeTxnMarkersRequest, buildRequest(writeTxnMarkersRequest))
  }

  private def buildRequestWithEnvelope(
    request: AbstractRequest,
    fromPrivilegedListener: Boolean,
    principalSerde: KafkaPrincipalSerde = kafkaPrincipalSerde
  ): RequestChannel.Request = {
    val listenerName = ListenerName.forSecurityProtocol(SecurityProtocol.PLAINTEXT)

    val requestHeader = new RequestHeader(request.apiKey, request.version, clientId, 0)
    val requestBuffer = RequestTestUtils.serializeRequestWithHeader(requestHeader, request)

    val envelopeHeader = new RequestHeader(ApiKeys.ENVELOPE, ApiKeys.ENVELOPE.latestVersion(), clientId, 0)
    val envelopeBuffer = RequestTestUtils.serializeRequestWithHeader(envelopeHeader, new EnvelopeRequest.Builder(
      requestBuffer,
      principalSerde.serialize(KafkaPrincipal.ANONYMOUS),
      InetAddress.getLocalHost.getAddress
    ).build())
    val envelopeContext = new RequestContext(envelopeHeader, "1", InetAddress.getLocalHost,
      KafkaPrincipal.ANONYMOUS, listenerName, SecurityProtocol.PLAINTEXT, ClientInformation.EMPTY,
      fromPrivilegedListener, Optional.of(principalSerde))

    RequestHeader.parse(envelopeBuffer)
    new RequestChannel.Request(
      processor = 1,
      context = envelopeContext,
      startTimeNanos = time.nanoseconds(),
      memoryPool = MemoryPool.NONE,
      buffer = envelopeBuffer,
      metrics = requestChannelMetrics
    )
  }

  private def buildRequest(request: AbstractRequest,
                           listenerName: ListenerName = ListenerName.forSecurityProtocol(SecurityProtocol.PLAINTEXT),
                           fromPrivilegedListener: Boolean = false,
                           requestHeader: Option[RequestHeader] = None): RequestChannel.Request = {
    val buffer = RequestTestUtils.serializeRequestWithHeader(requestHeader.getOrElse(
      new RequestHeader(request.apiKey, request.version, clientId, 0)), request)

    // read the header from the buffer first so that the body can be read next from the Request constructor
    val header = RequestHeader.parse(buffer)
    val context = new RequestContext(header, "1", InetAddress.getLocalHost, KafkaPrincipal.ANONYMOUS,
      listenerName, SecurityProtocol.PLAINTEXT, ClientInformation.EMPTY, fromPrivilegedListener,
      Optional.of(kafkaPrincipalSerde))
    new RequestChannel.Request(processor = 1, context = context, startTimeNanos = 0, MemoryPool.NONE, buffer,
      requestChannelMetrics, envelope = None)
  }

  private def readResponse(request: AbstractRequest, capturedResponse: Capture[RequestChannel.Response]) = {
    val api = request.apiKey
    val response = capturedResponse.getValue
    assertTrue(response.isInstanceOf[SendResponse], s"Unexpected response type: ${response.getClass}")
    val sendResponse = response.asInstanceOf[SendResponse]
    val send = sendResponse.responseSend
    val channel = new ByteBufferChannel(send.size)
    send.writeTo(channel)
    channel.close()
    channel.buffer.getInt() // read the size
    ResponseHeader.parse(channel.buffer, api.responseHeaderVersion(request.version))
    AbstractResponse.parseResponse(api, channel.buffer, request.version)
  }

  private def expectNoThrottling(): Capture[RequestChannel.Response] = {
    EasyMock.expect(clientRequestQuotaManager.maybeRecordAndGetThrottleTimeMs(EasyMock.anyObject[RequestChannel.Request](),
      EasyMock.anyObject[Long])).andReturn(0)
    EasyMock.expect(clientRequestQuotaManager.throttle(EasyMock.anyObject[RequestChannel.Request](), EasyMock.eq(0),
      EasyMock.anyObject[RequestChannel.Response => Unit]()))

    val capturedResponse = EasyMock.newCapture[RequestChannel.Response]()
    EasyMock.expect(requestChannel.sendResponse(EasyMock.capture(capturedResponse)))
    capturedResponse
  }

  private def createBasicMetadataRequest(topic: String, numPartitions: Int, brokerEpoch: Long): UpdateMetadataRequest = {
    val replicas = List(0.asInstanceOf[Integer]).asJava

    def createPartitionState(partition: Int) = new UpdateMetadataPartitionState()
      .setTopicName(topic)
      .setPartitionIndex(partition)
      .setControllerEpoch(1)
      .setLeader(0)
      .setLeaderEpoch(1)
      .setReplicas(replicas)
      .setZkVersion(0)
      .setReplicas(replicas)

    val plaintextListener = ListenerName.forSecurityProtocol(SecurityProtocol.PLAINTEXT)
    val broker = new UpdateMetadataBroker()
      .setId(0)
      .setRack("rack")
      .setEndpoints(Seq(new UpdateMetadataEndpoint()
        .setHost("broker0")
        .setPort(9092)
        .setSecurityProtocol(SecurityProtocol.PLAINTEXT.id)
        .setListener(plaintextListener.value)).asJava)
    val partitionStates = (0 until numPartitions).map(createPartitionState)
    new UpdateMetadataRequest.Builder(ApiKeys.UPDATE_METADATA.latestVersion, 0,
      0, brokerEpoch, partitionStates.asJava, Seq(broker).asJava, Collections.emptyMap()).build()
  }

  private def addTopicToMetadataCache(topic: String, numPartitions: Int): Unit = {
    val updateMetadataRequest = createBasicMetadataRequest(topic, numPartitions, 0)
    metadataCache.updateMetadata(correlationId = 0, updateMetadataRequest)
  }

  @Test
  def testAlterReplicaLogDirs(): Unit = {
    val data = new AlterReplicaLogDirsRequestData()
    val dir = new AlterReplicaLogDirsRequestData.AlterReplicaLogDir()
      .setPath("/foo")
    dir.topics().add(new AlterReplicaLogDirsRequestData.AlterReplicaLogDirTopic().setName("t0").setPartitions(asList(0, 1, 2)))
    data.dirs().add(dir)
    val alterReplicaLogDirsRequest = new AlterReplicaLogDirsRequest.Builder(
      data
    ).build()
    val request = buildRequest(alterReplicaLogDirsRequest)

    EasyMock.reset(replicaManager, clientRequestQuotaManager, requestChannel)

    val capturedResponse = expectNoThrottling()
    val t0p0 = new TopicPartition("t0", 0)
    val t0p1 = new TopicPartition("t0", 1)
    val t0p2 = new TopicPartition("t0", 2)
    val partitionResults = Map(
      t0p0 -> Errors.NONE,
      t0p1 -> Errors.LOG_DIR_NOT_FOUND,
      t0p2 -> Errors.INVALID_TOPIC_EXCEPTION)
    EasyMock.expect(replicaManager.alterReplicaLogDirs(EasyMock.eq(Map(
      t0p0 -> "/foo",
      t0p1 -> "/foo",
      t0p2 -> "/foo"))))
    .andReturn(partitionResults)
    EasyMock.replay(replicaManager, clientQuotaManager, clientRequestQuotaManager, requestChannel)

    createKafkaApis().handleAlterReplicaLogDirsRequest(request)

    val response = readResponse(alterReplicaLogDirsRequest, capturedResponse)
      .asInstanceOf[AlterReplicaLogDirsResponse]
    assertEquals(partitionResults, response.data.results.asScala.flatMap { tr =>
      tr.partitions().asScala.map { pr =>
        new TopicPartition(tr.topicName, pr.partitionIndex) -> Errors.forCode(pr.errorCode)
      }
    }.toMap)
    assertEquals(Map(Errors.NONE -> 1,
      Errors.LOG_DIR_NOT_FOUND -> 1,
      Errors.INVALID_TOPIC_EXCEPTION -> 1).asJava, response.errorCounts)
  }

  @Test
  def testSizeOfThrottledPartitions(): Unit = {
    def fetchResponse(data: Map[TopicPartition, String]): FetchResponse[Records] = {
      val responseData = new util.LinkedHashMap[TopicPartition, FetchResponse.PartitionData[Records]](
        data.map { case (tp, raw) =>
          tp -> new FetchResponse.PartitionData(Errors.NONE,
            105, 105, 0, Optional.empty(), Collections.emptyList(), Optional.empty(),
            MemoryRecords.withRecords(CompressionType.NONE,
              new SimpleRecord(100, raw.getBytes(StandardCharsets.UTF_8))).asInstanceOf[Records])
      }.toMap.asJava)
      new FetchResponse(Errors.NONE, responseData, 100, 100)
    }

    val throttledPartition = new TopicPartition("throttledData", 0)
    val throttledData = Map(throttledPartition -> "throttledData")
    val expectedSize = FetchResponse.sizeOf(FetchResponseData.HIGHEST_SUPPORTED_VERSION,
      fetchResponse(throttledData).responseData.entrySet.iterator)

    val response = fetchResponse(throttledData ++ Map(new TopicPartition("nonThrottledData", 0) -> "nonThrottledData"))

    val quota = Mockito.mock(classOf[ReplicationQuotaManager])
    Mockito.when(quota.isThrottled(ArgumentMatchers.any(classOf[TopicPartition])))
      .thenAnswer(invocation => throttledPartition == invocation.getArgument(0).asInstanceOf[TopicPartition])

    assertEquals(expectedSize, KafkaApis.sizeOfThrottledPartitions(FetchResponseData.HIGHEST_SUPPORTED_VERSION, response, quota))
  }

  @Test
<<<<<<< HEAD
  def testListTransactionsAuthorization(): Unit = {
    val authorizer: Authorizer = EasyMock.niceMock(classOf[Authorizer])
    val data = new ListTransactionsRequestData()
    val listTransactionsRequest = new ListTransactionsRequest.Builder(data).build()
    val request = buildRequest(listTransactionsRequest)
    val capturedResponse = expectNoThrottling()

    EasyMock.expect(txnCoordinator.handleListTransactions(Set.empty[Long], Set.empty[String]))
        .andReturn(Right(List(
          new ListTransactionsResponseData.TransactionState()
            .setTransactionalId("foo")
            .setProducerId(12345L)
            .setTransactionState("Ongoing"),
          new ListTransactionsResponseData.TransactionState()
            .setTransactionalId("bar")
            .setProducerId(98765)
            .setTransactionState("PrepareAbort")
        )))

    def buildExpectedActions(transactionalId: String): util.List[Action] = {
      val pattern = new ResourcePattern(ResourceType.TRANSACTIONAL_ID, transactionalId, PatternType.LITERAL)
      val action = new Action(AclOperation.DESCRIBE, pattern, 1, true, true)
      Collections.singletonList(action)
    }

    EasyMock.expect(authorizer.authorize(anyObject[RequestContext], EasyMock.eq(buildExpectedActions("foo"))))
      .andReturn(Seq(AuthorizationResult.ALLOWED).asJava)
      .once()

    EasyMock.expect(authorizer.authorize(anyObject[RequestContext], EasyMock.eq(buildExpectedActions("bar"))))
      .andReturn(Seq(AuthorizationResult.DENIED).asJava)
      .once()

    EasyMock.replay(replicaManager, clientRequestQuotaManager, requestChannel, txnCoordinator, authorizer)
    createKafkaApis(authorizer = Some(authorizer)).handleListTransactionsRequest(request)

    val response = readResponse(listTransactionsRequest, capturedResponse)
      .asInstanceOf[ListTransactionsResponse]
    assertEquals(1, response.data.transactionStates.size())
    val transactionState = response.data.transactionStates.get(0)
    assertEquals("foo", transactionState.transactionalId)
    assertEquals(12345L, transactionState.producerId)
    assertEquals("Ongoing", transactionState.transactionState)
  }

  @Test
  def testDescribeTransactionsAuthorization(): Unit = {
    val authorizer: Authorizer = EasyMock.niceMock(classOf[Authorizer])
    val data = new DescribeTransactionsRequestData()
      .setTransactionalIds(List("foo", "bar").asJava)
    val describeTransactionsRequest = new DescribeTransactionsRequest.Builder(data).build()
    val request = buildRequest(describeTransactionsRequest)
    val capturedResponse = expectNoThrottling()

    def buildExpectedActions(transactionalId: String): util.List[Action] = {
      val pattern = new ResourcePattern(ResourceType.TRANSACTIONAL_ID, transactionalId, PatternType.LITERAL)
      val action = new Action(AclOperation.DESCRIBE, pattern, 1, true, true)
      Collections.singletonList(action)
    }

    EasyMock.expect(txnCoordinator.handleDescribeTransactions("foo"))
        .andReturn(new DescribeTransactionsResponseData.TransactionState()
            .setErrorCode(Errors.NONE.code)
            .setTransactionalId("foo")
            .setProducerId(12345L)
            .setProducerEpoch(15)
            .setTransactionStartTimeMs(time.milliseconds())
            .setTransactionState("Ongoing")
            .setTopicPartitions(List.empty.asJava)
            .setTransactionTimeoutMs(10000))

    EasyMock.expect(authorizer.authorize(anyObject[RequestContext], EasyMock.eq(buildExpectedActions("foo"))))
      .andReturn(Seq(AuthorizationResult.ALLOWED).asJava)
      .once()

    EasyMock.expect(authorizer.authorize(anyObject[RequestContext], EasyMock.eq(buildExpectedActions("bar"))))
      .andReturn(Seq(AuthorizationResult.DENIED).asJava)
      .once()

    EasyMock.replay(replicaManager, clientRequestQuotaManager, requestChannel, txnCoordinator, authorizer)
    createKafkaApis(authorizer = Some(authorizer)).handleDescribeTransactionsRequest(request)

    val response = readResponse(describeTransactionsRequest, capturedResponse)
      .asInstanceOf[DescribeTransactionsResponse]
    assertEquals(2, response.data.transactionStates.size())

    val fooState = response.data.transactionStates.asScala.find(_.transactionalId == "foo").get
    assertEquals(Errors.NONE.code, fooState.errorCode)
    assertEquals(12345L, fooState.producerId)
    assertEquals(15, fooState.producerEpoch)
    assertEquals(time.milliseconds(), fooState.transactionStartTimeMs)
    assertEquals("Ongoing", fooState.transactionState)
    assertEquals(10000, fooState.transactionTimeoutMs)
    assertEquals(List.empty.asJava, fooState.topicPartitions)

    val barState = response.data.transactionStates.asScala.find(_.transactionalId == "bar").get
    assertEquals(Errors.TRANSACTIONAL_ID_AUTHORIZATION_FAILED.code, barState.errorCode)
  }

  @Test
  def testDescribeProducersAuthorization(): Unit = {
    val tp1 = new TopicPartition("foo", 0)
    val tp2 = new TopicPartition("bar", 3)

    setupBasicMetadataCache(tp1.topic, 4) // We will only access the first topic
=======
  def testDescribeProducers(): Unit = {
    val tp1 = new TopicPartition("foo", 0)
    val tp2 = new TopicPartition("bar", 3)
    val tp3 = new TopicPartition("baz", 1)

>>>>>>> a022072d
    val authorizer: Authorizer = EasyMock.niceMock(classOf[Authorizer])
    val data = new DescribeProducersRequestData().setTopics(List(
      new DescribeProducersRequestData.TopicRequest()
        .setName(tp1.topic)
        .setPartitionIndexes(List(Int.box(tp1.partition)).asJava),
      new DescribeProducersRequestData.TopicRequest()
        .setName(tp2.topic)
<<<<<<< HEAD
        .setPartitionIndexes(List(Int.box(tp2.partition)).asJava)
    ).asJava)
    val describeProducersRequest = new DescribeProducersRequest.Builder(data).build()
    val request = buildRequest(describeProducersRequest)
    val capturedResponse = expectNoThrottling()
=======
        .setPartitionIndexes(List(Int.box(tp2.partition)).asJava),
      new DescribeProducersRequestData.TopicRequest()
        .setName(tp3.topic)
        .setPartitionIndexes(List(Int.box(tp3.partition)).asJava)

    ).asJava)
>>>>>>> a022072d

    def buildExpectedActions(topic: String): util.List[Action] = {
      val pattern = new ResourcePattern(ResourceType.TOPIC, topic, PatternType.LITERAL)
      val action = new Action(AclOperation.READ, pattern, 1, true, true)
      Collections.singletonList(action)
    }

<<<<<<< HEAD
=======
    // Topic `foo` is authorized and present in the metadata
    addTopicToMetadataCache(tp1.topic, 4) // We will only access the first topic
>>>>>>> a022072d
    EasyMock.expect(authorizer.authorize(anyObject[RequestContext], EasyMock.eq(buildExpectedActions(tp1.topic))))
      .andReturn(Seq(AuthorizationResult.ALLOWED).asJava)
      .once()

<<<<<<< HEAD
=======
    // Topic `bar` is not authorized
>>>>>>> a022072d
    EasyMock.expect(authorizer.authorize(anyObject[RequestContext], EasyMock.eq(buildExpectedActions(tp2.topic))))
      .andReturn(Seq(AuthorizationResult.DENIED).asJava)
      .once()

<<<<<<< HEAD
    EasyMock.expect(replicaManager.activeProducerState(tp1))
      .andReturn(new DescribeProducersResponseData.PartitionResponse()
          .setErrorCode(Errors.NONE.code)
          .setPartitionIndex(tp1.partition)
=======
    // Topic `baz` is authorized, but not present in the metadata
    EasyMock.expect(authorizer.authorize(anyObject[RequestContext], EasyMock.eq(buildExpectedActions(tp3.topic))))
      .andReturn(Seq(AuthorizationResult.ALLOWED).asJava)
      .once()

    EasyMock.expect(replicaManager.activeProducerState(tp1))
      .andReturn(new DescribeProducersResponseData.PartitionResponse()
        .setErrorCode(Errors.NONE.code)
        .setPartitionIndex(tp1.partition)
>>>>>>> a022072d
        .setActiveProducers(List(
          new DescribeProducersResponseData.ProducerState()
            .setProducerId(12345L)
            .setProducerEpoch(15)
            .setLastSequence(100)
            .setLastTimestamp(time.milliseconds())
            .setCurrentTxnStartOffset(-1)
            .setCoordinatorEpoch(200)
        ).asJava))

<<<<<<< HEAD
=======
    val describeProducersRequest = new DescribeProducersRequest.Builder(data).build()
    val request = buildRequest(describeProducersRequest)
    val capturedResponse = expectNoThrottling()

>>>>>>> a022072d
    EasyMock.replay(replicaManager, clientRequestQuotaManager, requestChannel, txnCoordinator, authorizer)
    createKafkaApis(authorizer = Some(authorizer)).handleDescribeProducersRequest(request)

    val response = readResponse(describeProducersRequest, capturedResponse)
      .asInstanceOf[DescribeProducersResponse]
<<<<<<< HEAD
    assertEquals(2, response.data.topics.size())

    val fooTopic = response.data.topics.asScala.find(_.name == tp1.topic).get
    val fooPartition = fooTopic.partitions.asScala.find(_.partitionIndex == tp1.partition).get
    assertEquals(Errors.NONE.code, fooPartition.errorCode)
=======
    assertEquals(3, response.data.topics.size())
    assertEquals(Set("foo", "bar", "baz"), response.data.topics.asScala.map(_.name).toSet)

    val fooTopic = response.data.topics.asScala.find(_.name == tp1.topic).get
    val fooPartition = fooTopic.partitions.asScala.find(_.partitionIndex == tp1.partition).get
    assertEquals(Errors.NONE, Errors.forCode(fooPartition.errorCode))
>>>>>>> a022072d
    assertEquals(1, fooPartition.activeProducers.size)
    val fooProducer = fooPartition.activeProducers.get(0)
    assertEquals(12345L, fooProducer.producerId)
    assertEquals(15, fooProducer.producerEpoch)
    assertEquals(100, fooProducer.lastSequence)
    assertEquals(time.milliseconds(), fooProducer.lastTimestamp)
    assertEquals(-1, fooProducer.currentTxnStartOffset)
    assertEquals(200, fooProducer.coordinatorEpoch)

    val barTopic = response.data.topics.asScala.find(_.name == tp2.topic).get
    val barPartition = barTopic.partitions.asScala.find(_.partitionIndex == tp2.partition).get
<<<<<<< HEAD
    assertEquals(Errors.TOPIC_AUTHORIZATION_FAILED.code, barPartition.errorCode)
=======
    assertEquals(Errors.TOPIC_AUTHORIZATION_FAILED, Errors.forCode(barPartition.errorCode))

    val bazTopic = response.data.topics.asScala.find(_.name == tp3.topic).get
    val bazPartition = bazTopic.partitions.asScala.find(_.partitionIndex == tp3.partition).get
    assertEquals(Errors.UNKNOWN_TOPIC_OR_PARTITION, Errors.forCode(bazPartition.errorCode))

>>>>>>> a022072d
  }

}<|MERGE_RESOLUTION|>--- conflicted
+++ resolved
@@ -3084,7 +3084,6 @@
   }
 
   @Test
-<<<<<<< HEAD
   def testListTransactionsAuthorization(): Unit = {
     val authorizer: Authorizer = EasyMock.niceMock(classOf[Authorizer])
     val data = new ListTransactionsRequestData()
@@ -3185,18 +3184,11 @@
   }
 
   @Test
-  def testDescribeProducersAuthorization(): Unit = {
-    val tp1 = new TopicPartition("foo", 0)
-    val tp2 = new TopicPartition("bar", 3)
-
-    setupBasicMetadataCache(tp1.topic, 4) // We will only access the first topic
-=======
   def testDescribeProducers(): Unit = {
     val tp1 = new TopicPartition("foo", 0)
     val tp2 = new TopicPartition("bar", 3)
     val tp3 = new TopicPartition("baz", 1)
 
->>>>>>> a022072d
     val authorizer: Authorizer = EasyMock.niceMock(classOf[Authorizer])
     val data = new DescribeProducersRequestData().setTopics(List(
       new DescribeProducersRequestData.TopicRequest()
@@ -3204,20 +3196,12 @@
         .setPartitionIndexes(List(Int.box(tp1.partition)).asJava),
       new DescribeProducersRequestData.TopicRequest()
         .setName(tp2.topic)
-<<<<<<< HEAD
-        .setPartitionIndexes(List(Int.box(tp2.partition)).asJava)
-    ).asJava)
-    val describeProducersRequest = new DescribeProducersRequest.Builder(data).build()
-    val request = buildRequest(describeProducersRequest)
-    val capturedResponse = expectNoThrottling()
-=======
         .setPartitionIndexes(List(Int.box(tp2.partition)).asJava),
       new DescribeProducersRequestData.TopicRequest()
         .setName(tp3.topic)
         .setPartitionIndexes(List(Int.box(tp3.partition)).asJava)
 
     ).asJava)
->>>>>>> a022072d
 
     def buildExpectedActions(topic: String): util.List[Action] = {
       val pattern = new ResourcePattern(ResourceType.TOPIC, topic, PatternType.LITERAL)
@@ -3225,29 +3209,17 @@
       Collections.singletonList(action)
     }
 
-<<<<<<< HEAD
-=======
     // Topic `foo` is authorized and present in the metadata
     addTopicToMetadataCache(tp1.topic, 4) // We will only access the first topic
->>>>>>> a022072d
     EasyMock.expect(authorizer.authorize(anyObject[RequestContext], EasyMock.eq(buildExpectedActions(tp1.topic))))
       .andReturn(Seq(AuthorizationResult.ALLOWED).asJava)
       .once()
 
-<<<<<<< HEAD
-=======
     // Topic `bar` is not authorized
->>>>>>> a022072d
     EasyMock.expect(authorizer.authorize(anyObject[RequestContext], EasyMock.eq(buildExpectedActions(tp2.topic))))
       .andReturn(Seq(AuthorizationResult.DENIED).asJava)
       .once()
 
-<<<<<<< HEAD
-    EasyMock.expect(replicaManager.activeProducerState(tp1))
-      .andReturn(new DescribeProducersResponseData.PartitionResponse()
-          .setErrorCode(Errors.NONE.code)
-          .setPartitionIndex(tp1.partition)
-=======
     // Topic `baz` is authorized, but not present in the metadata
     EasyMock.expect(authorizer.authorize(anyObject[RequestContext], EasyMock.eq(buildExpectedActions(tp3.topic))))
       .andReturn(Seq(AuthorizationResult.ALLOWED).asJava)
@@ -3257,7 +3229,6 @@
       .andReturn(new DescribeProducersResponseData.PartitionResponse()
         .setErrorCode(Errors.NONE.code)
         .setPartitionIndex(tp1.partition)
->>>>>>> a022072d
         .setActiveProducers(List(
           new DescribeProducersResponseData.ProducerState()
             .setProducerId(12345L)
@@ -3268,32 +3239,21 @@
             .setCoordinatorEpoch(200)
         ).asJava))
 
-<<<<<<< HEAD
-=======
     val describeProducersRequest = new DescribeProducersRequest.Builder(data).build()
     val request = buildRequest(describeProducersRequest)
     val capturedResponse = expectNoThrottling()
 
->>>>>>> a022072d
     EasyMock.replay(replicaManager, clientRequestQuotaManager, requestChannel, txnCoordinator, authorizer)
     createKafkaApis(authorizer = Some(authorizer)).handleDescribeProducersRequest(request)
 
     val response = readResponse(describeProducersRequest, capturedResponse)
       .asInstanceOf[DescribeProducersResponse]
-<<<<<<< HEAD
-    assertEquals(2, response.data.topics.size())
-
-    val fooTopic = response.data.topics.asScala.find(_.name == tp1.topic).get
-    val fooPartition = fooTopic.partitions.asScala.find(_.partitionIndex == tp1.partition).get
-    assertEquals(Errors.NONE.code, fooPartition.errorCode)
-=======
     assertEquals(3, response.data.topics.size())
     assertEquals(Set("foo", "bar", "baz"), response.data.topics.asScala.map(_.name).toSet)
 
     val fooTopic = response.data.topics.asScala.find(_.name == tp1.topic).get
     val fooPartition = fooTopic.partitions.asScala.find(_.partitionIndex == tp1.partition).get
     assertEquals(Errors.NONE, Errors.forCode(fooPartition.errorCode))
->>>>>>> a022072d
     assertEquals(1, fooPartition.activeProducers.size)
     val fooProducer = fooPartition.activeProducers.get(0)
     assertEquals(12345L, fooProducer.producerId)
@@ -3305,16 +3265,11 @@
 
     val barTopic = response.data.topics.asScala.find(_.name == tp2.topic).get
     val barPartition = barTopic.partitions.asScala.find(_.partitionIndex == tp2.partition).get
-<<<<<<< HEAD
-    assertEquals(Errors.TOPIC_AUTHORIZATION_FAILED.code, barPartition.errorCode)
-=======
     assertEquals(Errors.TOPIC_AUTHORIZATION_FAILED, Errors.forCode(barPartition.errorCode))
 
     val bazTopic = response.data.topics.asScala.find(_.name == tp3.topic).get
     val bazPartition = bazTopic.partitions.asScala.find(_.partitionIndex == tp3.partition).get
     assertEquals(Errors.UNKNOWN_TOPIC_OR_PARTITION, Errors.forCode(bazPartition.errorCode))
-
->>>>>>> a022072d
   }
 
 }