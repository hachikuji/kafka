/*
 * Licensed to the Apache Software Foundation (ASF) under one or more
 * contributor license agreements. See the NOTICE file distributed with
 * this work for additional information regarding copyright ownership.
 * The ASF licenses this file to You under the Apache License, Version 2.0
 * (the "License"); you may not use this file except in compliance with
 * the License. You may obtain a copy of the License at
 *
 *    http://www.apache.org/licenses/LICENSE-2.0
 *
 * Unless required by applicable law or agreed to in writing, software
 * distributed under the License is distributed on an "AS IS" BASIS,
 * WITHOUT WARRANTIES OR CONDITIONS OF ANY KIND, either express or implied.
 * See the License for the specific language governing permissions and
 * limitations under the License.
 */

package kafka.server

import java.net.InetAddress
import java.nio.charset.StandardCharsets
import java.util
import java.util.Arrays.asList
import java.util.concurrent.TimeUnit
import java.util.{Collections, Optional, Properties, Random}

import kafka.api.{ApiVersion, KAFKA_0_10_2_IV0, KAFKA_2_2_IV1, LeaderAndIsr}
import kafka.cluster.{Broker, Partition}
import kafka.controller.{ControllerContext, KafkaController}
import kafka.coordinator.group.GroupCoordinatorConcurrencyTest.{JoinGroupCallback, SyncGroupCallback}
import kafka.coordinator.group._
import kafka.coordinator.transaction.{InitProducerIdResult, TransactionCoordinator}
import kafka.log.AppendOrigin
import kafka.network.RequestChannel
import kafka.server.QuotaFactory.QuotaManagers
import kafka.server.metadata.{CachedConfigRepository, ConfigRepository, RaftMetadataCache}
import kafka.utils.{MockTime, TestUtils}
import kafka.zk.KafkaZkClient
import org.apache.kafka.clients.admin.AlterConfigOp.OpType
import org.apache.kafka.clients.admin.{AlterConfigOp, ConfigEntry}
import org.apache.kafka.common.acl.AclOperation
import org.apache.kafka.common.config.ConfigResource
import org.apache.kafka.common.errors.UnsupportedVersionException
import org.apache.kafka.common.internals.{KafkaFutureImpl, Topic}
import org.apache.kafka.common.memory.MemoryPool
import org.apache.kafka.common.message.ApiMessageType.ListenerType
import org.apache.kafka.common.message.CreateTopicsRequestData.{CreatableTopic, CreatableTopicCollection}
import org.apache.kafka.common.message.DescribeConfigsResponseData.DescribeConfigsResult
import org.apache.kafka.common.message.JoinGroupRequestData.JoinGroupRequestProtocol
import org.apache.kafka.common.message.LeaveGroupRequestData.MemberIdentity
import org.apache.kafka.common.message.ListOffsetsRequestData.{ListOffsetsPartition, ListOffsetsTopic}
import org.apache.kafka.common.message.MetadataResponseData.MetadataResponseTopic
import org.apache.kafka.common.message.OffsetDeleteRequestData.{OffsetDeleteRequestPartition, OffsetDeleteRequestTopic, OffsetDeleteRequestTopicCollection}
import org.apache.kafka.common.message.StopReplicaRequestData.{StopReplicaPartitionState, StopReplicaTopicState}
import org.apache.kafka.common.message.UpdateMetadataRequestData.{UpdateMetadataBroker, UpdateMetadataEndpoint, UpdateMetadataPartitionState}
import org.apache.kafka.common.message._
import org.apache.kafka.common.metrics.Metrics
import org.apache.kafka.common.network.{ClientInformation, ListenerName}
import org.apache.kafka.common.protocol.{ApiKeys, Errors}
import org.apache.kafka.common.quota.{ClientQuotaAlteration, ClientQuotaEntity}
import org.apache.kafka.common.record.FileRecords.TimestampAndOffset
import org.apache.kafka.common.record._
import org.apache.kafka.common.replica.ClientMetadata
import org.apache.kafka.common.requests.FindCoordinatorRequest.CoordinatorType
import org.apache.kafka.common.requests.MetadataResponse.TopicMetadata
import org.apache.kafka.common.requests.ProduceResponse.PartitionResponse
import org.apache.kafka.common.requests.WriteTxnMarkersRequest.TxnMarkerEntry
import org.apache.kafka.common.requests.{FetchMetadata => JFetchMetadata, _}
import org.apache.kafka.common.resource.{PatternType, Resource, ResourcePattern, ResourceType}
import org.apache.kafka.common.security.auth.{KafkaPrincipal, KafkaPrincipalSerde, SecurityProtocol}
import org.apache.kafka.common.utils.{ProducerIdAndEpoch, SecurityUtils, Utils}
import org.apache.kafka.common.{IsolationLevel, Node, TopicPartition, Uuid}
import org.apache.kafka.server.authorizer.{Action, AuthorizationResult, Authorizer}
import org.easymock.EasyMock._
import org.easymock.{Capture, EasyMock, IAnswer}
import org.junit.jupiter.api.Assertions._
import org.junit.jupiter.api.{AfterEach, Test}
import org.junit.jupiter.params.ParameterizedTest
import org.junit.jupiter.params.provider.ValueSource
import org.mockito.{ArgumentMatchers, Mockito}

import scala.annotation.nowarn
import scala.collection.{Map, Seq, mutable}
import scala.jdk.CollectionConverters._

class KafkaApisTest {

  private val requestChannel: RequestChannel = EasyMock.createNiceMock(classOf[RequestChannel])
  private val requestChannelMetrics: RequestChannel.Metrics = EasyMock.createNiceMock(classOf[RequestChannel.Metrics])
  private val replicaManager: ReplicaManager = EasyMock.createNiceMock(classOf[ReplicaManager])
  private val groupCoordinator: GroupCoordinator = EasyMock.createNiceMock(classOf[GroupCoordinator])
  private val adminManager: ZkAdminManager = EasyMock.createNiceMock(classOf[ZkAdminManager])
  private val txnCoordinator: TransactionCoordinator = EasyMock.createNiceMock(classOf[TransactionCoordinator])
  private val controller: KafkaController = EasyMock.createNiceMock(classOf[KafkaController])
  private val forwardingManager: ForwardingManager = EasyMock.createNiceMock(classOf[ForwardingManager])
  private val autoTopicCreationManager: AutoTopicCreationManager = EasyMock.createNiceMock(classOf[AutoTopicCreationManager])

  private val kafkaPrincipalSerde = new KafkaPrincipalSerde {
    override def serialize(principal: KafkaPrincipal): Array[Byte] = Utils.utf8(principal.toString)
    override def deserialize(bytes: Array[Byte]): KafkaPrincipal = SecurityUtils.parseKafkaPrincipal(Utils.utf8(bytes))
  }
  private val zkClient: KafkaZkClient = EasyMock.createNiceMock(classOf[KafkaZkClient])
  private val metrics = new Metrics()
  private val brokerId = 1
  private var metadataCache: MetadataCache = MetadataCache.zkMetadataCache(brokerId)
  private val clientQuotaManager: ClientQuotaManager = EasyMock.createNiceMock(classOf[ClientQuotaManager])
  private val clientRequestQuotaManager: ClientRequestQuotaManager = EasyMock.createNiceMock(classOf[ClientRequestQuotaManager])
  private val clientControllerQuotaManager: ControllerMutationQuotaManager = EasyMock.createNiceMock(classOf[ControllerMutationQuotaManager])
  private val replicaQuotaManager: ReplicationQuotaManager = EasyMock.createNiceMock(classOf[ReplicationQuotaManager])
  private val quotas = QuotaManagers(clientQuotaManager, clientQuotaManager, clientRequestQuotaManager,
    clientControllerQuotaManager, replicaQuotaManager, replicaQuotaManager, replicaQuotaManager, None)
  private val fetchManager: FetchManager = EasyMock.createNiceMock(classOf[FetchManager])
  private val brokerTopicStats = new BrokerTopicStats
  private val clusterId = "clusterId"
  private val time = new MockTime
  private val clientId = ""

  @AfterEach
  def tearDown(): Unit = {
    quotas.shutdown()
    TestUtils.clearYammerMetrics()
    metrics.close()
  }

  def createKafkaApis(interBrokerProtocolVersion: ApiVersion = ApiVersion.latestVersion,
                      authorizer: Option[Authorizer] = None,
                      enableForwarding: Boolean = false,
                      configRepository: ConfigRepository = new CachedConfigRepository(),
                      raftSupport: Boolean = false,
                      overrideProperties: Map[String, String] = Map.empty): KafkaApis = {

    val properties = if (raftSupport) {
      val properties = TestUtils.createBrokerConfig(brokerId, "")
      properties.put(KafkaConfig.NodeIdProp, brokerId.toString)
      properties.put(KafkaConfig.ProcessRolesProp, "broker")
      properties
    } else {
      TestUtils.createBrokerConfig(brokerId, "zk")
    }
    overrideProperties.foreach( p => properties.put(p._1, p._2))
    properties.put(KafkaConfig.InterBrokerProtocolVersionProp, interBrokerProtocolVersion.toString)
    properties.put(KafkaConfig.LogMessageFormatVersionProp, interBrokerProtocolVersion.toString)

    val forwardingManagerOpt = if (enableForwarding)
      Some(this.forwardingManager)
    else
      None

    val metadataSupport = if (raftSupport) {
      // it will be up to the test to replace the default ZkMetadataCache implementation
      // with a RaftMetadataCache instance
      metadataCache match {
        case raftMetadataCache: RaftMetadataCache =>
          RaftSupport(forwardingManager, raftMetadataCache)
        case _ => throw new IllegalStateException("Test must set an instance of RaftMetadataCache")
      }
    } else {
      metadataCache match {
        case zkMetadataCache: ZkMetadataCache =>
          ZkSupport(adminManager, controller, zkClient, forwardingManagerOpt, zkMetadataCache)
        case _ => throw new IllegalStateException("Test must set an instance of ZkMetadataCache")
      }
    }

    val listenerType = if (raftSupport) ListenerType.BROKER else ListenerType.ZK_BROKER
    val enabledApis = if (enableForwarding) {
      ApiKeys.apisForListener(listenerType).asScala ++ Set(ApiKeys.ENVELOPE)
    } else {
      ApiKeys.apisForListener(listenerType).asScala.toSet
    }
    val apiVersionManager = new SimpleApiVersionManager(listenerType, enabledApis)

    new KafkaApis(requestChannel,
      metadataSupport,
      replicaManager,
      groupCoordinator,
      txnCoordinator,
      autoTopicCreationManager,
      brokerId,
      new KafkaConfig(properties),
      configRepository,
      metadataCache,
      metrics,
      authorizer,
      quotas,
      fetchManager,
      brokerTopicStats,
      clusterId,
      time,
      null,
      apiVersionManager)
  }

  @Test
  def testDescribeConfigsWithAuthorizer(): Unit = {
    val authorizer: Authorizer = EasyMock.niceMock(classOf[Authorizer])

    val operation = AclOperation.DESCRIBE_CONFIGS
    val resourceType = ResourceType.TOPIC
    val resourceName = "topic-1"
    val requestHeader = new RequestHeader(ApiKeys.DESCRIBE_CONFIGS, ApiKeys.DESCRIBE_CONFIGS.latestVersion,
      clientId, 0)

    val expectedActions = Seq(
      new Action(operation, new ResourcePattern(resourceType, resourceName, PatternType.LITERAL),
        1, true, true)
    )

    // Verify that authorize is only called once
    EasyMock.expect(authorizer.authorize(anyObject[RequestContext], EasyMock.eq(expectedActions.asJava)))
      .andReturn(Seq(AuthorizationResult.ALLOWED).asJava)
      .once()

    val configRepository: ConfigRepository = EasyMock.strictMock(classOf[ConfigRepository])
    val topicConfigs = new Properties()
    val propName = "min.insync.replicas"
    val propValue = "3"
    topicConfigs.put(propName, propValue)
    EasyMock.expect(configRepository.topicConfig(resourceName)).andReturn(topicConfigs)

    metadataCache =
      EasyMock.partialMockBuilder(classOf[ZkMetadataCache])
        .withConstructor(classOf[Int])
        .withArgs(Int.box(brokerId))  // Need to box it for Scala 2.12 and before
        .addMockedMethod("contains", classOf[String])
        .createMock()

    expect(metadataCache.contains(resourceName)).andReturn(true)

    val describeConfigsRequest = new DescribeConfigsRequest.Builder(new DescribeConfigsRequestData()
      .setIncludeSynonyms(true)
      .setResources(List(new DescribeConfigsRequestData.DescribeConfigsResource()
        .setResourceName(resourceName)
        .setResourceType(ConfigResource.Type.TOPIC.id)).asJava))
      .build(requestHeader.apiVersion)
    val request = buildRequest(describeConfigsRequest,
      requestHeader = Option(requestHeader))
    val capturedResponse = expectNoThrottling(request)

    EasyMock.replay(metadataCache, replicaManager, clientRequestQuotaManager, requestChannel,
      authorizer, configRepository, adminManager)
    createKafkaApis(authorizer = Some(authorizer), configRepository = configRepository)
      .handleDescribeConfigsRequest(request)

    verify(authorizer, replicaManager)

    val response = capturedResponse.getValue.asInstanceOf[DescribeConfigsResponse]
    val results = response.data().results()
    assertEquals(1, results.size())
    val describeConfigsResult: DescribeConfigsResult = results.get(0)
    assertEquals(ConfigResource.Type.TOPIC.id, describeConfigsResult.resourceType())
    assertEquals(resourceName, describeConfigsResult.resourceName())
    val configs = describeConfigsResult.configs().asScala.filter(_.name() == propName)
    assertEquals(1, configs.length)
    val describeConfigsResponseData = configs.head
    assertEquals(propName, describeConfigsResponseData.name())
    assertEquals(propValue, describeConfigsResponseData.value())
  }

  @Test
  def testEnvelopeRequestHandlingAsController(): Unit = {
    testEnvelopeRequestWithAlterConfig(
      alterConfigHandler = () => ApiError.NONE,
      expectedError = Errors.NONE
    )
  }

  @Test
  def testEnvelopeRequestWithAlterConfigUnhandledError(): Unit = {
    testEnvelopeRequestWithAlterConfig(
      alterConfigHandler = () => throw new IllegalStateException(),
      expectedError = Errors.UNKNOWN_SERVER_ERROR
    )
  }

  private def testEnvelopeRequestWithAlterConfig(
    alterConfigHandler: () => ApiError,
    expectedError: Errors
  ): Unit = {
    val authorizer: Authorizer = EasyMock.niceMock(classOf[Authorizer])

    authorizeResource(authorizer, AclOperation.CLUSTER_ACTION, ResourceType.CLUSTER, Resource.CLUSTER_NAME, AuthorizationResult.ALLOWED)

    val operation = AclOperation.ALTER_CONFIGS
    val resourceName = "topic-1"
    val requestHeader = new RequestHeader(ApiKeys.ALTER_CONFIGS, ApiKeys.ALTER_CONFIGS.latestVersion,
      clientId, 0)

    EasyMock.expect(controller.isActive).andReturn(true)

    authorizeResource(authorizer, operation, ResourceType.TOPIC, resourceName, AuthorizationResult.ALLOWED)

    val configResource = new ConfigResource(ConfigResource.Type.TOPIC, resourceName)
    EasyMock.expect(adminManager.alterConfigs(anyObject(), EasyMock.eq(false)))
      .andAnswer(() => {
        Map(configResource -> alterConfigHandler.apply())
      })

    val configs = Map(
      configResource -> new AlterConfigsRequest.Config(
        Seq(new AlterConfigsRequest.ConfigEntry("foo", "bar")).asJava))
    val alterConfigsRequest = new AlterConfigsRequest.Builder(configs.asJava, false).build(requestHeader.apiVersion)

    val request = buildRequestWithEnvelope(alterConfigsRequest, fromPrivilegedListener = true)
    val capturedResponse = EasyMock.newCapture[AbstractResponse]()
    val capturedRequest = EasyMock.newCapture[RequestChannel.Request]()

    EasyMock.expect(requestChannel.sendResponse(
      EasyMock.capture(capturedRequest),
      EasyMock.capture(capturedResponse),
      EasyMock.anyObject()
    ))

    EasyMock.replay(replicaManager, clientRequestQuotaManager, requestChannel, authorizer,
      adminManager, controller)
    createKafkaApis(authorizer = Some(authorizer), enableForwarding = true).handle(request)

    assertEquals(Some(request), capturedRequest.getValue.envelope)
    val innerResponse = capturedResponse.getValue.asInstanceOf[AlterConfigsResponse]
    val responseMap = innerResponse.data.responses().asScala.map { resourceResponse =>
      resourceResponse.resourceName() -> Errors.forCode(resourceResponse.errorCode)
    }.toMap

    assertEquals(Map(resourceName -> expectedError), responseMap)

    verify(authorizer, controller, adminManager)
  }

  @Test
  def testInvalidEnvelopeRequestWithNonForwardableAPI(): Unit = {
    val requestHeader = new RequestHeader(ApiKeys.LEAVE_GROUP, ApiKeys.LEAVE_GROUP.latestVersion,
      clientId, 0)
    val leaveGroupRequest = new LeaveGroupRequest.Builder("group",
      Collections.singletonList(new MemberIdentity())).build(requestHeader.apiVersion)

    EasyMock.expect(controller.isActive).andReturn(true)

    val request = buildRequestWithEnvelope(leaveGroupRequest, fromPrivilegedListener = true)
    val capturedResponse = expectNoThrottling(request)

    EasyMock.replay(replicaManager, clientRequestQuotaManager, requestChannel, controller)
    createKafkaApis(enableForwarding = true).handle(request)

    val response = capturedResponse.getValue.asInstanceOf[EnvelopeResponse]
    assertEquals(Errors.INVALID_REQUEST, response.error())
  }

  @Test
  def testEnvelopeRequestWithNotFromPrivilegedListener(): Unit = {
    testInvalidEnvelopeRequest(Errors.NONE, fromPrivilegedListener = false,
      shouldCloseConnection = true)
  }

  @Test
  def testEnvelopeRequestNotAuthorized(): Unit = {
    testInvalidEnvelopeRequest(Errors.CLUSTER_AUTHORIZATION_FAILED,
      performAuthorize = true, authorizeResult = AuthorizationResult.DENIED)
  }

  @Test
  def testEnvelopeRequestNotControllerHandling(): Unit = {
    testInvalidEnvelopeRequest(Errors.NOT_CONTROLLER, performAuthorize = true, isActiveController = false)
  }

  private def testInvalidEnvelopeRequest(expectedError: Errors,
                                         fromPrivilegedListener: Boolean = true,
                                         shouldCloseConnection: Boolean = false,
                                         performAuthorize: Boolean = false,
                                         authorizeResult: AuthorizationResult = AuthorizationResult.ALLOWED,
                                         isActiveController: Boolean = true): Unit = {
    val authorizer: Authorizer = EasyMock.niceMock(classOf[Authorizer])

    if (performAuthorize) {
      authorizeResource(authorizer, AclOperation.CLUSTER_ACTION, ResourceType.CLUSTER, Resource.CLUSTER_NAME, authorizeResult)
    }

    val resourceName = "topic-1"
    val requestHeader = new RequestHeader(ApiKeys.ALTER_CONFIGS, ApiKeys.ALTER_CONFIGS.latestVersion,
      clientId, 0)

    EasyMock.expect(controller.isActive).andReturn(isActiveController)

    val configResource = new ConfigResource(ConfigResource.Type.TOPIC, resourceName)

    val configs = Map(
      configResource -> new AlterConfigsRequest.Config(
        Seq(new AlterConfigsRequest.ConfigEntry("foo", "bar")).asJava))
    val alterConfigsRequest = new AlterConfigsRequest.Builder(configs.asJava, false)
      .build(requestHeader.apiVersion)

    val request = buildRequestWithEnvelope(alterConfigsRequest,
      fromPrivilegedListener = fromPrivilegedListener)

    val capturedResponse = EasyMock.newCapture[AbstractResponse]()
    if (shouldCloseConnection) {
      EasyMock.expect(requestChannel.closeConnection(
        EasyMock.eq(request),
        EasyMock.eq(java.util.Collections.emptyMap())
      ))
    } else {
      EasyMock.expect(requestChannel.sendResponse(
        EasyMock.eq(request),
        EasyMock.capture(capturedResponse),
        EasyMock.eq(None)
      ))
    }

    EasyMock.replay(replicaManager, clientRequestQuotaManager, requestChannel, authorizer,
      adminManager, controller)
    createKafkaApis(authorizer = Some(authorizer), enableForwarding = true).handle(request)

    if (!shouldCloseConnection) {
      val response = capturedResponse.getValue.asInstanceOf[EnvelopeResponse]
      assertEquals(expectedError, response.error)
    }

    verify(authorizer, adminManager, requestChannel)
  }

  @Test
  def testAlterConfigsWithAuthorizer(): Unit = {
    val authorizer: Authorizer = EasyMock.niceMock(classOf[Authorizer])

    val authorizedTopic = "authorized-topic"
    val unauthorizedTopic = "unauthorized-topic"
    val (authorizedResource, unauthorizedResource) =
      createConfigsWithAuthorization(authorizer, authorizedTopic, unauthorizedTopic)

    val configs = Map(
      authorizedResource -> new AlterConfigsRequest.Config(
        Seq(new AlterConfigsRequest.ConfigEntry("foo", "bar")).asJava),
      unauthorizedResource -> new AlterConfigsRequest.Config(
        Seq(new AlterConfigsRequest.ConfigEntry("foo-1", "bar-1")).asJava)
    )

    val topicHeader = new RequestHeader(ApiKeys.ALTER_CONFIGS, ApiKeys.ALTER_CONFIGS.latestVersion,
      clientId, 0)

    val alterConfigsRequest = new AlterConfigsRequest.Builder(configs.asJava, false)
      .build(topicHeader.apiVersion)
    val request = buildRequest(alterConfigsRequest)

    EasyMock.expect(controller.isActive).andReturn(false)

    val capturedResponse = expectNoThrottling(request)

    EasyMock.expect(adminManager.alterConfigs(anyObject(), EasyMock.eq(false)))
      .andReturn(Map(authorizedResource -> ApiError.NONE))

    EasyMock.replay(replicaManager, clientRequestQuotaManager, requestChannel, authorizer,
      adminManager, controller)

    createKafkaApis(authorizer = Some(authorizer)).handleAlterConfigsRequest(request)

    verifyAlterConfigResult(alterConfigsRequest,
      capturedResponse, Map(authorizedTopic -> Errors.NONE,
        unauthorizedTopic -> Errors.TOPIC_AUTHORIZATION_FAILED))

    verify(authorizer, adminManager)
  }

  @Test
  def testAlterConfigsWithForwarding(): Unit = {
    val requestBuilder = new AlterConfigsRequest.Builder(Collections.emptyMap(), false)
    testForwardableAPI(ApiKeys.ALTER_CONFIGS, requestBuilder)
  }

  private def testForwardableAPI(apiKey: ApiKeys, requestBuilder: AbstractRequest.Builder[_ <: AbstractRequest]): Unit = {
    val topicHeader = new RequestHeader(apiKey, apiKey.latestVersion,
      clientId, 0)

    val request = buildRequest(requestBuilder.build(topicHeader.apiVersion))

    EasyMock.expect(controller.isActive).andReturn(false)

    expectNoThrottling(request)

    EasyMock.expect(forwardingManager.forwardRequest(
      EasyMock.eq(request),
      anyObject[Option[AbstractResponse] => Unit]()
    )).once()

    EasyMock.replay(replicaManager, clientRequestQuotaManager, requestChannel, controller, forwardingManager)

    createKafkaApis(enableForwarding = true).handle(request)

    EasyMock.verify(controller, forwardingManager)
  }

  private def authorizeResource(authorizer: Authorizer,
                                operation: AclOperation,
                                resourceType: ResourceType,
                                resourceName: String,
                                result: AuthorizationResult,
                                logIfAllowed: Boolean = true,
                                logIfDenied: Boolean = true): Unit = {
    val expectedAuthorizedAction = if (operation == AclOperation.CLUSTER_ACTION)
      new Action(operation,
        new ResourcePattern(ResourceType.CLUSTER, Resource.CLUSTER_NAME, PatternType.LITERAL),
        1, logIfAllowed, logIfDenied)
    else
      new Action(operation,
        new ResourcePattern(resourceType, resourceName, PatternType.LITERAL),
        1, logIfAllowed, logIfDenied)

    EasyMock.expect(authorizer.authorize(anyObject[RequestContext], EasyMock.eq(Seq(expectedAuthorizedAction).asJava)))
      .andReturn(Seq(result).asJava)
      .once()
  }

  private def verifyAlterConfigResult(alterConfigsRequest: AlterConfigsRequest,
                                      capturedResponse: Capture[AbstractResponse],
                                      expectedResults: Map[String, Errors]): Unit = {
    val response = capturedResponse.getValue.asInstanceOf[AlterConfigsResponse]
    val responseMap = response.data.responses().asScala.map { resourceResponse =>
      resourceResponse.resourceName() -> Errors.forCode(resourceResponse.errorCode)
    }.toMap

    assertEquals(expectedResults, responseMap)
  }

  private def createConfigsWithAuthorization(authorizer: Authorizer,
                                             authorizedTopic: String,
                                             unauthorizedTopic: String): (ConfigResource, ConfigResource) = {
    val authorizedResource = new ConfigResource(ConfigResource.Type.TOPIC, authorizedTopic)

    val unauthorizedResource = new ConfigResource(ConfigResource.Type.TOPIC, unauthorizedTopic)

    createTopicAuthorization(authorizer, AclOperation.ALTER_CONFIGS, authorizedTopic, unauthorizedTopic)
    (authorizedResource, unauthorizedResource)
  }

  @Test
  def testIncrementalAlterConfigsWithAuthorizer(): Unit = {
    val authorizer: Authorizer = EasyMock.niceMock(classOf[Authorizer])

    val authorizedTopic = "authorized-topic"
    val unauthorizedTopic = "unauthorized-topic"
    val (authorizedResource, unauthorizedResource) =
      createConfigsWithAuthorization(authorizer, authorizedTopic, unauthorizedTopic)

    val requestHeader = new RequestHeader(ApiKeys.INCREMENTAL_ALTER_CONFIGS, ApiKeys.INCREMENTAL_ALTER_CONFIGS.latestVersion, clientId, 0)

    val incrementalAlterConfigsRequest = getIncrementalAlterConfigRequestBuilder(Seq(authorizedResource, unauthorizedResource))
      .build(requestHeader.apiVersion)
    val request = buildRequest(incrementalAlterConfigsRequest,
      fromPrivilegedListener = true, requestHeader = Option(requestHeader))

    EasyMock.expect(controller.isActive).andReturn(true)

    val capturedResponse = expectNoThrottling(request)

    EasyMock.expect(adminManager.incrementalAlterConfigs(anyObject(), EasyMock.eq(false)))
      .andReturn(Map(authorizedResource -> ApiError.NONE))

    EasyMock.replay(replicaManager, clientRequestQuotaManager, requestChannel, authorizer,
      adminManager, controller)
    createKafkaApis(authorizer = Some(authorizer)).handleIncrementalAlterConfigsRequest(request)

    verifyIncrementalAlterConfigResult(capturedResponse, Map(
      authorizedTopic -> Errors.NONE,
      unauthorizedTopic -> Errors.TOPIC_AUTHORIZATION_FAILED
    ))

    verify(authorizer, adminManager)
  }

  @Test
  def testIncrementalAlterConfigsWithForwarding(): Unit = {
    val requestBuilder = new IncrementalAlterConfigsRequest.Builder(
      new IncrementalAlterConfigsRequestData())
    testForwardableAPI(ApiKeys.INCREMENTAL_ALTER_CONFIGS, requestBuilder)
  }

  private def getIncrementalAlterConfigRequestBuilder(configResources: Seq[ConfigResource]): IncrementalAlterConfigsRequest.Builder = {
    val resourceMap = configResources.map(configResource => {
      configResource -> Set(
        new AlterConfigOp(new ConfigEntry("foo", "bar"),
        OpType.forId(configResource.`type`.id))).asJavaCollection
    }).toMap.asJava

    new IncrementalAlterConfigsRequest.Builder(resourceMap, false)
  }

  private def verifyIncrementalAlterConfigResult(capturedResponse: Capture[AbstractResponse],
                                                 expectedResults: Map[String, Errors]): Unit = {
    val response = capturedResponse.getValue.asInstanceOf[IncrementalAlterConfigsResponse]
    val responseMap = response.data.responses().asScala.map { resourceResponse =>
      resourceResponse.resourceName() -> Errors.forCode(resourceResponse.errorCode)
    }.toMap
    assertEquals(expectedResults, responseMap)
  }

  @Test
  def testAlterClientQuotasWithAuthorizer(): Unit = {
    val authorizer: Authorizer = EasyMock.niceMock(classOf[Authorizer])

    authorizeResource(authorizer, AclOperation.ALTER_CONFIGS, ResourceType.CLUSTER,
      Resource.CLUSTER_NAME, AuthorizationResult.DENIED)

    val quotaEntity = new ClientQuotaEntity(Collections.singletonMap(ClientQuotaEntity.USER, "user"))
    val quotas = Seq(new ClientQuotaAlteration(quotaEntity, Seq.empty.asJavaCollection))

    val requestHeader = new RequestHeader(ApiKeys.ALTER_CLIENT_QUOTAS, ApiKeys.ALTER_CLIENT_QUOTAS.latestVersion, clientId, 0)

    val alterClientQuotasRequest = new AlterClientQuotasRequest.Builder(quotas.asJavaCollection, false)
      .build(requestHeader.apiVersion)
    val request = buildRequest(alterClientQuotasRequest,
      fromPrivilegedListener = true, requestHeader = Option(requestHeader))

    EasyMock.expect(controller.isActive).andReturn(true)

    val capturedResponse = expectNoThrottling(request)

    EasyMock.replay(replicaManager, clientRequestQuotaManager, requestChannel, authorizer,
      adminManager, controller)
    createKafkaApis(authorizer = Some(authorizer)).handleAlterClientQuotasRequest(request)

    verifyAlterClientQuotaResult(capturedResponse, Map(quotaEntity -> Errors.CLUSTER_AUTHORIZATION_FAILED))

    verify(authorizer, adminManager)
  }

  @Test
  def testAlterClientQuotasWithForwarding(): Unit = {
    val requestBuilder = new AlterClientQuotasRequest.Builder(List.empty.asJava, false)
    testForwardableAPI(ApiKeys.ALTER_CLIENT_QUOTAS, requestBuilder)
  }

  private def verifyAlterClientQuotaResult(capturedResponse: Capture[AbstractResponse],
                                           expected: Map[ClientQuotaEntity, Errors]): Unit = {
    val response = capturedResponse.getValue.asInstanceOf[AlterClientQuotasResponse]
    val futures = expected.keys.map(quotaEntity => quotaEntity -> new KafkaFutureImpl[Void]()).toMap
    response.complete(futures.asJava)
    futures.foreach {
      case (entity, future) =>
        future.whenComplete((_, thrown) =>
          assertEquals(thrown, expected(entity).exception())
        ).isDone
    }
  }

  @Test
  def testCreateTopicsWithAuthorizer(): Unit = {
    val authorizer: Authorizer = EasyMock.niceMock(classOf[Authorizer])

    val authorizedTopic = "authorized-topic"
    val unauthorizedTopic = "unauthorized-topic"

    authorizeResource(authorizer, AclOperation.CREATE, ResourceType.CLUSTER,
      Resource.CLUSTER_NAME, AuthorizationResult.DENIED, logIfDenied = false)

    createCombinedTopicAuthorization(authorizer, AclOperation.CREATE,
      authorizedTopic, unauthorizedTopic)

    createCombinedTopicAuthorization(authorizer, AclOperation.DESCRIBE_CONFIGS,
      authorizedTopic, unauthorizedTopic, logIfDenied = false)

    val requestHeader = new RequestHeader(ApiKeys.CREATE_TOPICS, ApiKeys.CREATE_TOPICS.latestVersion, clientId, 0)

    EasyMock.expect(controller.isActive).andReturn(true)

    val topics = new CreateTopicsRequestData.CreatableTopicCollection(2)
    val topicToCreate = new CreateTopicsRequestData.CreatableTopic()
      .setName(authorizedTopic)
    topics.add(topicToCreate)

    val topicToFilter = new CreateTopicsRequestData.CreatableTopic()
      .setName(unauthorizedTopic)
    topics.add(topicToFilter)

    val timeout = 10
    val createTopicsRequest = new CreateTopicsRequest.Builder(
      new CreateTopicsRequestData()
        .setTimeoutMs(timeout)
        .setValidateOnly(false)
        .setTopics(topics))
      .build(requestHeader.apiVersion)
    val request = buildRequest(createTopicsRequest,
      fromPrivilegedListener = true, requestHeader = Option(requestHeader))

    val capturedResponse = expectNoThrottling(request)

    EasyMock.expect(clientControllerQuotaManager.newQuotaFor(
      EasyMock.eq(request), EasyMock.eq(6))).andReturn(UnboundedControllerMutationQuota)

    val capturedCallback = EasyMock.newCapture[Map[String, ApiError] => Unit]()

    EasyMock.expect(adminManager.createTopics(
      EasyMock.eq(timeout),
      EasyMock.eq(false),
      EasyMock.eq(Map(authorizedTopic -> topicToCreate)),
      anyObject(),
      EasyMock.eq(UnboundedControllerMutationQuota),
      EasyMock.capture(capturedCallback)))

    EasyMock.replay(replicaManager, clientRequestQuotaManager, clientControllerQuotaManager,
      requestChannel, authorizer, adminManager, controller)

    createKafkaApis(authorizer = Some(authorizer)).handleCreateTopicsRequest(request)

    capturedCallback.getValue.apply(Map(authorizedTopic -> ApiError.NONE))

    verifyCreateTopicsResult(createTopicsRequest,
      capturedResponse, Map(authorizedTopic -> Errors.NONE,
        unauthorizedTopic -> Errors.TOPIC_AUTHORIZATION_FAILED))

    verify(authorizer, adminManager, clientControllerQuotaManager)
  }

  @Test
  def testCreateTopicsWithForwarding(): Unit = {
    val requestBuilder = new CreateTopicsRequest.Builder(
      new CreateTopicsRequestData().setTopics(
        new CreatableTopicCollection(Collections.singleton(
          new CreatableTopic().setName("topic").setNumPartitions(1).
            setReplicationFactor(1.toShort)).iterator())))
    testForwardableAPI(ApiKeys.CREATE_TOPICS, requestBuilder)
  }

  private def createTopicAuthorization(authorizer: Authorizer,
                                       operation: AclOperation,
                                       authorizedTopic: String,
                                       unauthorizedTopic: String,
                                       logIfAllowed: Boolean = true,
                                       logIfDenied: Boolean = true): Unit = {
    authorizeResource(authorizer, operation, ResourceType.TOPIC,
      authorizedTopic, AuthorizationResult.ALLOWED, logIfAllowed, logIfDenied)
    authorizeResource(authorizer, operation, ResourceType.TOPIC,
      unauthorizedTopic, AuthorizationResult.DENIED, logIfAllowed, logIfDenied)
  }

  private def createCombinedTopicAuthorization(authorizer: Authorizer,
                                               operation: AclOperation,
                                               authorizedTopic: String,
                                               unauthorizedTopic: String,
                                               logIfAllowed: Boolean = true,
                                               logIfDenied: Boolean = true): Unit = {
    val expectedAuthorizedActions = Seq(
      new Action(operation,
        new ResourcePattern(ResourceType.TOPIC, authorizedTopic, PatternType.LITERAL),
        1, logIfAllowed, logIfDenied),
      new Action(operation,
        new ResourcePattern(ResourceType.TOPIC, unauthorizedTopic, PatternType.LITERAL),
        1, logIfAllowed, logIfDenied))

    EasyMock.expect(authorizer.authorize(
      anyObject[RequestContext], AuthHelperTest.matchSameElements(expectedAuthorizedActions.asJava)
    )).andAnswer { () =>
      val actions = EasyMock.getCurrentArguments.apply(1).asInstanceOf[util.List[Action]].asScala
      actions.map { action =>
        if (action.resourcePattern().name().equals(authorizedTopic))
          AuthorizationResult.ALLOWED
        else
          AuthorizationResult.DENIED
      }.asJava
    }.once()
  }

  private def verifyCreateTopicsResult(createTopicsRequest: CreateTopicsRequest,
                                       capturedResponse: Capture[AbstractResponse],
                                       expectedResults: Map[String, Errors]): Unit = {
    val response = capturedResponse.getValue.asInstanceOf[CreateTopicsResponse]
    val responseMap = response.data.topics().asScala.map { topicResponse =>
      topicResponse.name() -> Errors.forCode(topicResponse.errorCode)
    }.toMap

    assertEquals(expectedResults, responseMap)
  }

  @Test
  def testCreateAclWithForwarding(): Unit = {
    val requestBuilder = new CreateAclsRequest.Builder(new CreateAclsRequestData())
    testForwardableAPI(ApiKeys.CREATE_ACLS, requestBuilder)
  }

  @Test
  def testDeleteAclWithForwarding(): Unit = {
    val requestBuilder = new DeleteAclsRequest.Builder(new DeleteAclsRequestData())
    testForwardableAPI(ApiKeys.DELETE_ACLS, requestBuilder)
  }

  @Test
  def testCreateDelegationTokenWithForwarding(): Unit = {
    val requestBuilder = new CreateDelegationTokenRequest.Builder(new CreateDelegationTokenRequestData())
    testForwardableAPI(ApiKeys.CREATE_DELEGATION_TOKEN, requestBuilder)
  }

  @Test
  def testRenewDelegationTokenWithForwarding(): Unit = {
    val requestBuilder = new RenewDelegationTokenRequest.Builder(new RenewDelegationTokenRequestData())
    testForwardableAPI(ApiKeys.RENEW_DELEGATION_TOKEN, requestBuilder)
  }

  @Test
  def testExpireDelegationTokenWithForwarding(): Unit = {
    val requestBuilder = new ExpireDelegationTokenRequest.Builder(new ExpireDelegationTokenRequestData())
    testForwardableAPI(ApiKeys.EXPIRE_DELEGATION_TOKEN, requestBuilder)
  }

  @Test
  def testAlterPartitionReassignmentsWithForwarding(): Unit = {
    val requestBuilder = new AlterPartitionReassignmentsRequest.Builder(new AlterPartitionReassignmentsRequestData())
    testForwardableAPI(ApiKeys.ALTER_PARTITION_REASSIGNMENTS, requestBuilder)
  }

  @Test
  def testCreatePartitionsWithForwarding(): Unit = {
    val requestBuilder = new CreatePartitionsRequest.Builder(new CreatePartitionsRequestData())
    testForwardableAPI(ApiKeys.CREATE_PARTITIONS, requestBuilder)
  }

  @Test
  def testDeleteTopicsWithForwarding(): Unit = {
    val requestBuilder = new DeleteTopicsRequest.Builder(new DeleteTopicsRequestData())
    testForwardableAPI(ApiKeys.DELETE_TOPICS, requestBuilder)
  }

  @Test
  def testUpdateFeaturesWithForwarding(): Unit = {
    val requestBuilder = new UpdateFeaturesRequest.Builder(new UpdateFeaturesRequestData())
    testForwardableAPI(ApiKeys.UPDATE_FEATURES, requestBuilder)
  }

  @Test
  def testAlterScramWithForwarding(): Unit = {
    val requestBuilder = new AlterUserScramCredentialsRequest.Builder(new AlterUserScramCredentialsRequestData())
    testForwardableAPI(ApiKeys.ALTER_USER_SCRAM_CREDENTIALS, requestBuilder)
  }

  @Test
  def testFindCoordinatorAutoTopicCreationForOffsetTopic(): Unit = {
    testFindCoordinatorWithTopicCreation(CoordinatorType.GROUP)
  }

  @Test
  def testFindCoordinatorAutoTopicCreationForTxnTopic(): Unit = {
    testFindCoordinatorWithTopicCreation(CoordinatorType.TRANSACTION)
  }

  @Test
  def testFindCoordinatorNotEnoughBrokersForOffsetTopic(): Unit = {
    testFindCoordinatorWithTopicCreation(CoordinatorType.GROUP, hasEnoughLiveBrokers = false)
  }

  @Test
  def testFindCoordinatorNotEnoughBrokersForTxnTopic(): Unit = {
    testFindCoordinatorWithTopicCreation(CoordinatorType.TRANSACTION, hasEnoughLiveBrokers = false)
  }

  private def testFindCoordinatorWithTopicCreation(coordinatorType: CoordinatorType,
                                                   hasEnoughLiveBrokers: Boolean = true): Unit = {
    val authorizer: Authorizer = EasyMock.niceMock(classOf[Authorizer])

    val requestHeader = new RequestHeader(ApiKeys.FIND_COORDINATOR, ApiKeys.FIND_COORDINATOR.latestVersion,
      clientId, 0)

    val numBrokersNeeded = 3

    setupBrokerMetadata(hasEnoughLiveBrokers, numBrokersNeeded)

    val requestTimeout = 10
    val topicConfigOverride = mutable.Map.empty[String, String]
    topicConfigOverride.put(KafkaConfig.RequestTimeoutMsProp, requestTimeout.toString)

    val groupId = "group"
    val topicName =
      coordinatorType match {
        case CoordinatorType.GROUP =>
          topicConfigOverride.put(KafkaConfig.OffsetsTopicPartitionsProp, numBrokersNeeded.toString)
          topicConfigOverride.put(KafkaConfig.OffsetsTopicReplicationFactorProp, numBrokersNeeded.toString)
          EasyMock.expect(groupCoordinator.offsetsTopicConfigs).andReturn(new Properties)
          authorizeResource(authorizer, AclOperation.DESCRIBE, ResourceType.GROUP,
            groupId, AuthorizationResult.ALLOWED)
          Topic.GROUP_METADATA_TOPIC_NAME
        case CoordinatorType.TRANSACTION =>
          topicConfigOverride.put(KafkaConfig.TransactionsTopicPartitionsProp, numBrokersNeeded.toString)
          topicConfigOverride.put(KafkaConfig.TransactionsTopicReplicationFactorProp, numBrokersNeeded.toString)
          EasyMock.expect(txnCoordinator.transactionTopicConfigs).andReturn(new Properties)
          authorizeResource(authorizer, AclOperation.DESCRIBE, ResourceType.TRANSACTIONAL_ID,
            groupId, AuthorizationResult.ALLOWED)
          Topic.TRANSACTION_STATE_TOPIC_NAME
        case _ =>
          throw new IllegalStateException(s"Unknown coordinator type $coordinatorType")
      }

    val findCoordinatorRequest = new FindCoordinatorRequest.Builder(
      new FindCoordinatorRequestData()
        .setKeyType(coordinatorType.id())
        .setKey(groupId)
    ).build(requestHeader.apiVersion)
    val request = buildRequest(findCoordinatorRequest)

    val capturedResponse = expectNoThrottling(request)

    verifyTopicCreation(topicName, true, true, request)

    EasyMock.replay(replicaManager, clientRequestQuotaManager, requestChannel, authorizer,
      autoTopicCreationManager, forwardingManager, controller, clientControllerQuotaManager, groupCoordinator, txnCoordinator)

    createKafkaApis(authorizer = Some(authorizer),
      overrideProperties = topicConfigOverride).handleFindCoordinatorRequest(request)

    val response = capturedResponse.getValue.asInstanceOf[FindCoordinatorResponse]
    assertEquals(Errors.COORDINATOR_NOT_AVAILABLE, response.error())

    verify(authorizer, autoTopicCreationManager)
  }

  @Test
  def testMetadataAutoTopicCreationForOffsetTopic(): Unit = {
    testMetadataAutoTopicCreation(Topic.GROUP_METADATA_TOPIC_NAME, enableAutoTopicCreation = true,
      expectedError = Errors.UNKNOWN_TOPIC_OR_PARTITION)
  }

  @Test
  def testMetadataAutoTopicCreationForTxnTopic(): Unit = {
    testMetadataAutoTopicCreation(Topic.TRANSACTION_STATE_TOPIC_NAME, enableAutoTopicCreation = true,
      expectedError = Errors.UNKNOWN_TOPIC_OR_PARTITION)
  }

  @Test
  def testMetadataAutoTopicCreationForNonInternalTopic(): Unit = {
    testMetadataAutoTopicCreation("topic", enableAutoTopicCreation = true,
      expectedError = Errors.UNKNOWN_TOPIC_OR_PARTITION)
  }

  @Test
  def testMetadataAutoTopicCreationDisabledForOffsetTopic(): Unit = {
    testMetadataAutoTopicCreation(Topic.GROUP_METADATA_TOPIC_NAME, enableAutoTopicCreation = false,
      expectedError = Errors.UNKNOWN_TOPIC_OR_PARTITION)
  }

  @Test
  def testMetadataAutoTopicCreationDisabledForTxnTopic(): Unit = {
    testMetadataAutoTopicCreation(Topic.TRANSACTION_STATE_TOPIC_NAME, enableAutoTopicCreation = false,
      expectedError = Errors.UNKNOWN_TOPIC_OR_PARTITION)
  }

  @Test
  def testMetadataAutoTopicCreationDisabledForNonInternalTopic(): Unit = {
    testMetadataAutoTopicCreation("topic", enableAutoTopicCreation = false,
      expectedError = Errors.UNKNOWN_TOPIC_OR_PARTITION)
  }

  @Test
  def testMetadataAutoCreationDisabledForNonInternal(): Unit = {
    testMetadataAutoTopicCreation("topic", enableAutoTopicCreation = true,
      expectedError = Errors.UNKNOWN_TOPIC_OR_PARTITION)
  }

  private def testMetadataAutoTopicCreation(topicName: String,
                                            enableAutoTopicCreation: Boolean,
                                            expectedError: Errors): Unit = {
    val authorizer: Authorizer = EasyMock.niceMock(classOf[Authorizer])

    val requestHeader = new RequestHeader(ApiKeys.METADATA, ApiKeys.METADATA.latestVersion,
      clientId, 0)

    val numBrokersNeeded = 3
    addTopicToMetadataCache("some-topic", 1, 3)

    authorizeResource(authorizer, AclOperation.DESCRIBE, ResourceType.TOPIC,
      topicName, AuthorizationResult.ALLOWED)

    if (enableAutoTopicCreation)
      authorizeResource(authorizer, AclOperation.CREATE, ResourceType.CLUSTER,
        Resource.CLUSTER_NAME, AuthorizationResult.ALLOWED, logIfDenied = false)

    val topicConfigOverride = mutable.Map.empty[String, String]
    val isInternal =
      topicName match {
        case Topic.GROUP_METADATA_TOPIC_NAME =>
          topicConfigOverride.put(KafkaConfig.OffsetsTopicPartitionsProp, numBrokersNeeded.toString)
          topicConfigOverride.put(KafkaConfig.OffsetsTopicReplicationFactorProp, numBrokersNeeded.toString)
          EasyMock.expect(groupCoordinator.offsetsTopicConfigs).andReturn(new Properties)
          true

        case Topic.TRANSACTION_STATE_TOPIC_NAME =>
          topicConfigOverride.put(KafkaConfig.TransactionsTopicPartitionsProp, numBrokersNeeded.toString)
          topicConfigOverride.put(KafkaConfig.TransactionsTopicReplicationFactorProp, numBrokersNeeded.toString)
          EasyMock.expect(txnCoordinator.transactionTopicConfigs).andReturn(new Properties)
          true
        case _ =>
          topicConfigOverride.put(KafkaConfig.NumPartitionsProp, numBrokersNeeded.toString)
          topicConfigOverride.put(KafkaConfig.DefaultReplicationFactorProp, numBrokersNeeded.toString)
          false
      }

    val metadataRequest = new MetadataRequest.Builder(
      List(topicName).asJava, enableAutoTopicCreation
    ).build(requestHeader.apiVersion)
    val request = buildRequest(metadataRequest)

    val capturedResponse = expectNoThrottling(request)

    verifyTopicCreation(topicName, enableAutoTopicCreation, isInternal, request)

    EasyMock.replay(replicaManager, clientRequestQuotaManager, requestChannel, authorizer,
      autoTopicCreationManager, forwardingManager, clientControllerQuotaManager, groupCoordinator, txnCoordinator)

    createKafkaApis(authorizer = Some(authorizer), enableForwarding = enableAutoTopicCreation,
      overrideProperties = topicConfigOverride).handleTopicMetadataRequest(request)

    val response = capturedResponse.getValue.asInstanceOf[MetadataResponse]
    val expectedMetadataResponse = util.Collections.singletonList(new TopicMetadata(
      expectedError,
      topicName,
      isInternal,
      util.Collections.emptyList()
    ))

    assertEquals(expectedMetadataResponse, response.topicMetadata())

    verify(authorizer, autoTopicCreationManager)
  }

  private def verifyTopicCreation(topicName: String,
                                  enableAutoTopicCreation: Boolean,
                                  isInternal: Boolean,
                                  request: RequestChannel.Request) = {
    if (enableAutoTopicCreation) {
      EasyMock.expect(clientControllerQuotaManager.newPermissiveQuotaFor(EasyMock.eq(request)))
        .andReturn(UnboundedControllerMutationQuota)

      EasyMock.expect(autoTopicCreationManager.createTopics(
        EasyMock.eq(Set(topicName)),
        EasyMock.eq(UnboundedControllerMutationQuota))).andReturn(
        Seq(new MetadataResponseTopic()
        .setErrorCode(Errors.UNKNOWN_TOPIC_OR_PARTITION.code())
        .setIsInternal(isInternal)
        .setName(topicName))
      ).once()
    }
  }

  private def setupBrokerMetadata(hasEnoughLiveBrokers: Boolean, numBrokersNeeded: Int): Unit = {
    addTopicToMetadataCache("some-topic", 1,
      if (hasEnoughLiveBrokers)
        numBrokersNeeded
      else
        numBrokersNeeded - 1)
  }

  @Test
  def testOffsetCommitWithInvalidPartition(): Unit = {
    val topic = "topic"
    addTopicToMetadataCache(topic, numPartitions = 1)

    def checkInvalidPartition(invalidPartitionId: Int): Unit = {
      EasyMock.reset(replicaManager, clientRequestQuotaManager, requestChannel)

      val offsetCommitRequest = new OffsetCommitRequest.Builder(
        new OffsetCommitRequestData()
          .setGroupId("groupId")
          .setTopics(Collections.singletonList(
            new OffsetCommitRequestData.OffsetCommitRequestTopic()
              .setName(topic)
              .setPartitions(Collections.singletonList(
                new OffsetCommitRequestData.OffsetCommitRequestPartition()
                  .setPartitionIndex(invalidPartitionId)
                  .setCommittedOffset(15)
                  .setCommittedLeaderEpoch(RecordBatch.NO_PARTITION_LEADER_EPOCH)
                  .setCommittedMetadata(""))
              )
          ))).build()

      val request = buildRequest(offsetCommitRequest)
      val capturedResponse = expectNoThrottling(request)
      EasyMock.replay(replicaManager, clientRequestQuotaManager, requestChannel)
      createKafkaApis().handleOffsetCommitRequest(request)

      val response = capturedResponse.getValue.asInstanceOf[OffsetCommitResponse]
      assertEquals(Errors.UNKNOWN_TOPIC_OR_PARTITION,
        Errors.forCode(response.data().topics().get(0).partitions().get(0).errorCode()))
    }

    checkInvalidPartition(-1)
    checkInvalidPartition(1) // topic has only one partition
  }

  @Test
  def testTxnOffsetCommitWithInvalidPartition(): Unit = {
    val topic = "topic"
    addTopicToMetadataCache(topic, numPartitions = 1)

    def checkInvalidPartition(invalidPartitionId: Int): Unit = {
      EasyMock.reset(replicaManager, clientRequestQuotaManager, requestChannel)

      val invalidTopicPartition = new TopicPartition(topic, invalidPartitionId)
      val partitionOffsetCommitData = new TxnOffsetCommitRequest.CommittedOffset(15L, "", Optional.empty())
      val offsetCommitRequest = new TxnOffsetCommitRequest.Builder(
        "txnId",
        "groupId",
        15L,
        0.toShort,
        Map(invalidTopicPartition -> partitionOffsetCommitData).asJava,
        false
      ).build()
      val request = buildRequest(offsetCommitRequest)

      val capturedResponse = expectNoThrottling(request)
      EasyMock.replay(replicaManager, clientRequestQuotaManager, requestChannel)
      createKafkaApis().handleTxnOffsetCommitRequest(request)

      val response = capturedResponse.getValue.asInstanceOf[TxnOffsetCommitResponse]
      assertEquals(Errors.UNKNOWN_TOPIC_OR_PARTITION, response.errors().get(invalidTopicPartition))
    }

    checkInvalidPartition(-1)
    checkInvalidPartition(1) // topic has only one partition
  }

  @Test
  def shouldReplaceCoordinatorNotAvailableWithLoadInProcessInTxnOffsetCommitWithOlderClient(): Unit = {
    val topic = "topic"
    addTopicToMetadataCache(topic, numPartitions = 2)

    for (version <- ApiKeys.TXN_OFFSET_COMMIT.oldestVersion to ApiKeys.TXN_OFFSET_COMMIT.latestVersion) {
      EasyMock.reset(replicaManager, clientRequestQuotaManager, requestChannel, groupCoordinator)

      val topicPartition = new TopicPartition(topic, 1)
      val capturedResponse: Capture[AbstractResponse] = EasyMock.newCapture()
      val responseCallback: Capture[Map[TopicPartition, Errors] => Unit] = EasyMock.newCapture()

      val partitionOffsetCommitData = new TxnOffsetCommitRequest.CommittedOffset(15L, "", Optional.empty())
      val groupId = "groupId"

      val producerId = 15L
      val epoch = 0.toShort

      val offsetCommitRequest = new TxnOffsetCommitRequest.Builder(
        "txnId",
        groupId,
        producerId,
        epoch,
        Map(topicPartition -> partitionOffsetCommitData).asJava,
        false
      ).build(version.toShort)
      val request = buildRequest(offsetCommitRequest)

      EasyMock.expect(groupCoordinator.handleTxnCommitOffsets(
        EasyMock.eq(groupId),
        EasyMock.eq(producerId),
        EasyMock.eq(epoch),
        EasyMock.anyString(),
        EasyMock.eq(Option.empty),
        EasyMock.anyInt(),
        EasyMock.anyObject(),
        EasyMock.capture(responseCallback)
      )).andAnswer(
        () => responseCallback.getValue.apply(Map(topicPartition -> Errors.COORDINATOR_LOAD_IN_PROGRESS)))

      EasyMock.expect(requestChannel.sendResponse(
        EasyMock.eq(request),
        EasyMock.capture(capturedResponse),
        EasyMock.eq(None)
      ))

      EasyMock.replay(replicaManager, clientRequestQuotaManager, requestChannel, groupCoordinator)

      createKafkaApis().handleTxnOffsetCommitRequest(request)

      val response = capturedResponse.getValue.asInstanceOf[TxnOffsetCommitResponse]

      if (version < 2) {
        assertEquals(Errors.COORDINATOR_NOT_AVAILABLE, response.errors().get(topicPartition))
      } else {
        assertEquals(Errors.COORDINATOR_LOAD_IN_PROGRESS, response.errors().get(topicPartition))
      }
    }
  }

  @Test
  def shouldReplaceProducerFencedWithInvalidProducerEpochInInitProducerIdWithOlderClient(): Unit = {
    val topic = "topic"
    addTopicToMetadataCache(topic, numPartitions = 2)

    for (version <- ApiKeys.INIT_PRODUCER_ID.oldestVersion to ApiKeys.INIT_PRODUCER_ID.latestVersion) {

      EasyMock.reset(replicaManager, clientRequestQuotaManager, requestChannel, txnCoordinator)

      val capturedResponse: Capture[AbstractResponse] = EasyMock.newCapture()
      val responseCallback: Capture[InitProducerIdResult => Unit] = EasyMock.newCapture()

      val transactionalId = "txnId"
      val producerId = if (version < 3)
        RecordBatch.NO_PRODUCER_ID
      else
        15

      val epoch = if (version < 3)
        RecordBatch.NO_PRODUCER_EPOCH
      else
        0.toShort

      val txnTimeoutMs = TimeUnit.MINUTES.toMillis(15).toInt

      val initProducerIdRequest = new InitProducerIdRequest.Builder(
        new InitProducerIdRequestData()
          .setTransactionalId(transactionalId)
          .setTransactionTimeoutMs(txnTimeoutMs)
          .setProducerId(producerId)
          .setProducerEpoch(epoch)
      ).build(version.toShort)

      val request = buildRequest(initProducerIdRequest)

      val expectedProducerIdAndEpoch = if (version < 3)
        Option.empty
      else
        Option(new ProducerIdAndEpoch(producerId, epoch))

      EasyMock.expect(txnCoordinator.handleInitProducerId(
        EasyMock.eq(transactionalId),
        EasyMock.eq(txnTimeoutMs),
        EasyMock.eq(expectedProducerIdAndEpoch),
        EasyMock.capture(responseCallback)
      )).andAnswer(
        () => responseCallback.getValue.apply(InitProducerIdResult(producerId, epoch, Errors.PRODUCER_FENCED)))

      EasyMock.expect(requestChannel.sendResponse(
        EasyMock.eq(request),
        EasyMock.capture(capturedResponse),
        EasyMock.eq(None)
      ))

      EasyMock.replay(replicaManager, clientRequestQuotaManager, requestChannel, txnCoordinator)

      createKafkaApis().handleInitProducerIdRequest(request)

      val response = capturedResponse.getValue.asInstanceOf[InitProducerIdResponse]

      if (version < 4) {
        assertEquals(Errors.INVALID_PRODUCER_EPOCH.code, response.data.errorCode)
      } else {
        assertEquals(Errors.PRODUCER_FENCED.code, response.data.errorCode)
      }
    }
  }

  @Test
  def shouldReplaceProducerFencedWithInvalidProducerEpochInAddOffsetToTxnWithOlderClient(): Unit = {
    val topic = "topic"
    addTopicToMetadataCache(topic, numPartitions = 2)

    for (version <- ApiKeys.ADD_OFFSETS_TO_TXN.oldestVersion to ApiKeys.ADD_OFFSETS_TO_TXN.latestVersion) {

      EasyMock.reset(replicaManager, clientRequestQuotaManager, requestChannel, groupCoordinator, txnCoordinator)

      val capturedResponse: Capture[AbstractResponse] = EasyMock.newCapture()
      val responseCallback: Capture[Errors => Unit] = EasyMock.newCapture()

      val groupId = "groupId"
      val transactionalId = "txnId"
      val producerId = 15L
      val epoch = 0.toShort

      val addOffsetsToTxnRequest = new AddOffsetsToTxnRequest.Builder(
        new AddOffsetsToTxnRequestData()
          .setGroupId(groupId)
          .setTransactionalId(transactionalId)
          .setProducerId(producerId)
          .setProducerEpoch(epoch)
      ).build(version.toShort)
      val request = buildRequest(addOffsetsToTxnRequest)

      val partition = 1
      EasyMock.expect(groupCoordinator.partitionFor(
        EasyMock.eq(groupId)
      )).andReturn(partition)

      EasyMock.expect(txnCoordinator.handleAddPartitionsToTransaction(
        EasyMock.eq(transactionalId),
        EasyMock.eq(producerId),
        EasyMock.eq(epoch),
        EasyMock.eq(Set(new TopicPartition(Topic.GROUP_METADATA_TOPIC_NAME, partition))),
        EasyMock.capture(responseCallback)
      )).andAnswer(
        () => responseCallback.getValue.apply(Errors.PRODUCER_FENCED))

      EasyMock.expect(requestChannel.sendResponse(
        EasyMock.eq(request),
        EasyMock.capture(capturedResponse),
        EasyMock.eq(None)
      ))

      EasyMock.replay(replicaManager, clientRequestQuotaManager, requestChannel, txnCoordinator, groupCoordinator)

      createKafkaApis().handleAddOffsetsToTxnRequest(request)

      val response = capturedResponse.getValue.asInstanceOf[AddOffsetsToTxnResponse]

      if (version < 2) {
        assertEquals(Errors.INVALID_PRODUCER_EPOCH.code, response.data.errorCode)
      } else {
        assertEquals(Errors.PRODUCER_FENCED.code, response.data.errorCode)
      }
    }
  }

  @Test
  def shouldReplaceProducerFencedWithInvalidProducerEpochInAddPartitionToTxnWithOlderClient(): Unit = {
    val topic = "topic"
    addTopicToMetadataCache(topic, numPartitions = 2)

    for (version <- ApiKeys.ADD_PARTITIONS_TO_TXN.oldestVersion to ApiKeys.ADD_PARTITIONS_TO_TXN.latestVersion) {

      EasyMock.reset(replicaManager, clientRequestQuotaManager, requestChannel, txnCoordinator)

      val capturedResponse: Capture[AbstractResponse] = EasyMock.newCapture()
      val responseCallback: Capture[Errors => Unit] = EasyMock.newCapture()

      val transactionalId = "txnId"
      val producerId = 15L
      val epoch = 0.toShort

      val partition = 1
      val topicPartition = new TopicPartition(topic, partition)

      val addPartitionsToTxnRequest = new AddPartitionsToTxnRequest.Builder(
        transactionalId,
        producerId,
        epoch,
        Collections.singletonList(topicPartition)
      ).build(version.toShort)
      val request = buildRequest(addPartitionsToTxnRequest)

      EasyMock.expect(txnCoordinator.handleAddPartitionsToTransaction(
        EasyMock.eq(transactionalId),
        EasyMock.eq(producerId),
        EasyMock.eq(epoch),
        EasyMock.eq(Set(topicPartition)),

        EasyMock.capture(responseCallback)
      )).andAnswer(
        () => responseCallback.getValue.apply(Errors.PRODUCER_FENCED))

      EasyMock.expect(requestChannel.sendResponse(
        EasyMock.eq(request),
        EasyMock.capture(capturedResponse),
        EasyMock.eq(None)
      ))

      EasyMock.replay(replicaManager, clientRequestQuotaManager, requestChannel, txnCoordinator)

      createKafkaApis().handleAddPartitionToTxnRequest(request)

      val response = capturedResponse.getValue.asInstanceOf[AddPartitionsToTxnResponse]

      if (version < 2) {
        assertEquals(Collections.singletonMap(topicPartition, Errors.INVALID_PRODUCER_EPOCH), response.errors())
      } else {
        assertEquals(Collections.singletonMap(topicPartition, Errors.PRODUCER_FENCED), response.errors())
      }
    }
  }

  @Test
  def shouldReplaceProducerFencedWithInvalidProducerEpochInEndTxnWithOlderClient(): Unit = {
    val topic = "topic"
    addTopicToMetadataCache(topic, numPartitions = 2)

    for (version <- ApiKeys.END_TXN.oldestVersion to ApiKeys.END_TXN.latestVersion) {
      EasyMock.reset(replicaManager, clientRequestQuotaManager, requestChannel, txnCoordinator)

      val capturedResponse: Capture[AbstractResponse] = EasyMock.newCapture()
      val responseCallback: Capture[Errors => Unit]  = EasyMock.newCapture()

      val transactionalId = "txnId"
      val producerId = 15L
      val epoch = 0.toShort

      val endTxnRequest = new EndTxnRequest.Builder(
        new EndTxnRequestData()
          .setTransactionalId(transactionalId)
          .setProducerId(producerId)
          .setProducerEpoch(epoch)
          .setCommitted(true)
      ).build(version.toShort)
      val request = buildRequest(endTxnRequest)

      EasyMock.expect(txnCoordinator.handleEndTransaction(
        EasyMock.eq(transactionalId),
        EasyMock.eq(producerId),
        EasyMock.eq(epoch),
        EasyMock.eq(TransactionResult.COMMIT),
        EasyMock.capture(responseCallback)
      )).andAnswer(
        () => responseCallback.getValue.apply(Errors.PRODUCER_FENCED))

      EasyMock.expect(requestChannel.sendResponse(
        EasyMock.eq(request),
        EasyMock.capture(capturedResponse),
        EasyMock.eq(None)
      ))

      EasyMock.replay(replicaManager, clientRequestQuotaManager, requestChannel, txnCoordinator)
      createKafkaApis().handleEndTxnRequest(request)

      val response = capturedResponse.getValue.asInstanceOf[EndTxnResponse]

      if (version < 2) {
        assertEquals(Errors.INVALID_PRODUCER_EPOCH.code, response.data.errorCode)
      } else {
        assertEquals(Errors.PRODUCER_FENCED.code, response.data.errorCode)
      }
    }
  }

  @nowarn("cat=deprecation")
  @Test
  def shouldReplaceProducerFencedWithInvalidProducerEpochInProduceResponse(): Unit = {
    val topic = "topic"
    addTopicToMetadataCache(topic, numPartitions = 2)

    for (version <- ApiKeys.PRODUCE.oldestVersion to ApiKeys.PRODUCE.latestVersion) {

      EasyMock.reset(replicaManager, clientQuotaManager, clientRequestQuotaManager, requestChannel, txnCoordinator)

      val responseCallback: Capture[Map[TopicPartition, PartitionResponse] => Unit] = EasyMock.newCapture()

      val tp = new TopicPartition("topic", 0)

      val produceRequest = ProduceRequest.forCurrentMagic(new ProduceRequestData()
        .setTopicData(new ProduceRequestData.TopicProduceDataCollection(
          Collections.singletonList(new ProduceRequestData.TopicProduceData()
            .setName(tp.topic()).setPartitionData(Collections.singletonList(
            new ProduceRequestData.PartitionProduceData()
              .setIndex(tp.partition())
              .setRecords(MemoryRecords.withRecords(CompressionType.NONE, new SimpleRecord("test".getBytes))))))
            .iterator))
        .setAcks(1.toShort)
        .setTimeoutMs(5000))
        .build(version.toShort)
      val request = buildRequest(produceRequest)

      EasyMock.expect(replicaManager.appendRecords(EasyMock.anyLong(),
        EasyMock.anyShort(),
        EasyMock.eq(false),
        EasyMock.eq(AppendOrigin.Client),
        EasyMock.anyObject(),
        EasyMock.capture(responseCallback),
        EasyMock.anyObject(),
        EasyMock.anyObject())
      ).andAnswer(() => responseCallback.getValue.apply(Map(tp -> new PartitionResponse(Errors.INVALID_PRODUCER_EPOCH))))

      val capturedResponse = expectNoThrottling(request)
      EasyMock.expect(clientQuotaManager.maybeRecordAndGetThrottleTimeMs(
        anyObject[RequestChannel.Request](), anyDouble, anyLong)).andReturn(0)

      EasyMock.replay(replicaManager, clientQuotaManager, clientRequestQuotaManager, requestChannel, txnCoordinator)

      createKafkaApis().handleProduceRequest(request)

      val response = capturedResponse.getValue.asInstanceOf[ProduceResponse]

      assertEquals(1, response.responses().size())
      for (partitionResponse <- response.responses().asScala) {
        assertEquals(Errors.INVALID_PRODUCER_EPOCH, partitionResponse._2.error)
      }
    }
  }

  @Test
  def testAddPartitionsToTxnWithInvalidPartition(): Unit = {
    val topic = "topic"
    addTopicToMetadataCache(topic, numPartitions = 1)

    def checkInvalidPartition(invalidPartitionId: Int): Unit = {
      EasyMock.reset(replicaManager, clientRequestQuotaManager, requestChannel)

      val invalidTopicPartition = new TopicPartition(topic, invalidPartitionId)
      val addPartitionsToTxnRequest = new AddPartitionsToTxnRequest.Builder(
        "txnlId", 15L, 0.toShort, List(invalidTopicPartition).asJava
      ).build()
      val request = buildRequest(addPartitionsToTxnRequest)

      val capturedResponse = expectNoThrottling(request)
      EasyMock.replay(replicaManager, clientRequestQuotaManager, requestChannel)
      createKafkaApis().handleAddPartitionToTxnRequest(request)

      val response = capturedResponse.getValue.asInstanceOf[AddPartitionsToTxnResponse]
      assertEquals(Errors.UNKNOWN_TOPIC_OR_PARTITION, response.errors().get(invalidTopicPartition))
    }

    checkInvalidPartition(-1)
    checkInvalidPartition(1) // topic has only one partition
  }

  @Test
  def shouldThrowUnsupportedVersionExceptionOnHandleAddOffsetToTxnRequestWhenInterBrokerProtocolNotSupported(): Unit = {
    assertThrows(classOf[UnsupportedVersionException], () => createKafkaApis(KAFKA_0_10_2_IV0).handleAddOffsetsToTxnRequest(null))
  }

  @Test
  def shouldThrowUnsupportedVersionExceptionOnHandleAddPartitionsToTxnRequestWhenInterBrokerProtocolNotSupported(): Unit = {
    assertThrows(classOf[UnsupportedVersionException], () => createKafkaApis(KAFKA_0_10_2_IV0).handleAddPartitionToTxnRequest(null))
  }

  @Test
  def shouldThrowUnsupportedVersionExceptionOnHandleTxnOffsetCommitRequestWhenInterBrokerProtocolNotSupported(): Unit = {
    assertThrows(classOf[UnsupportedVersionException], () => createKafkaApis(KAFKA_0_10_2_IV0).handleAddPartitionToTxnRequest(null))
  }

  @Test
  def shouldThrowUnsupportedVersionExceptionOnHandleEndTxnRequestWhenInterBrokerProtocolNotSupported(): Unit = {
    assertThrows(classOf[UnsupportedVersionException], () => createKafkaApis(KAFKA_0_10_2_IV0).handleEndTxnRequest(null))
  }

  @Test
  def shouldThrowUnsupportedVersionExceptionOnHandleWriteTxnMarkersRequestWhenInterBrokerProtocolNotSupported(): Unit = {
    assertThrows(classOf[UnsupportedVersionException], () => createKafkaApis(KAFKA_0_10_2_IV0).handleWriteTxnMarkersRequest(null))
  }

  @Test
  def shouldRespondWithUnsupportedForMessageFormatOnHandleWriteTxnMarkersWhenMagicLowerThanRequired(): Unit = {
    val topicPartition = new TopicPartition("t", 0)
    val (writeTxnMarkersRequest, request) = createWriteTxnMarkersRequest(asList(topicPartition))
    val expectedErrors = Map(topicPartition -> Errors.UNSUPPORTED_FOR_MESSAGE_FORMAT).asJava
    val capturedResponse: Capture[AbstractResponse] = EasyMock.newCapture()

    EasyMock.expect(replicaManager.getMagic(topicPartition))
      .andReturn(Some(RecordBatch.MAGIC_VALUE_V1))
    EasyMock.expect(requestChannel.sendResponse(
      EasyMock.eq(request),
      EasyMock.capture(capturedResponse),
      EasyMock.eq(None)
    ))
    EasyMock.replay(replicaManager, replicaQuotaManager, requestChannel)

    createKafkaApis().handleWriteTxnMarkersRequest(request)

    val markersResponse = capturedResponse.getValue.asInstanceOf[WriteTxnMarkersResponse]
    assertEquals(expectedErrors, markersResponse.errorsByProducerId.get(1L))
  }

  @Test
  def shouldRespondWithUnknownTopicWhenPartitionIsNotHosted(): Unit = {
    val topicPartition = new TopicPartition("t", 0)
    val (writeTxnMarkersRequest, request) = createWriteTxnMarkersRequest(asList(topicPartition))
    val expectedErrors = Map(topicPartition -> Errors.UNKNOWN_TOPIC_OR_PARTITION).asJava
    val capturedResponse: Capture[AbstractResponse] = EasyMock.newCapture()

    EasyMock.expect(replicaManager.getMagic(topicPartition))
      .andReturn(None)
    EasyMock.expect(requestChannel.sendResponse(
      EasyMock.eq(request),
      EasyMock.capture(capturedResponse),
      EasyMock.eq(None)
    ))
    EasyMock.replay(replicaManager, replicaQuotaManager, requestChannel)

    createKafkaApis().handleWriteTxnMarkersRequest(request)

    val markersResponse = capturedResponse.getValue.asInstanceOf[WriteTxnMarkersResponse]
    assertEquals(expectedErrors, markersResponse.errorsByProducerId.get(1L))
  }

  @Test
  def shouldRespondWithUnsupportedMessageFormatForBadPartitionAndNoErrorsForGoodPartition(): Unit = {
    val tp1 = new TopicPartition("t", 0)
    val tp2 = new TopicPartition("t1", 0)
    val (writeTxnMarkersRequest, request) = createWriteTxnMarkersRequest(asList(tp1, tp2))
    val expectedErrors = Map(tp1 -> Errors.UNSUPPORTED_FOR_MESSAGE_FORMAT, tp2 -> Errors.NONE).asJava

    val capturedResponse: Capture[AbstractResponse] = EasyMock.newCapture()
    val responseCallback: Capture[Map[TopicPartition, PartitionResponse] => Unit] = EasyMock.newCapture()

    EasyMock.expect(replicaManager.getMagic(tp1))
      .andReturn(Some(RecordBatch.MAGIC_VALUE_V1))
    EasyMock.expect(replicaManager.getMagic(tp2))
      .andReturn(Some(RecordBatch.MAGIC_VALUE_V2))

    EasyMock.expect(replicaManager.appendRecords(EasyMock.anyLong(),
      EasyMock.anyShort(),
      EasyMock.eq(true),
      EasyMock.eq(AppendOrigin.Coordinator),
      EasyMock.anyObject(),
      EasyMock.capture(responseCallback),
      EasyMock.anyObject(),
      EasyMock.anyObject())
    ).andAnswer(() => responseCallback.getValue.apply(Map(tp2 -> new PartitionResponse(Errors.NONE))))

    EasyMock.expect(requestChannel.sendResponse(
      EasyMock.eq(request),
      EasyMock.capture(capturedResponse),
      EasyMock.eq(None)
    ))
    EasyMock.replay(replicaManager, replicaQuotaManager, requestChannel)

    createKafkaApis().handleWriteTxnMarkersRequest(request)

    val markersResponse = capturedResponse.getValue.asInstanceOf[WriteTxnMarkersResponse]
    assertEquals(expectedErrors, markersResponse.errorsByProducerId.get(1L))
    EasyMock.verify(replicaManager)
  }

  @Test
  def shouldResignCoordinatorsIfStopReplicaReceivedWithDeleteFlagAndLeaderEpoch(): Unit = {
    shouldResignCoordinatorsIfStopReplicaReceivedWithDeleteFlag(
      LeaderAndIsr.initialLeaderEpoch + 2, deletePartition = true)
  }

  @Test
  def shouldResignCoordinatorsIfStopReplicaReceivedWithDeleteFlagAndDeleteSentinel(): Unit = {
    shouldResignCoordinatorsIfStopReplicaReceivedWithDeleteFlag(
      LeaderAndIsr.EpochDuringDelete, deletePartition = true)
  }

  @Test
  def shouldResignCoordinatorsIfStopReplicaReceivedWithDeleteFlagAndNoEpochSentinel(): Unit = {
    shouldResignCoordinatorsIfStopReplicaReceivedWithDeleteFlag(
      LeaderAndIsr.NoEpoch, deletePartition = true)
  }

  @Test
  def shouldNotResignCoordinatorsIfStopReplicaReceivedWithoutDeleteFlag(): Unit = {
    shouldResignCoordinatorsIfStopReplicaReceivedWithDeleteFlag(
      LeaderAndIsr.initialLeaderEpoch + 2, deletePartition = false)
  }

  def shouldResignCoordinatorsIfStopReplicaReceivedWithDeleteFlag(leaderEpoch: Int,
                                                                  deletePartition: Boolean): Unit = {
    val controllerId = 0
    val controllerEpoch = 5
    val brokerEpoch = 230498320L

    val fooPartition = new TopicPartition("foo", 0)
    val groupMetadataPartition = new TopicPartition(Topic.GROUP_METADATA_TOPIC_NAME, 0)
    val txnStatePartition = new TopicPartition(Topic.TRANSACTION_STATE_TOPIC_NAME, 0)

    val topicStates = Seq(
      new StopReplicaTopicState()
        .setTopicName(groupMetadataPartition.topic())
        .setPartitionStates(Seq(new StopReplicaPartitionState()
          .setPartitionIndex(groupMetadataPartition.partition())
          .setLeaderEpoch(leaderEpoch)
          .setDeletePartition(deletePartition)).asJava),
      new StopReplicaTopicState()
        .setTopicName(txnStatePartition.topic())
        .setPartitionStates(Seq(new StopReplicaPartitionState()
          .setPartitionIndex(txnStatePartition.partition())
          .setLeaderEpoch(leaderEpoch)
          .setDeletePartition(deletePartition)).asJava),
      new StopReplicaTopicState()
        .setTopicName(fooPartition.topic())
        .setPartitionStates(Seq(new StopReplicaPartitionState()
          .setPartitionIndex(fooPartition.partition())
          .setLeaderEpoch(leaderEpoch)
          .setDeletePartition(deletePartition)).asJava)
    ).asJava

    val stopReplicaRequest = new StopReplicaRequest.Builder(
      ApiKeys.STOP_REPLICA.latestVersion,
      controllerId,
      controllerEpoch,
      brokerEpoch,
      false,
      topicStates
    ).build()
    val request = buildRequest(stopReplicaRequest)

    EasyMock.expect(replicaManager.stopReplicas(
      EasyMock.eq(request.context.correlationId),
      EasyMock.eq(controllerId),
      EasyMock.eq(controllerEpoch),
      EasyMock.eq(brokerEpoch),
      EasyMock.eq(stopReplicaRequest.partitionStates().asScala)
    )).andReturn(
      (mutable.Map(
        groupMetadataPartition -> Errors.NONE,
        txnStatePartition -> Errors.NONE,
        fooPartition -> Errors.NONE
      ), Errors.NONE)
    )
    EasyMock.expect(controller.brokerEpoch).andStubReturn(brokerEpoch)

    if (deletePartition) {
      if (leaderEpoch >= 0) {
        txnCoordinator.onResignation(txnStatePartition.partition, Some(leaderEpoch))
      } else {
        txnCoordinator.onResignation(txnStatePartition.partition, None)
      }
      EasyMock.expectLastCall()
    }

    if (deletePartition) {
      groupCoordinator.onResignation(groupMetadataPartition.partition)
      EasyMock.expectLastCall()
    }

    EasyMock.replay(controller, replicaManager, txnCoordinator, groupCoordinator)

    createKafkaApis().handleStopReplicaRequest(request)

    EasyMock.verify(txnCoordinator, groupCoordinator)
  }

  @Test
  def shouldRespondWithUnknownTopicOrPartitionForBadPartitionAndNoErrorsForGoodPartition(): Unit = {
    val tp1 = new TopicPartition("t", 0)
    val tp2 = new TopicPartition("t1", 0)
    val (writeTxnMarkersRequest, request) = createWriteTxnMarkersRequest(asList(tp1, tp2))
    val expectedErrors = Map(tp1 -> Errors.UNKNOWN_TOPIC_OR_PARTITION, tp2 -> Errors.NONE).asJava

    val capturedResponse: Capture[AbstractResponse] = EasyMock.newCapture()
    val responseCallback: Capture[Map[TopicPartition, PartitionResponse] => Unit] = EasyMock.newCapture()

    EasyMock.expect(replicaManager.getMagic(tp1))
      .andReturn(None)
    EasyMock.expect(replicaManager.getMagic(tp2))
      .andReturn(Some(RecordBatch.MAGIC_VALUE_V2))

    EasyMock.expect(replicaManager.appendRecords(EasyMock.anyLong(),
      EasyMock.anyShort(),
      EasyMock.eq(true),
      EasyMock.eq(AppendOrigin.Coordinator),
      EasyMock.anyObject(),
      EasyMock.capture(responseCallback),
      EasyMock.anyObject(),
      EasyMock.anyObject())
    ).andAnswer(() => responseCallback.getValue.apply(Map(tp2 -> new PartitionResponse(Errors.NONE))))

    EasyMock.expect(requestChannel.sendResponse(
      EasyMock.eq(request),
      EasyMock.capture(capturedResponse),
      EasyMock.eq(None)
    ))
    EasyMock.replay(replicaManager, replicaQuotaManager, requestChannel)

    createKafkaApis().handleWriteTxnMarkersRequest(request)

    val markersResponse = capturedResponse.getValue.asInstanceOf[WriteTxnMarkersResponse]
    assertEquals(expectedErrors, markersResponse.errorsByProducerId.get(1L))
    EasyMock.verify(replicaManager)
  }

  @Test
  def shouldAppendToLogOnWriteTxnMarkersWhenCorrectMagicVersion(): Unit = {
    val topicPartition = new TopicPartition("t", 0)
    val request = createWriteTxnMarkersRequest(asList(topicPartition))._2
    EasyMock.expect(replicaManager.getMagic(topicPartition))
      .andReturn(Some(RecordBatch.MAGIC_VALUE_V2))

    EasyMock.expect(replicaManager.appendRecords(EasyMock.anyLong(),
      EasyMock.anyShort(),
      EasyMock.eq(true),
      EasyMock.eq(AppendOrigin.Coordinator),
      EasyMock.anyObject(),
      EasyMock.anyObject(),
      EasyMock.anyObject(),
      EasyMock.anyObject()))

    EasyMock.replay(replicaManager)

    createKafkaApis().handleWriteTxnMarkersRequest(request)
    EasyMock.verify(replicaManager)
  }

  @Test
  def testLeaderReplicaIfLocalRaisesFencedLeaderEpoch(): Unit = {
    testListOffsetFailedGetLeaderReplica(Errors.FENCED_LEADER_EPOCH)
  }

  @Test
  def testLeaderReplicaIfLocalRaisesUnknownLeaderEpoch(): Unit = {
    testListOffsetFailedGetLeaderReplica(Errors.UNKNOWN_LEADER_EPOCH)
  }

  @Test
  def testLeaderReplicaIfLocalRaisesNotLeaderOrFollower(): Unit = {
    testListOffsetFailedGetLeaderReplica(Errors.NOT_LEADER_OR_FOLLOWER)
  }

  @Test
  def testLeaderReplicaIfLocalRaisesUnknownTopicOrPartition(): Unit = {
    testListOffsetFailedGetLeaderReplica(Errors.UNKNOWN_TOPIC_OR_PARTITION)
  }

  @Test
  def testDescribeGroups(): Unit = {
    val groupId = "groupId"
    val random = new Random()
    val metadata = new Array[Byte](10)
    random.nextBytes(metadata)
    val assignment = new Array[Byte](10)
    random.nextBytes(assignment)

    val memberSummary = MemberSummary("memberid", Some("instanceid"), "clientid", "clienthost", metadata, assignment)
    val groupSummary = GroupSummary("Stable", "consumer", "roundrobin", List(memberSummary))

    EasyMock.reset(groupCoordinator, replicaManager, clientRequestQuotaManager, requestChannel)

    val describeGroupsRequest = new DescribeGroupsRequest.Builder(
      new DescribeGroupsRequestData().setGroups(List(groupId).asJava)
    ).build()
    val request = buildRequest(describeGroupsRequest)

    val capturedResponse = expectNoThrottling(request)
    EasyMock.expect(groupCoordinator.handleDescribeGroup(EasyMock.eq(groupId)))
      .andReturn((Errors.NONE, groupSummary))
    EasyMock.replay(groupCoordinator, replicaManager, clientRequestQuotaManager, requestChannel)

    createKafkaApis().handleDescribeGroupRequest(request)

    val response = capturedResponse.getValue.asInstanceOf[DescribeGroupsResponse]

    val group = response.data().groups().get(0)
    assertEquals(Errors.NONE, Errors.forCode(group.errorCode()))
    assertEquals(groupId, group.groupId())
    assertEquals(groupSummary.state, group.groupState())
    assertEquals(groupSummary.protocolType, group.protocolType())
    assertEquals(groupSummary.protocol, group.protocolData())
    assertEquals(groupSummary.members.size, group.members().size())

    val member = group.members().get(0)
    assertEquals(memberSummary.memberId, member.memberId())
    assertEquals(memberSummary.groupInstanceId.orNull, member.groupInstanceId())
    assertEquals(memberSummary.clientId, member.clientId())
    assertEquals(memberSummary.clientHost, member.clientHost())
    assertArrayEquals(memberSummary.metadata, member.memberMetadata())
    assertArrayEquals(memberSummary.assignment, member.memberAssignment())
  }

  @Test
  def testOffsetDelete(): Unit = {
    val group = "groupId"
    addTopicToMetadataCache("topic-1", numPartitions = 2)
    addTopicToMetadataCache("topic-2", numPartitions = 2)

    EasyMock.reset(groupCoordinator, replicaManager, clientRequestQuotaManager, requestChannel)

    val topics = new OffsetDeleteRequestTopicCollection()
    topics.add(new OffsetDeleteRequestTopic()
      .setName("topic-1")
      .setPartitions(Seq(
        new OffsetDeleteRequestPartition().setPartitionIndex(0),
        new OffsetDeleteRequestPartition().setPartitionIndex(1)).asJava))
    topics.add(new OffsetDeleteRequestTopic()
      .setName("topic-2")
      .setPartitions(Seq(
        new OffsetDeleteRequestPartition().setPartitionIndex(0),
        new OffsetDeleteRequestPartition().setPartitionIndex(1)).asJava))

    val offsetDeleteRequest = new OffsetDeleteRequest.Builder(
      new OffsetDeleteRequestData()
        .setGroupId(group)
        .setTopics(topics)
    ).build()
    val request = buildRequest(offsetDeleteRequest)

    val capturedResponse = expectNoThrottling(request)
    EasyMock.expect(groupCoordinator.handleDeleteOffsets(
      EasyMock.eq(group),
      EasyMock.eq(Seq(
        new TopicPartition("topic-1", 0),
        new TopicPartition("topic-1", 1),
        new TopicPartition("topic-2", 0),
        new TopicPartition("topic-2", 1)
      ))
    )).andReturn((Errors.NONE, Map(
      new TopicPartition("topic-1", 0) -> Errors.NONE,
      new TopicPartition("topic-1", 1) -> Errors.NONE,
      new TopicPartition("topic-2", 0) -> Errors.NONE,
      new TopicPartition("topic-2", 1) -> Errors.NONE,
    )))

    EasyMock.replay(groupCoordinator, replicaManager, clientRequestQuotaManager, requestChannel)

    createKafkaApis().handleOffsetDeleteRequest(request)

    val response = capturedResponse.getValue.asInstanceOf[OffsetDeleteResponse]

    def errorForPartition(topic: String, partition: Int): Errors = {
      Errors.forCode(response.data.topics.find(topic).partitions.find(partition).errorCode())
    }

    assertEquals(2, response.data.topics.size)
    assertEquals(Errors.NONE, errorForPartition("topic-1", 0))
    assertEquals(Errors.NONE, errorForPartition("topic-1", 1))
    assertEquals(Errors.NONE, errorForPartition("topic-2", 0))
    assertEquals(Errors.NONE, errorForPartition("topic-2", 1))
  }

  @Test
  def testOffsetDeleteWithInvalidPartition(): Unit = {
    val group = "groupId"
    val topic = "topic"
    addTopicToMetadataCache(topic, numPartitions = 1)

    def checkInvalidPartition(invalidPartitionId: Int): Unit = {
      EasyMock.reset(groupCoordinator, replicaManager, clientRequestQuotaManager, requestChannel)

      val topics = new OffsetDeleteRequestTopicCollection()
      topics.add(new OffsetDeleteRequestTopic()
        .setName(topic)
        .setPartitions(Collections.singletonList(
          new OffsetDeleteRequestPartition().setPartitionIndex(invalidPartitionId))))
      val offsetDeleteRequest = new OffsetDeleteRequest.Builder(
        new OffsetDeleteRequestData()
          .setGroupId(group)
          .setTopics(topics)
      ).build()
      val request = buildRequest(offsetDeleteRequest)
      val capturedResponse = expectNoThrottling(request)

      EasyMock.expect(groupCoordinator.handleDeleteOffsets(EasyMock.eq(group), EasyMock.eq(Seq.empty)))
        .andReturn((Errors.NONE, Map.empty))
      EasyMock.replay(groupCoordinator, replicaManager, clientRequestQuotaManager, requestChannel)

      createKafkaApis().handleOffsetDeleteRequest(request)

      val response = capturedResponse.getValue.asInstanceOf[OffsetDeleteResponse]

      assertEquals(Errors.UNKNOWN_TOPIC_OR_PARTITION,
        Errors.forCode(response.data.topics.find(topic).partitions.find(invalidPartitionId).errorCode()))
    }

    checkInvalidPartition(-1)
    checkInvalidPartition(1) // topic has only one partition
  }

  @Test
  def testOffsetDeleteWithInvalidGroup(): Unit = {
    val group = "groupId"

    EasyMock.reset(groupCoordinator, replicaManager, clientRequestQuotaManager, requestChannel)

    val offsetDeleteRequest = new OffsetDeleteRequest.Builder(
      new OffsetDeleteRequestData()
        .setGroupId(group)
    ).build()
    val request = buildRequest(offsetDeleteRequest)

    val capturedResponse = expectNoThrottling(request)
    EasyMock.expect(groupCoordinator.handleDeleteOffsets(EasyMock.eq(group), EasyMock.eq(Seq.empty)))
      .andReturn((Errors.GROUP_ID_NOT_FOUND, Map.empty))
    EasyMock.replay(groupCoordinator, replicaManager, clientRequestQuotaManager, requestChannel)

    createKafkaApis().handleOffsetDeleteRequest(request)

    val response = capturedResponse.getValue.asInstanceOf[OffsetDeleteResponse]

    assertEquals(Errors.GROUP_ID_NOT_FOUND, Errors.forCode(response.data.errorCode()))
  }

  private def testListOffsetFailedGetLeaderReplica(error: Errors): Unit = {
    val tp = new TopicPartition("foo", 0)
    val isolationLevel = IsolationLevel.READ_UNCOMMITTED
    val currentLeaderEpoch = Optional.of[Integer](15)

    EasyMock.expect(replicaManager.fetchOffsetForTimestamp(
      EasyMock.eq(tp),
      EasyMock.eq(ListOffsetsRequest.EARLIEST_TIMESTAMP),
      EasyMock.eq(Some(isolationLevel)),
      EasyMock.eq(currentLeaderEpoch),
      fetchOnlyFromLeader = EasyMock.eq(true))
    ).andThrow(error.exception)

    val targetTimes = List(new ListOffsetsTopic()
      .setName(tp.topic)
      .setPartitions(List(new ListOffsetsPartition()
        .setPartitionIndex(tp.partition)
        .setTimestamp(ListOffsetsRequest.EARLIEST_TIMESTAMP)
        .setCurrentLeaderEpoch(currentLeaderEpoch.get)).asJava)).asJava
    val listOffsetRequest = ListOffsetsRequest.Builder.forConsumer(true, isolationLevel)
      .setTargetTimes(targetTimes).build()
    val request = buildRequest(listOffsetRequest)
    val capturedResponse = expectNoThrottling(request)

    EasyMock.replay(replicaManager, clientRequestQuotaManager, requestChannel)
    createKafkaApis().handleListOffsetRequest(request)

    val response = capturedResponse.getValue.asInstanceOf[ListOffsetsResponse]
    val partitionDataOptional = response.topics.asScala.find(_.name == tp.topic).get
      .partitions.asScala.find(_.partitionIndex == tp.partition)
    assertTrue(partitionDataOptional.isDefined)

    val partitionData = partitionDataOptional.get
    assertEquals(error.code, partitionData.errorCode)
    assertEquals(ListOffsetsResponse.UNKNOWN_OFFSET, partitionData.offset)
    assertEquals(ListOffsetsResponse.UNKNOWN_TIMESTAMP, partitionData.timestamp)
  }

  @Test
  def testReadUncommittedConsumerListOffsetLatest(): Unit = {
    testConsumerListOffsetLatest(IsolationLevel.READ_UNCOMMITTED)
  }

  @Test
  def testReadCommittedConsumerListOffsetLatest(): Unit = {
    testConsumerListOffsetLatest(IsolationLevel.READ_COMMITTED)
  }

  /**
   * Verifies that the metadata response is correct if the broker listeners are inconsistent (i.e. one broker has
   * more listeners than another) and the request is sent on the listener that exists in both brokers.
   */
  @Test
  def testMetadataRequestOnSharedListenerWithInconsistentListenersAcrossBrokers(): Unit = {
    val (plaintextListener, _) = updateMetadataCacheWithInconsistentListeners()
    val response = sendMetadataRequestWithInconsistentListeners(plaintextListener)
    assertEquals(Set(0, 1), response.brokers.asScala.map(_.id).toSet)
  }

  /**
   * Verifies that the metadata response is correct if the broker listeners are inconsistent (i.e. one broker has
   * more listeners than another) and the request is sent on the listener that exists in one broker.
   */
  @Test
  def testMetadataRequestOnDistinctListenerWithInconsistentListenersAcrossBrokers(): Unit = {
    val (_, anotherListener) = updateMetadataCacheWithInconsistentListeners()
    val response = sendMetadataRequestWithInconsistentListeners(anotherListener)
    assertEquals(Set(0), response.brokers.asScala.map(_.id).toSet)
  }


  /**
   * Metadata request to fetch all topics should not result in the followings:
   * 1) Auto topic creation
   * 2) UNKNOWN_TOPIC_OR_PARTITION
   *
   * This case is testing the case that a topic is being deleted from MetadataCache right after
   * authorization but before checking in MetadataCache.
   */
  @Test
  def getAllTopicMetadataShouldNotCreateTopicOrReturnUnknownTopicPartition(): Unit = {
    // Setup: authorizer authorizes 2 topics, but one got deleted in metadata cache
    metadataCache =
      EasyMock.partialMockBuilder(classOf[ZkMetadataCache])
        .withConstructor(classOf[Int])
        .withArgs(Int.box(brokerId))  // Need to box it for Scala 2.12 and before
        .addMockedMethod("getAllTopics")
        .addMockedMethod("getTopicMetadata")
        .createMock()

    // 2 topics returned for authorization in during handle
    val topicsReturnedFromMetadataCacheForAuthorization = Set("remaining-topic", "later-deleted-topic")
    expect(metadataCache.getAllTopics()).andReturn(topicsReturnedFromMetadataCacheForAuthorization).once()
    // 1 topic is deleted from metadata right at the time between authorization and the next getTopicMetadata() call
    expect(metadataCache.getTopicMetadata(
      EasyMock.eq(topicsReturnedFromMetadataCacheForAuthorization),
      anyObject[ListenerName],
      anyBoolean,
      anyBoolean
    )).andStubReturn(Seq(
      new MetadataResponseTopic()
        .setErrorCode(Errors.NONE.code)
        .setName("remaining-topic")
        .setIsInternal(false)
    ))

    EasyMock.replay(metadataCache)

    var createTopicIsCalled: Boolean = false;
    // Specific mock on zkClient for this use case
    // Expect it's never called to do auto topic creation
    expect(zkClient.setOrCreateEntityConfigs(
      EasyMock.eq(ConfigType.Topic),
      EasyMock.anyString,
      EasyMock.anyObject[Properties]
    )).andStubAnswer(() => {
      createTopicIsCalled = true
    })
    // No need to use
    expect(zkClient.getAllBrokersInCluster)
      .andStubReturn(Seq(new Broker(
        brokerId, "localhost", 9902,
        ListenerName.forSecurityProtocol(SecurityProtocol.PLAINTEXT), SecurityProtocol.PLAINTEXT
      )))

    EasyMock.replay(zkClient)

    val (requestListener, _) = updateMetadataCacheWithInconsistentListeners()
    val response = sendMetadataRequestWithInconsistentListeners(requestListener)

    assertFalse(createTopicIsCalled)
    val responseTopics = response.topicMetadata().asScala.map { metadata => metadata.topic() }
    assertEquals(List("remaining-topic"), responseTopics)
    assertTrue(response.topicsByError(Errors.UNKNOWN_TOPIC_OR_PARTITION).isEmpty)
  }

  /**
   * Verifies that sending a fetch request with version 9 works correctly when
   * ReplicaManager.getLogConfig returns None.
   */
  @Test
  def testFetchRequestV9WithNoLogConfig(): Unit = {
    val tp = new TopicPartition("foo", 0)
    addTopicToMetadataCache(tp.topic, numPartitions = 1)
    val hw = 3
    val timestamp = 1000

    expect(replicaManager.getLogConfig(EasyMock.eq(tp))).andReturn(None)

    replicaManager.fetchMessages(anyLong, anyInt, anyInt, anyInt, anyBoolean,
      anyObject[Seq[(TopicPartition, FetchRequest.PartitionData)]], anyObject[ReplicaQuota],
      anyObject[Seq[(TopicPartition, FetchPartitionData)] => Unit](), anyObject[IsolationLevel],
      anyObject[Option[ClientMetadata]])
    expectLastCall[Unit].andAnswer(new IAnswer[Unit] {
      def answer: Unit = {
        val callback = getCurrentArguments.apply(7)
          .asInstanceOf[Seq[(TopicPartition, FetchPartitionData)] => Unit]
        val records = MemoryRecords.withRecords(CompressionType.NONE,
          new SimpleRecord(timestamp, "foo".getBytes(StandardCharsets.UTF_8)))
        callback(Seq(tp -> FetchPartitionData(Errors.NONE, hw, 0, records,
          None, None, None, Option.empty, isReassignmentFetch = false)))
      }
    })

    val fetchData = Map(tp -> new FetchRequest.PartitionData(0, 0, 1000,
      Optional.empty())).asJava
    val fetchMetadata = new JFetchMetadata(0, 0)
    val fetchContext = new FullFetchContext(time, new FetchSessionCache(1000, 100),
      fetchMetadata, fetchData, false)
    expect(fetchManager.newContext(anyObject[JFetchMetadata],
      anyObject[util.Map[TopicPartition, FetchRequest.PartitionData]],
      anyObject[util.List[TopicPartition]],
      anyBoolean)).andReturn(fetchContext)

    EasyMock.expect(clientQuotaManager.maybeRecordAndGetThrottleTimeMs(
      anyObject[RequestChannel.Request](), anyDouble, anyLong)).andReturn(0)

    val fetchRequest = new FetchRequest.Builder(9, 9, -1, 100, 0, fetchData)
      .build()
    val request = buildRequest(fetchRequest)
    val capturedResponse = expectNoThrottling(request)

    EasyMock.replay(replicaManager, clientQuotaManager, clientRequestQuotaManager, requestChannel, fetchManager)
    createKafkaApis().handleFetchRequest(request)

    val response = capturedResponse.getValue.asInstanceOf[FetchResponse[BaseRecords]]
    assertTrue(response.responseData.containsKey(tp))

    val partitionData = response.responseData.get(tp)
    assertEquals(Errors.NONE, partitionData.error)
    assertEquals(hw, partitionData.highWatermark)
    assertEquals(-1, partitionData.lastStableOffset)
    assertEquals(0, partitionData.logStartOffset)
    assertEquals(timestamp,
      partitionData.records.asInstanceOf[MemoryRecords].batches.iterator.next.maxTimestamp)
    assertNull(partitionData.abortedTransactions)
  }

  @Test
  def testJoinGroupProtocolsOrder(): Unit = {
    val protocols = List(
      ("first", "first".getBytes()),
      ("second", "second".getBytes())
    )

    val groupId = "group"
    val memberId = "member1"
    val protocolType = "consumer"
    val rebalanceTimeoutMs = 10
    val sessionTimeoutMs = 5
    val capturedProtocols = EasyMock.newCapture[List[(String, Array[Byte])]]()

    EasyMock.expect(groupCoordinator.handleJoinGroup(
      EasyMock.eq(groupId),
      EasyMock.eq(memberId),
      EasyMock.eq(None),
      EasyMock.eq(true),
      EasyMock.eq(clientId),
      EasyMock.eq(InetAddress.getLocalHost.toString),
      EasyMock.eq(rebalanceTimeoutMs),
      EasyMock.eq(sessionTimeoutMs),
      EasyMock.eq(protocolType),
      EasyMock.capture(capturedProtocols),
      anyObject()
    ))

    EasyMock.replay(groupCoordinator)

    createKafkaApis().handleJoinGroupRequest(
      buildRequest(
        new JoinGroupRequest.Builder(
          new JoinGroupRequestData()
            .setGroupId(groupId)
            .setMemberId(memberId)
            .setProtocolType(protocolType)
            .setRebalanceTimeoutMs(rebalanceTimeoutMs)
            .setSessionTimeoutMs(sessionTimeoutMs)
            .setProtocols(new JoinGroupRequestData.JoinGroupRequestProtocolCollection(
              protocols.map { case (name, protocol) => new JoinGroupRequestProtocol()
                .setName(name).setMetadata(protocol)
              }.iterator.asJava))
        ).build()
      ))

    EasyMock.verify(groupCoordinator)

    val capturedProtocolsList = capturedProtocols.getValue
    assertEquals(protocols.size, capturedProtocolsList.size)
    protocols.zip(capturedProtocolsList).foreach { case ((expectedName, expectedBytes), (name, bytes)) =>
      assertEquals(expectedName, name)
      assertArrayEquals(expectedBytes, bytes)
    }
  }

  @Test
  def testJoinGroupWhenAnErrorOccurs(): Unit = {
    for (version <- ApiKeys.JOIN_GROUP.oldestVersion to ApiKeys.JOIN_GROUP.latestVersion) {
      testJoinGroupWhenAnErrorOccurs(version.asInstanceOf[Short])
    }
  }

  def testJoinGroupWhenAnErrorOccurs(version: Short): Unit = {
    EasyMock.reset(groupCoordinator, clientRequestQuotaManager, requestChannel, replicaManager)

    val groupId = "group"
    val memberId = "member1"
    val protocolType = "consumer"
    val rebalanceTimeoutMs = 10
    val sessionTimeoutMs = 5

    val capturedCallback = EasyMock.newCapture[JoinGroupCallback]()

    EasyMock.expect(groupCoordinator.handleJoinGroup(
      EasyMock.eq(groupId),
      EasyMock.eq(memberId),
      EasyMock.eq(None),
      EasyMock.eq(if (version >= 4) true else false),
      EasyMock.eq(clientId),
      EasyMock.eq(InetAddress.getLocalHost.toString),
      EasyMock.eq(if (version >= 1) rebalanceTimeoutMs else sessionTimeoutMs),
      EasyMock.eq(sessionTimeoutMs),
      EasyMock.eq(protocolType),
      EasyMock.eq(List.empty),
      EasyMock.capture(capturedCallback)
    ))

    val joinGroupRequest = new JoinGroupRequest.Builder(
      new JoinGroupRequestData()
        .setGroupId(groupId)
        .setMemberId(memberId)
        .setProtocolType(protocolType)
        .setRebalanceTimeoutMs(rebalanceTimeoutMs)
        .setSessionTimeoutMs(sessionTimeoutMs)
    ).build(version)

    val requestChannelRequest = buildRequest(joinGroupRequest)
    val capturedResponse = expectNoThrottling(requestChannelRequest)

    EasyMock.replay(groupCoordinator, clientRequestQuotaManager, requestChannel, replicaManager)
    createKafkaApis().handleJoinGroupRequest(requestChannelRequest)

    EasyMock.verify(groupCoordinator)

    capturedCallback.getValue.apply(JoinGroupResult(memberId, Errors.INCONSISTENT_GROUP_PROTOCOL))

    val response = capturedResponse.getValue.asInstanceOf[JoinGroupResponse]

    assertEquals(Errors.INCONSISTENT_GROUP_PROTOCOL, response.error)
    assertEquals(0, response.data.members.size)
    assertEquals(memberId, response.data.memberId)
    assertEquals(GroupCoordinator.NoGeneration, response.data.generationId)
    assertEquals(GroupCoordinator.NoLeader, response.data.leader)
    assertNull(response.data.protocolType)

    if (version >= 7) {
      assertNull(response.data.protocolName)
    } else {
      assertEquals(GroupCoordinator.NoProtocol, response.data.protocolName)
    }

    EasyMock.verify(clientRequestQuotaManager, requestChannel)
  }

  @Test
  def testJoinGroupProtocolType(): Unit = {
    for (version <- ApiKeys.JOIN_GROUP.oldestVersion to ApiKeys.JOIN_GROUP.latestVersion) {
      testJoinGroupProtocolType(version.asInstanceOf[Short])
    }
  }

  def testJoinGroupProtocolType(version: Short): Unit = {
    EasyMock.reset(groupCoordinator, clientRequestQuotaManager, requestChannel, replicaManager)

    val groupId = "group"
    val memberId = "member1"
    val protocolType = "consumer"
    val protocolName = "range"
    val rebalanceTimeoutMs = 10
    val sessionTimeoutMs = 5

    val capturedCallback = EasyMock.newCapture[JoinGroupCallback]()

    EasyMock.expect(groupCoordinator.handleJoinGroup(
      EasyMock.eq(groupId),
      EasyMock.eq(memberId),
      EasyMock.eq(None),
      EasyMock.eq(if (version >= 4) true else false),
      EasyMock.eq(clientId),
      EasyMock.eq(InetAddress.getLocalHost.toString),
      EasyMock.eq(if (version >= 1) rebalanceTimeoutMs else sessionTimeoutMs),
      EasyMock.eq(sessionTimeoutMs),
      EasyMock.eq(protocolType),
      EasyMock.eq(List.empty),
      EasyMock.capture(capturedCallback)
    ))

    val joinGroupRequest = new JoinGroupRequest.Builder(
      new JoinGroupRequestData()
        .setGroupId(groupId)
        .setMemberId(memberId)
        .setProtocolType(protocolType)
        .setRebalanceTimeoutMs(rebalanceTimeoutMs)
        .setSessionTimeoutMs(sessionTimeoutMs)
    ).build(version)

    val requestChannelRequest = buildRequest(joinGroupRequest)
    val capturedResponse = expectNoThrottling(requestChannelRequest)

    EasyMock.replay(groupCoordinator, clientRequestQuotaManager, requestChannel, replicaManager)
    createKafkaApis().handleJoinGroupRequest(requestChannelRequest)

    EasyMock.verify(groupCoordinator)

    capturedCallback.getValue.apply(JoinGroupResult(
      members = List.empty,
      memberId = memberId,
      generationId = 0,
      protocolType = Some(protocolType),
      protocolName = Some(protocolName),
      leaderId = memberId,
      error = Errors.NONE
    ))

    val response = capturedResponse.getValue.asInstanceOf[JoinGroupResponse]

    assertEquals(Errors.NONE, response.error)
    assertEquals(0, response.data.members.size)
    assertEquals(memberId, response.data.memberId)
    assertEquals(0, response.data.generationId)
    assertEquals(memberId, response.data.leader)
    assertEquals(protocolName, response.data.protocolName)
    assertEquals(protocolType, response.data.protocolType)

    EasyMock.verify(clientRequestQuotaManager, requestChannel)
  }

  @Test
  def testSyncGroupProtocolTypeAndName(): Unit = {
    for (version <- ApiKeys.SYNC_GROUP.oldestVersion to ApiKeys.SYNC_GROUP.latestVersion) {
      testSyncGroupProtocolTypeAndName(version.asInstanceOf[Short])
    }
  }

  def testSyncGroupProtocolTypeAndName(version: Short): Unit = {
    EasyMock.reset(groupCoordinator, clientRequestQuotaManager, requestChannel, replicaManager)

    val groupId = "group"
    val memberId = "member1"
    val protocolType = "consumer"
    val protocolName = "range"

    val capturedCallback = EasyMock.newCapture[SyncGroupCallback]()

    EasyMock.expect(groupCoordinator.handleSyncGroup(
      EasyMock.eq(groupId),
      EasyMock.eq(0),
      EasyMock.eq(memberId),
      EasyMock.eq(if (version >= 5) Some(protocolType) else None),
      EasyMock.eq(if (version >= 5) Some(protocolName) else None),
      EasyMock.eq(None),
      EasyMock.eq(Map.empty),
      EasyMock.capture(capturedCallback)
    ))

    val syncGroupRequest = new SyncGroupRequest.Builder(
      new SyncGroupRequestData()
        .setGroupId(groupId)
        .setGenerationId(0)
        .setMemberId(memberId)
        .setProtocolType(protocolType)
        .setProtocolName(protocolName)
    ).build(version)

    val requestChannelRequest = buildRequest(syncGroupRequest)
    val capturedResponse = expectNoThrottling(requestChannelRequest)

    EasyMock.replay(groupCoordinator, clientRequestQuotaManager, requestChannel, replicaManager)
    createKafkaApis().handleSyncGroupRequest(requestChannelRequest)

    EasyMock.verify(groupCoordinator)

    capturedCallback.getValue.apply(SyncGroupResult(
      protocolType = Some(protocolType),
      protocolName = Some(protocolName),
      memberAssignment = Array.empty,
      error = Errors.NONE
    ))

    val response = capturedResponse.getValue.asInstanceOf[SyncGroupResponse]

    assertEquals(Errors.NONE, response.error)
    assertArrayEquals(Array.empty[Byte], response.data.assignment)
    assertEquals(protocolType, response.data.protocolType)

    EasyMock.verify(clientRequestQuotaManager, requestChannel)
  }

  @Test
  def testSyncGroupProtocolTypeAndNameAreMandatorySinceV5(): Unit = {
    for (version <- ApiKeys.SYNC_GROUP.oldestVersion to ApiKeys.SYNC_GROUP.latestVersion) {
      testSyncGroupProtocolTypeAndNameAreMandatorySinceV5(version.asInstanceOf[Short])
    }
  }

  def testSyncGroupProtocolTypeAndNameAreMandatorySinceV5(version: Short): Unit = {
    EasyMock.reset(groupCoordinator, clientRequestQuotaManager, requestChannel, replicaManager)

    val groupId = "group"
    val memberId = "member1"
    val protocolType = "consumer"
    val protocolName = "range"

    val capturedCallback = EasyMock.newCapture[SyncGroupCallback]()

    if (version < 5) {
      EasyMock.expect(groupCoordinator.handleSyncGroup(
        EasyMock.eq(groupId),
        EasyMock.eq(0),
        EasyMock.eq(memberId),
        EasyMock.eq(None),
        EasyMock.eq(None),
        EasyMock.eq(None),
        EasyMock.eq(Map.empty),
        EasyMock.capture(capturedCallback)
      ))
    }

    val syncGroupRequest = new SyncGroupRequest.Builder(
      new SyncGroupRequestData()
        .setGroupId(groupId)
        .setGenerationId(0)
        .setMemberId(memberId)
    ).build(version)

    val requestChannelRequest = buildRequest(syncGroupRequest)
    val capturedResponse = expectNoThrottling(requestChannelRequest)

    EasyMock.replay(groupCoordinator, clientRequestQuotaManager, requestChannel, replicaManager)
    createKafkaApis().handleSyncGroupRequest(requestChannelRequest)

    EasyMock.verify(groupCoordinator)

    if (version < 5) {
      capturedCallback.getValue.apply(SyncGroupResult(
        protocolType = Some(protocolType),
        protocolName = Some(protocolName),
        memberAssignment = Array.empty,
        error = Errors.NONE
      ))
    }

    val response = capturedResponse.getValue.asInstanceOf[SyncGroupResponse]

    if (version < 5) {
      assertEquals(Errors.NONE, response.error)
    } else {
      assertEquals(Errors.INCONSISTENT_GROUP_PROTOCOL, response.error)
    }

    EasyMock.verify(clientRequestQuotaManager, requestChannel)
  }

  @Test
  def rejectJoinGroupRequestWhenStaticMembershipNotSupported(): Unit = {
    val joinGroupRequest = new JoinGroupRequest.Builder(
      new JoinGroupRequestData()
        .setGroupId("test")
        .setMemberId("test")
        .setGroupInstanceId("instanceId")
        .setProtocolType("consumer")
        .setProtocols(new JoinGroupRequestData.JoinGroupRequestProtocolCollection)
    ).build()

    val requestChannelRequest = buildRequest(joinGroupRequest)
    val capturedResponse = expectNoThrottling(requestChannelRequest)

    EasyMock.replay(clientRequestQuotaManager, requestChannel)
    createKafkaApis(KAFKA_2_2_IV1).handleJoinGroupRequest(requestChannelRequest)

    val response = capturedResponse.getValue.asInstanceOf[JoinGroupResponse]
    assertEquals(Errors.UNSUPPORTED_VERSION, response.error())
    EasyMock.replay(groupCoordinator)
  }

  @Test
  def rejectSyncGroupRequestWhenStaticMembershipNotSupported(): Unit = {
    val syncGroupRequest = new SyncGroupRequest.Builder(
      new SyncGroupRequestData()
        .setGroupId("test")
        .setMemberId("test")
        .setGroupInstanceId("instanceId")
        .setGenerationId(1)
    ).build()

    val requestChannelRequest = buildRequest(syncGroupRequest)
    val capturedResponse = expectNoThrottling(requestChannelRequest)

    EasyMock.replay(clientRequestQuotaManager, requestChannel)
    createKafkaApis(KAFKA_2_2_IV1).handleSyncGroupRequest(requestChannelRequest)

    val response = capturedResponse.getValue.asInstanceOf[SyncGroupResponse]
    assertEquals(Errors.UNSUPPORTED_VERSION, response.error)
    EasyMock.replay(groupCoordinator)
  }

  @Test
  def rejectHeartbeatRequestWhenStaticMembershipNotSupported(): Unit = {
    val heartbeatRequest = new HeartbeatRequest.Builder(
      new HeartbeatRequestData()
        .setGroupId("test")
        .setMemberId("test")
        .setGroupInstanceId("instanceId")
        .setGenerationId(1)
    ).build()
    val requestChannelRequest = buildRequest(heartbeatRequest)
    val capturedResponse = expectNoThrottling(requestChannelRequest)

    EasyMock.replay(clientRequestQuotaManager, requestChannel)
    createKafkaApis(KAFKA_2_2_IV1).handleHeartbeatRequest(requestChannelRequest)

    val response = capturedResponse.getValue.asInstanceOf[HeartbeatResponse]
    assertEquals(Errors.UNSUPPORTED_VERSION, response.error())
    EasyMock.replay(groupCoordinator)
  }

  @Test
  def rejectOffsetCommitRequestWhenStaticMembershipNotSupported(): Unit = {
    val offsetCommitRequest = new OffsetCommitRequest.Builder(
      new OffsetCommitRequestData()
        .setGroupId("test")
        .setMemberId("test")
        .setGroupInstanceId("instanceId")
        .setGenerationId(100)
        .setTopics(Collections.singletonList(
          new OffsetCommitRequestData.OffsetCommitRequestTopic()
            .setName("test")
            .setPartitions(Collections.singletonList(
              new OffsetCommitRequestData.OffsetCommitRequestPartition()
                .setPartitionIndex(0)
                .setCommittedOffset(100)
                .setCommittedLeaderEpoch(RecordBatch.NO_PARTITION_LEADER_EPOCH)
                .setCommittedMetadata("")
            ))
        ))
    ).build()

    val requestChannelRequest = buildRequest(offsetCommitRequest)
    val capturedResponse = expectNoThrottling(requestChannelRequest)

    EasyMock.replay(clientRequestQuotaManager, requestChannel)
    createKafkaApis(KAFKA_2_2_IV1).handleOffsetCommitRequest(requestChannelRequest)

    val expectedTopicErrors = Collections.singletonList(
      new OffsetCommitResponseData.OffsetCommitResponseTopic()
        .setName("test")
        .setPartitions(Collections.singletonList(
          new OffsetCommitResponseData.OffsetCommitResponsePartition()
            .setPartitionIndex(0)
            .setErrorCode(Errors.UNSUPPORTED_VERSION.code())
        ))
    )
    val response = capturedResponse.getValue.asInstanceOf[OffsetCommitResponse]
    assertEquals(expectedTopicErrors, response.data.topics())
    EasyMock.replay(groupCoordinator)
  }

  @Test
  def testMultipleLeaveGroup(): Unit = {
    val groupId = "groupId"

    val leaveMemberList = List(
      new MemberIdentity()
        .setMemberId("member-1")
        .setGroupInstanceId("instance-1"),
      new MemberIdentity()
        .setMemberId("member-2")
        .setGroupInstanceId("instance-2")
    )

    EasyMock.expect(groupCoordinator.handleLeaveGroup(
      EasyMock.eq(groupId),
      EasyMock.eq(leaveMemberList),
      anyObject()
    ))

    val leaveRequest = buildRequest(
      new LeaveGroupRequest.Builder(
        groupId,
        leaveMemberList.asJava
      ).build()
    )

    createKafkaApis().handleLeaveGroupRequest(leaveRequest)

    EasyMock.replay(groupCoordinator)
  }

  @Test
  def testSingleLeaveGroup(): Unit = {
    val groupId = "groupId"
    val memberId = "member"

    val singleLeaveMember = List(
      new MemberIdentity()
        .setMemberId(memberId)
    )

    EasyMock.expect(groupCoordinator.handleLeaveGroup(
      EasyMock.eq(groupId),
      EasyMock.eq(singleLeaveMember),
      anyObject()
    ))

    val leaveRequest = buildRequest(
      new LeaveGroupRequest.Builder(
        groupId,
        singleLeaveMember.asJava
      ).build()
    )

    createKafkaApis().handleLeaveGroupRequest(leaveRequest)

    EasyMock.replay(groupCoordinator)
  }

  @Test
  def testReassignmentAndReplicationBytesOutRateWhenReassigning(): Unit = {
    assertReassignmentAndReplicationBytesOutPerSec(true)
  }

  @Test
  def testReassignmentAndReplicationBytesOutRateWhenNotReassigning(): Unit = {
    assertReassignmentAndReplicationBytesOutPerSec(false)
  }

  private def assertReassignmentAndReplicationBytesOutPerSec(isReassigning: Boolean): Unit = {
    val leaderEpoch = 0
    val tp0 = new TopicPartition("tp", 0)

    val fetchData = Collections.singletonMap(tp0, new FetchRequest.PartitionData(0, 0, Int.MaxValue, Optional.of(leaderEpoch)))
    val fetchFromFollower = buildRequest(new FetchRequest.Builder(
      ApiKeys.FETCH.oldestVersion(), ApiKeys.FETCH.latestVersion(), 1, 1000, 0, fetchData
    ).build())

    addTopicToMetadataCache(tp0.topic, numPartitions = 1)
    val hw = 3

    val records = MemoryRecords.withRecords(CompressionType.NONE,
      new SimpleRecord(1000, "foo".getBytes(StandardCharsets.UTF_8)))
    replicaManager.fetchMessages(anyLong, anyInt, anyInt, anyInt, anyBoolean,
      anyObject[Seq[(TopicPartition, FetchRequest.PartitionData)]], anyObject[ReplicaQuota],
      anyObject[Seq[(TopicPartition, FetchPartitionData)] => Unit](), anyObject[IsolationLevel],
      anyObject[Option[ClientMetadata]])
    expectLastCall[Unit].andAnswer(new IAnswer[Unit] {
      def answer: Unit = {
        val callback = getCurrentArguments.apply(7).asInstanceOf[Seq[(TopicPartition, FetchPartitionData)] => Unit]
        callback(Seq(tp0 -> FetchPartitionData(Errors.NONE, hw, 0, records,
          None, None, None, Option.empty, isReassignmentFetch = isReassigning)))
      }
    })

    val fetchMetadata = new JFetchMetadata(0, 0)
    val fetchContext = new FullFetchContext(time, new FetchSessionCache(1000, 100),
      fetchMetadata, fetchData, true)
    expect(fetchManager.newContext(anyObject[JFetchMetadata],
      anyObject[util.Map[TopicPartition, FetchRequest.PartitionData]],
      anyObject[util.List[TopicPartition]],
      anyBoolean)).andReturn(fetchContext)

    expect(replicaQuotaManager.record(anyLong()))
    expect(replicaManager.getLogConfig(EasyMock.eq(tp0))).andReturn(None)

    val partition: Partition = createNiceMock(classOf[Partition])
    expect(replicaManager.isAddingReplica(anyObject(), anyInt())).andReturn(isReassigning)

    replay(replicaManager, fetchManager, clientQuotaManager, requestChannel, replicaQuotaManager, partition)

    createKafkaApis().handle(fetchFromFollower)

    if (isReassigning)
      assertEquals(records.sizeInBytes(), brokerTopicStats.allTopicsStats.reassignmentBytesOutPerSec.get.count())
    else
      assertEquals(0, brokerTopicStats.allTopicsStats.reassignmentBytesOutPerSec.get.count())
    assertEquals(records.sizeInBytes(), brokerTopicStats.allTopicsStats.replicationBytesOutRate.get.count())

  }

  @Test
  def rejectInitProducerIdWhenIdButNotEpochProvided(): Unit = {
    val initProducerIdRequest = new InitProducerIdRequest.Builder(
      new InitProducerIdRequestData()
        .setTransactionalId("known")
        .setTransactionTimeoutMs(TimeUnit.MINUTES.toMillis(15).toInt)
        .setProducerId(10)
        .setProducerEpoch(RecordBatch.NO_PRODUCER_EPOCH)
    ).build()

    val requestChannelRequest = buildRequest(initProducerIdRequest)
    val capturedResponse = expectNoThrottling(requestChannelRequest)

    EasyMock.replay(clientRequestQuotaManager, requestChannel)
    createKafkaApis(KAFKA_2_2_IV1).handleInitProducerIdRequest(requestChannelRequest)

    val response = capturedResponse.getValue.asInstanceOf[InitProducerIdResponse]
    assertEquals(Errors.INVALID_REQUEST, response.error)
  }

  @Test
  def rejectInitProducerIdWhenEpochButNotIdProvided(): Unit = {
    val initProducerIdRequest = new InitProducerIdRequest.Builder(
      new InitProducerIdRequestData()
        .setTransactionalId("known")
        .setTransactionTimeoutMs(TimeUnit.MINUTES.toMillis(15).toInt)
        .setProducerId(RecordBatch.NO_PRODUCER_ID)
        .setProducerEpoch(2)
    ).build()
    val requestChannelRequest = buildRequest(initProducerIdRequest)
    val capturedResponse = expectNoThrottling(requestChannelRequest)

    EasyMock.replay(clientRequestQuotaManager, requestChannel)
    createKafkaApis(KAFKA_2_2_IV1).handleInitProducerIdRequest(requestChannelRequest)

    val response = capturedResponse.getValue.asInstanceOf[InitProducerIdResponse]
    assertEquals(Errors.INVALID_REQUEST, response.error)
  }

  @Test
  def testUpdateMetadataRequestWithCurrentBrokerEpoch(): Unit = {
    val currentBrokerEpoch = 1239875L
    testUpdateMetadataRequest(currentBrokerEpoch, currentBrokerEpoch, Errors.NONE)
  }

  @Test
  def testUpdateMetadataRequestWithNewerBrokerEpochIsValid(): Unit = {
    val currentBrokerEpoch = 1239875L
    testUpdateMetadataRequest(currentBrokerEpoch, currentBrokerEpoch + 1, Errors.NONE)
  }

  @Test
  def testUpdateMetadataRequestWithStaleBrokerEpochIsRejected(): Unit = {
    val currentBrokerEpoch = 1239875L
    testUpdateMetadataRequest(currentBrokerEpoch, currentBrokerEpoch - 1, Errors.STALE_BROKER_EPOCH)
  }

  def testUpdateMetadataRequest(currentBrokerEpoch: Long, brokerEpochInRequest: Long, expectedError: Errors): Unit = {
    val updateMetadataRequest = createBasicMetadataRequest("topicA", 1, brokerEpochInRequest, 1)
    val request = buildRequest(updateMetadataRequest)

    val capturedResponse: Capture[AbstractResponse] = EasyMock.newCapture()

    EasyMock.expect(controller.brokerEpoch).andStubReturn(currentBrokerEpoch)
    EasyMock.expect(replicaManager.maybeUpdateMetadataCache(
      EasyMock.eq(request.context.correlationId),
      EasyMock.anyObject()
    )).andStubReturn(
      Seq()
    )

    EasyMock.expect(requestChannel.sendResponse(
      EasyMock.eq(request),
      EasyMock.capture(capturedResponse),
      EasyMock.eq(None)
    ))
    EasyMock.replay(replicaManager, controller, requestChannel)

    createKafkaApis().handleUpdateMetadataRequest(request)
    val updateMetadataResponse = capturedResponse.getValue.asInstanceOf[UpdateMetadataResponse]
    assertEquals(expectedError, updateMetadataResponse.error())
    EasyMock.verify(replicaManager)
  }

  @Test
  def testLeaderAndIsrRequestWithCurrentBrokerEpoch(): Unit = {
    val currentBrokerEpoch = 1239875L
    testLeaderAndIsrRequest(currentBrokerEpoch, currentBrokerEpoch, Errors.NONE)
  }

  @Test
  def testLeaderAndIsrRequestWithNewerBrokerEpochIsValid(): Unit = {
    val currentBrokerEpoch = 1239875L
    testLeaderAndIsrRequest(currentBrokerEpoch, currentBrokerEpoch + 1, Errors.NONE)
  }

  @Test
  def testLeaderAndIsrRequestWithStaleBrokerEpochIsRejected(): Unit = {
    val currentBrokerEpoch = 1239875L
    testLeaderAndIsrRequest(currentBrokerEpoch, currentBrokerEpoch - 1, Errors.STALE_BROKER_EPOCH)
  }

  def testLeaderAndIsrRequest(currentBrokerEpoch: Long, brokerEpochInRequest: Long, expectedError: Errors): Unit = {
    val controllerId = 2
    val controllerEpoch = 6
    val capturedResponse: Capture[AbstractResponse] = EasyMock.newCapture()
    val partitionStates = Seq(
      new LeaderAndIsrRequestData.LeaderAndIsrPartitionState()
        .setTopicName("topicW")
        .setPartitionIndex(1)
        .setControllerEpoch(1)
        .setLeader(0)
        .setLeaderEpoch(1)
        .setIsr(asList(0, 1))
        .setZkVersion(2)
        .setReplicas(asList(0, 1, 2))
        .setIsNew(false)
    ).asJava
    val leaderAndIsrRequest = new LeaderAndIsrRequest.Builder(
      ApiKeys.LEADER_AND_ISR.latestVersion,
      controllerId,
      controllerEpoch,
      brokerEpochInRequest,
      partitionStates,
      Collections.singletonMap("topicW", Uuid.randomUuid()),
      asList(new Node(0, "host0", 9090), new Node(1, "host1", 9091))
    ).build()
    val request = buildRequest(leaderAndIsrRequest)
    val response = new LeaderAndIsrResponse(new LeaderAndIsrResponseData()
      .setErrorCode(Errors.NONE.code)
      .setPartitionErrors(asList()), leaderAndIsrRequest.version())

    EasyMock.expect(controller.brokerEpoch).andStubReturn(currentBrokerEpoch)
    EasyMock.expect(replicaManager.becomeLeaderOrFollower(
      EasyMock.eq(request.context.correlationId),
      EasyMock.anyObject(),
      EasyMock.anyObject()
    )).andStubReturn(
      response
    )

    EasyMock.expect(requestChannel.sendResponse(
      EasyMock.eq(request),
      EasyMock.capture(capturedResponse),
      EasyMock.eq(None)
    ))
    EasyMock.replay(replicaManager, controller, requestChannel)

    createKafkaApis().handleLeaderAndIsrRequest(request)
    val leaderAndIsrResponse = capturedResponse.getValue.asInstanceOf[LeaderAndIsrResponse]
    assertEquals(expectedError, leaderAndIsrResponse.error())
    EasyMock.verify(replicaManager)
  }

  @Test
  def testStopReplicaRequestWithCurrentBrokerEpoch(): Unit = {
    val currentBrokerEpoch = 1239875L
    testStopReplicaRequest(currentBrokerEpoch, currentBrokerEpoch, Errors.NONE)
  }

  @Test
  def testStopReplicaRequestWithNewerBrokerEpochIsValid(): Unit = {
    val currentBrokerEpoch = 1239875L
    testStopReplicaRequest(currentBrokerEpoch, currentBrokerEpoch + 1, Errors.NONE)
  }

  @Test
  def testStopReplicaRequestWithStaleBrokerEpochIsRejected(): Unit = {
    val currentBrokerEpoch = 1239875L
    testStopReplicaRequest(currentBrokerEpoch, currentBrokerEpoch - 1, Errors.STALE_BROKER_EPOCH)
  }

  def testStopReplicaRequest(currentBrokerEpoch: Long, brokerEpochInRequest: Long, expectedError: Errors): Unit = {
    val controllerId = 0
    val controllerEpoch = 5
    val capturedResponse: Capture[AbstractResponse] = EasyMock.newCapture()
    val fooPartition = new TopicPartition("foo", 0)
    val topicStates = Seq(
      new StopReplicaTopicState()
        .setTopicName(fooPartition.topic())
        .setPartitionStates(Seq(new StopReplicaPartitionState()
          .setPartitionIndex(fooPartition.partition())
          .setLeaderEpoch(1)
          .setDeletePartition(false)).asJava)
    ).asJava
    val stopReplicaRequest = new StopReplicaRequest.Builder(
      ApiKeys.STOP_REPLICA.latestVersion,
      controllerId,
      controllerEpoch,
      brokerEpochInRequest,
      false,
      topicStates
    ).build()
    val request = buildRequest(stopReplicaRequest)

    EasyMock.expect(controller.brokerEpoch).andStubReturn(currentBrokerEpoch)
    EasyMock.expect(replicaManager.stopReplicas(
      EasyMock.eq(request.context.correlationId),
      EasyMock.eq(controllerId),
      EasyMock.eq(controllerEpoch),
      EasyMock.eq(brokerEpochInRequest),
      EasyMock.eq(stopReplicaRequest.partitionStates().asScala)
    )).andStubReturn(
      (mutable.Map(
        fooPartition -> Errors.NONE
      ), Errors.NONE)
    )
    EasyMock.expect(requestChannel.sendResponse(
      EasyMock.eq(request),
      EasyMock.capture(capturedResponse),
      EasyMock.eq(None)
    ))

    EasyMock.replay(controller, replicaManager, requestChannel)

    createKafkaApis().handleStopReplicaRequest(request)
    val stopReplicaResponse = capturedResponse.getValue.asInstanceOf[StopReplicaResponse]
    assertEquals(expectedError, stopReplicaResponse.error())
    EasyMock.verify(replicaManager)
  }

  @Test
  def testListGroupsRequest(): Unit = {
    val overviews = List(
      GroupOverview("group1", "protocol1", "Stable"),
      GroupOverview("group2", "qwerty", "Empty")
    )
    val response = listGroupRequest(None, overviews)
    assertEquals(2, response.data.groups.size)
    assertEquals("Stable", response.data.groups.get(0).groupState)
    assertEquals("Empty", response.data.groups.get(1).groupState)
  }

  @Test
  def testListGroupsRequestWithState(): Unit = {
    val overviews = List(
      GroupOverview("group1", "protocol1", "Stable")
    )
    val response = listGroupRequest(Some("Stable"), overviews)
    assertEquals(1, response.data.groups.size)
    assertEquals("Stable", response.data.groups.get(0).groupState)
  }

  private def listGroupRequest(state: Option[String], overviews: List[GroupOverview]): ListGroupsResponse = {
    EasyMock.reset(groupCoordinator, clientRequestQuotaManager, requestChannel)

    val data = new ListGroupsRequestData()
    if (state.isDefined)
      data.setStatesFilter(Collections.singletonList(state.get))
    val listGroupsRequest = new ListGroupsRequest.Builder(data).build()
    val requestChannelRequest = buildRequest(listGroupsRequest)

    val capturedResponse = expectNoThrottling(requestChannelRequest)
    val expectedStates: Set[String] = if (state.isDefined) Set(state.get) else Set()
    EasyMock.expect(groupCoordinator.handleListGroups(expectedStates))
      .andReturn((Errors.NONE, overviews))
    EasyMock.replay(groupCoordinator, clientRequestQuotaManager, requestChannel)

    createKafkaApis().handleListGroupsRequest(requestChannelRequest)

    val response = capturedResponse.getValue.asInstanceOf[ListGroupsResponse]
    assertEquals(Errors.NONE.code, response.data.errorCode)
    response
  }

  @Test
  def testDescribeClusterRequest(): Unit = {
    val plaintextListener = ListenerName.forSecurityProtocol(SecurityProtocol.PLAINTEXT)
    val brokers = Seq(
      new UpdateMetadataBroker()
        .setId(0)
        .setRack("rack")
        .setEndpoints(Seq(
          new UpdateMetadataEndpoint()
            .setHost("broker0")
            .setPort(9092)
            .setSecurityProtocol(SecurityProtocol.PLAINTEXT.id)
            .setListener(plaintextListener.value)
        ).asJava),
      new UpdateMetadataBroker()
        .setId(1)
        .setRack("rack")
        .setEndpoints(Seq(
          new UpdateMetadataEndpoint()
            .setHost("broker1")
            .setPort(9092)
            .setSecurityProtocol(SecurityProtocol.PLAINTEXT.id)
            .setListener(plaintextListener.value)).asJava)
    )
    val updateMetadataRequest = new UpdateMetadataRequest.Builder(ApiKeys.UPDATE_METADATA.latestVersion, 0,
      0, 0, Seq.empty[UpdateMetadataPartitionState].asJava, brokers.asJava, Collections.emptyMap()).build()
    metadataCache.updateMetadata(correlationId = 0, updateMetadataRequest)

    val describeClusterRequest = new DescribeClusterRequest.Builder(new DescribeClusterRequestData()
      .setIncludeClusterAuthorizedOperations(true)).build()

    val request = buildRequest(describeClusterRequest, plaintextListener)
    val capturedResponse = expectNoThrottling(request)

    EasyMock.replay(clientRequestQuotaManager, requestChannel)
    createKafkaApis().handleDescribeCluster(request)

    val describeClusterResponse = capturedResponse.getValue.asInstanceOf[DescribeClusterResponse]

    assertEquals(metadataCache.getControllerId.get, describeClusterResponse.data.controllerId)
    assertEquals(clusterId, describeClusterResponse.data.clusterId)
    assertEquals(8096, describeClusterResponse.data.clusterAuthorizedOperations)
    assertEquals(metadataCache.getAliveBrokers.map(_.endpoints(plaintextListener.value())).toSet,
      describeClusterResponse.nodes.asScala.values.toSet)
  }

  /**
   * Return pair of listener names in the metadataCache: PLAINTEXT and LISTENER2 respectively.
   */
  private def updateMetadataCacheWithInconsistentListeners(): (ListenerName, ListenerName) = {
    val plaintextListener = ListenerName.forSecurityProtocol(SecurityProtocol.PLAINTEXT)
    val anotherListener = new ListenerName("LISTENER2")
    val brokers = Seq(
      new UpdateMetadataBroker()
        .setId(0)
        .setRack("rack")
        .setEndpoints(Seq(
          new UpdateMetadataEndpoint()
            .setHost("broker0")
            .setPort(9092)
            .setSecurityProtocol(SecurityProtocol.PLAINTEXT.id)
            .setListener(plaintextListener.value),
          new UpdateMetadataEndpoint()
            .setHost("broker0")
            .setPort(9093)
            .setSecurityProtocol(SecurityProtocol.PLAINTEXT.id)
            .setListener(anotherListener.value)
        ).asJava),
      new UpdateMetadataBroker()
        .setId(1)
        .setRack("rack")
        .setEndpoints(Seq(
          new UpdateMetadataEndpoint()
            .setHost("broker1")
            .setPort(9092)
            .setSecurityProtocol(SecurityProtocol.PLAINTEXT.id)
            .setListener(plaintextListener.value)).asJava)
    )
    val updateMetadataRequest = new UpdateMetadataRequest.Builder(ApiKeys.UPDATE_METADATA.latestVersion, 0,
      0, 0, Seq.empty[UpdateMetadataPartitionState].asJava, brokers.asJava, Collections.emptyMap()).build()
    metadataCache.updateMetadata(correlationId = 0, updateMetadataRequest)
    (plaintextListener, anotherListener)
  }

  private def sendMetadataRequestWithInconsistentListeners(requestListener: ListenerName): MetadataResponse = {
    val metadataRequest = MetadataRequest.Builder.allTopics.build()
    val requestChannelRequest = buildRequest(metadataRequest, requestListener)
    val capturedResponse = expectNoThrottling(requestChannelRequest)
    EasyMock.replay(clientRequestQuotaManager, requestChannel)

    createKafkaApis().handleTopicMetadataRequest(requestChannelRequest)

    capturedResponse.getValue.asInstanceOf[MetadataResponse]
  }

  private def testConsumerListOffsetLatest(isolationLevel: IsolationLevel): Unit = {
    val tp = new TopicPartition("foo", 0)
    val latestOffset = 15L
    val currentLeaderEpoch = Optional.empty[Integer]()

    EasyMock.expect(replicaManager.fetchOffsetForTimestamp(
      EasyMock.eq(tp),
      EasyMock.eq(ListOffsetsRequest.LATEST_TIMESTAMP),
      EasyMock.eq(Some(isolationLevel)),
      EasyMock.eq(currentLeaderEpoch),
      fetchOnlyFromLeader = EasyMock.eq(true))
    ).andReturn(Some(new TimestampAndOffset(ListOffsetsResponse.UNKNOWN_TIMESTAMP, latestOffset, currentLeaderEpoch)))

    val targetTimes = List(new ListOffsetsTopic()
      .setName(tp.topic)
      .setPartitions(List(new ListOffsetsPartition()
        .setPartitionIndex(tp.partition)
        .setTimestamp(ListOffsetsRequest.LATEST_TIMESTAMP)).asJava)).asJava
    val listOffsetRequest = ListOffsetsRequest.Builder.forConsumer(true, isolationLevel)
      .setTargetTimes(targetTimes).build()
    val request = buildRequest(listOffsetRequest)
    val capturedResponse = expectNoThrottling(request)

    EasyMock.replay(replicaManager, clientRequestQuotaManager, requestChannel)
    createKafkaApis().handleListOffsetRequest(request)

    val response = capturedResponse.getValue.asInstanceOf[ListOffsetsResponse]
    val partitionDataOptional = response.topics.asScala.find(_.name == tp.topic).get
      .partitions.asScala.find(_.partitionIndex == tp.partition)
    assertTrue(partitionDataOptional.isDefined)

    val partitionData = partitionDataOptional.get
    assertEquals(Errors.NONE.code, partitionData.errorCode)
    assertEquals(latestOffset, partitionData.offset)
    assertEquals(ListOffsetsResponse.UNKNOWN_TIMESTAMP, partitionData.timestamp)
  }

  private def createWriteTxnMarkersRequest(partitions: util.List[TopicPartition]) = {
    val writeTxnMarkersRequest = new WriteTxnMarkersRequest.Builder(ApiKeys.WRITE_TXN_MARKERS.latestVersion(),
      asList(new TxnMarkerEntry(1, 1.toShort, 0, TransactionResult.COMMIT, partitions))).build()
    (writeTxnMarkersRequest, buildRequest(writeTxnMarkersRequest))
  }

  private def buildRequestWithEnvelope(
    request: AbstractRequest,
    fromPrivilegedListener: Boolean,
    principalSerde: KafkaPrincipalSerde = kafkaPrincipalSerde
  ): RequestChannel.Request = {
    val listenerName = ListenerName.forSecurityProtocol(SecurityProtocol.PLAINTEXT)

    val requestHeader = new RequestHeader(request.apiKey, request.version, clientId, 0)
    val requestBuffer = RequestTestUtils.serializeRequestWithHeader(requestHeader, request)

    val envelopeHeader = new RequestHeader(ApiKeys.ENVELOPE, ApiKeys.ENVELOPE.latestVersion(), clientId, 0)
    val envelopeBuffer = RequestTestUtils.serializeRequestWithHeader(envelopeHeader, new EnvelopeRequest.Builder(
      requestBuffer,
      principalSerde.serialize(KafkaPrincipal.ANONYMOUS),
      InetAddress.getLocalHost.getAddress
    ).build())
    val envelopeContext = new RequestContext(envelopeHeader, "1", InetAddress.getLocalHost,
      KafkaPrincipal.ANONYMOUS, listenerName, SecurityProtocol.PLAINTEXT, ClientInformation.EMPTY,
      fromPrivilegedListener, Optional.of(principalSerde))

    RequestHeader.parse(envelopeBuffer)
    new RequestChannel.Request(
      processor = 1,
      context = envelopeContext,
      startTimeNanos = time.nanoseconds(),
      memoryPool = MemoryPool.NONE,
      buffer = envelopeBuffer,
      metrics = requestChannelMetrics
    )
  }

  private def buildRequest(request: AbstractRequest,
                           listenerName: ListenerName = ListenerName.forSecurityProtocol(SecurityProtocol.PLAINTEXT),
                           fromPrivilegedListener: Boolean = false,
                           requestHeader: Option[RequestHeader] = None): RequestChannel.Request = {
    val buffer = RequestTestUtils.serializeRequestWithHeader(requestHeader.getOrElse(
      new RequestHeader(request.apiKey, request.version, clientId, 0)), request)

    // read the header from the buffer first so that the body can be read next from the Request constructor
    val header = RequestHeader.parse(buffer)
    val context = new RequestContext(header, "1", InetAddress.getLocalHost, KafkaPrincipal.ANONYMOUS,
      listenerName, SecurityProtocol.PLAINTEXT, ClientInformation.EMPTY, fromPrivilegedListener,
      Optional.of(kafkaPrincipalSerde))
    new RequestChannel.Request(processor = 1, context = context, startTimeNanos = 0, MemoryPool.NONE, buffer,
      requestChannelMetrics, envelope = None)
  }

  private def expectNoThrottling(request: RequestChannel.Request): Capture[AbstractResponse] = {
    EasyMock.expect(clientRequestQuotaManager.maybeRecordAndGetThrottleTimeMs(EasyMock.anyObject[RequestChannel.Request](),
      EasyMock.anyObject[Long])).andReturn(0)

    EasyMock.expect(clientRequestQuotaManager.throttle(
      EasyMock.eq(request),
      EasyMock.anyObject[ThrottleCallback](),
      EasyMock.eq(0)))

    val capturedResponse = EasyMock.newCapture[AbstractResponse]()
    EasyMock.expect(requestChannel.sendResponse(
      EasyMock.eq(request),
      EasyMock.capture(capturedResponse),
      EasyMock.anyObject()
    ))

    capturedResponse
  }

  private def createBasicMetadataRequest(topic: String,
                                         numPartitions: Int,
                                         brokerEpoch: Long,
                                         numBrokers: Int): UpdateMetadataRequest = {
    val replicas = List(0.asInstanceOf[Integer]).asJava

    def createPartitionState(partition: Int) = new UpdateMetadataPartitionState()
      .setTopicName(topic)
      .setPartitionIndex(partition)
      .setControllerEpoch(1)
      .setLeader(0)
      .setLeaderEpoch(1)
      .setReplicas(replicas)
      .setZkVersion(0)
      .setIsr(replicas)

    val plaintextListener = ListenerName.forSecurityProtocol(SecurityProtocol.PLAINTEXT)
    val partitionStates = (0 until numPartitions).map(createPartitionState)
    val liveBrokers = (0 until numBrokers).map(
      brokerId => createMetadataBroker(brokerId, plaintextListener))
    new UpdateMetadataRequest.Builder(ApiKeys.UPDATE_METADATA.latestVersion, 0,
      0, brokerEpoch, partitionStates.asJava, liveBrokers.asJava, Collections.emptyMap()).build()
  }

  private def addTopicToMetadataCache(topic: String, numPartitions: Int, numBrokers: Int = 1): Unit = {
    val updateMetadataRequest = createBasicMetadataRequest(topic, numPartitions, 0, numBrokers)
    metadataCache.updateMetadata(correlationId = 0, updateMetadataRequest)
  }

  private def createMetadataBroker(brokerId: Int,
                                   listener: ListenerName): UpdateMetadataBroker = {
    new UpdateMetadataBroker()
      .setId(brokerId)
      .setRack("rack")
      .setEndpoints(Seq(new UpdateMetadataEndpoint()
        .setHost("broker" + brokerId)
        .setPort(9092)
        .setSecurityProtocol(SecurityProtocol.PLAINTEXT.id)
        .setListener(listener.value)).asJava)
  }

  @Test
  def testAlterReplicaLogDirs(): Unit = {
    val data = new AlterReplicaLogDirsRequestData()
    val dir = new AlterReplicaLogDirsRequestData.AlterReplicaLogDir()
      .setPath("/foo")
    dir.topics().add(new AlterReplicaLogDirsRequestData.AlterReplicaLogDirTopic().setName("t0").setPartitions(asList(0, 1, 2)))
    data.dirs().add(dir)
    val alterReplicaLogDirsRequest = new AlterReplicaLogDirsRequest.Builder(
      data
    ).build()
    val request = buildRequest(alterReplicaLogDirsRequest)

    EasyMock.reset(replicaManager, clientRequestQuotaManager, requestChannel)

    val capturedResponse = expectNoThrottling(request)
    val t0p0 = new TopicPartition("t0", 0)
    val t0p1 = new TopicPartition("t0", 1)
    val t0p2 = new TopicPartition("t0", 2)
    val partitionResults = Map(
      t0p0 -> Errors.NONE,
      t0p1 -> Errors.LOG_DIR_NOT_FOUND,
      t0p2 -> Errors.INVALID_TOPIC_EXCEPTION)
    EasyMock.expect(replicaManager.alterReplicaLogDirs(EasyMock.eq(Map(
      t0p0 -> "/foo",
      t0p1 -> "/foo",
      t0p2 -> "/foo"))))
    .andReturn(partitionResults)
    EasyMock.replay(replicaManager, clientQuotaManager, clientRequestQuotaManager, requestChannel)

    createKafkaApis().handleAlterReplicaLogDirsRequest(request)

    val response = capturedResponse.getValue.asInstanceOf[AlterReplicaLogDirsResponse]
    assertEquals(partitionResults, response.data.results.asScala.flatMap { tr =>
      tr.partitions().asScala.map { pr =>
        new TopicPartition(tr.topicName, pr.partitionIndex) -> Errors.forCode(pr.errorCode)
      }
    }.toMap)
    assertEquals(Map(Errors.NONE -> 1,
      Errors.LOG_DIR_NOT_FOUND -> 1,
      Errors.INVALID_TOPIC_EXCEPTION -> 1).asJava, response.errorCounts)
  }

  @Test
  def testSizeOfThrottledPartitions(): Unit = {
    def fetchResponse(data: Map[TopicPartition, String]): FetchResponse[Records] = {
      val responseData = new util.LinkedHashMap[TopicPartition, FetchResponse.PartitionData[Records]](
        data.map { case (tp, raw) =>
          tp -> new FetchResponse.PartitionData(Errors.NONE,
            105, 105, 0, Optional.empty(), Collections.emptyList(), Optional.empty(),
            MemoryRecords.withRecords(CompressionType.NONE,
              new SimpleRecord(100, raw.getBytes(StandardCharsets.UTF_8))).asInstanceOf[Records])
      }.toMap.asJava)
      new FetchResponse(Errors.NONE, responseData, 100, 100)
    }

    val throttledPartition = new TopicPartition("throttledData", 0)
    val throttledData = Map(throttledPartition -> "throttledData")
    val expectedSize = FetchResponse.sizeOf(FetchResponseData.HIGHEST_SUPPORTED_VERSION,
      fetchResponse(throttledData).responseData.entrySet.iterator)

    val response = fetchResponse(throttledData ++ Map(new TopicPartition("nonThrottledData", 0) -> "nonThrottledData"))

    val quota = Mockito.mock(classOf[ReplicationQuotaManager])
    Mockito.when(quota.isThrottled(ArgumentMatchers.any(classOf[TopicPartition])))
      .thenAnswer(invocation => throttledPartition == invocation.getArgument(0).asInstanceOf[TopicPartition])

    assertEquals(expectedSize, KafkaApis.sizeOfThrottledPartitions(FetchResponseData.HIGHEST_SUPPORTED_VERSION, response, quota))
  }

  @Test
  def testListTransactionsAuthorization(): Unit = {
    val authorizer: Authorizer = EasyMock.niceMock(classOf[Authorizer])
    val data = new ListTransactionsRequestData()
    val listTransactionsRequest = new ListTransactionsRequest.Builder(data).build()
    val request = buildRequest(listTransactionsRequest)
    val capturedResponse = expectNoThrottling()

    EasyMock.expect(txnCoordinator.handleListTransactions(Set.empty[Long], Set.empty[String]))
        .andReturn(Right(List(
          new ListTransactionsResponseData.TransactionState()
            .setTransactionalId("foo")
            .setProducerId(12345L)
            .setTransactionState("Ongoing"),
          new ListTransactionsResponseData.TransactionState()
            .setTransactionalId("bar")
            .setProducerId(98765)
            .setTransactionState("PrepareAbort")
        )))

    def buildExpectedActions(transactionalId: String): util.List[Action] = {
      val pattern = new ResourcePattern(ResourceType.TRANSACTIONAL_ID, transactionalId, PatternType.LITERAL)
      val action = new Action(AclOperation.DESCRIBE, pattern, 1, true, true)
      Collections.singletonList(action)
    }

    EasyMock.expect(authorizer.authorize(anyObject[RequestContext], EasyMock.eq(buildExpectedActions("foo"))))
      .andReturn(Seq(AuthorizationResult.ALLOWED).asJava)
      .once()

    EasyMock.expect(authorizer.authorize(anyObject[RequestContext], EasyMock.eq(buildExpectedActions("bar"))))
      .andReturn(Seq(AuthorizationResult.DENIED).asJava)
      .once()

    EasyMock.replay(replicaManager, clientRequestQuotaManager, requestChannel, txnCoordinator, authorizer)
    createKafkaApis(authorizer = Some(authorizer)).handleListTransactionsRequest(request)

    val response = readResponse(listTransactionsRequest, capturedResponse)
      .asInstanceOf[ListTransactionsResponse]
    assertEquals(1, response.data.transactionStates.size())
    val transactionState = response.data.transactionStates.get(0)
    assertEquals("foo", transactionState.transactionalId)
    assertEquals(12345L, transactionState.producerId)
    assertEquals("Ongoing", transactionState.transactionState)
  }

  @Test
  def testDescribeTransactionsAuthorization(): Unit = {
    val authorizer: Authorizer = EasyMock.niceMock(classOf[Authorizer])
    val data = new DescribeTransactionsRequestData()
      .setTransactionalIds(List("foo", "bar").asJava)
    val describeTransactionsRequest = new DescribeTransactionsRequest.Builder(data).build()
    val request = buildRequest(describeTransactionsRequest)
    val capturedResponse = expectNoThrottling()

    def buildExpectedActions(transactionalId: String): util.List[Action] = {
      val pattern = new ResourcePattern(ResourceType.TRANSACTIONAL_ID, transactionalId, PatternType.LITERAL)
      val action = new Action(AclOperation.DESCRIBE, pattern, 1, true, true)
      Collections.singletonList(action)
    }

    EasyMock.expect(txnCoordinator.handleDescribeTransactions("foo"))
        .andReturn(new DescribeTransactionsResponseData.TransactionState()
            .setErrorCode(Errors.NONE.code)
            .setTransactionalId("foo")
            .setProducerId(12345L)
            .setProducerEpoch(15)
            .setTransactionStartTimeMs(time.milliseconds())
            .setTransactionState("Ongoing")
            .setTopicPartitions(List.empty.asJava)
            .setTransactionTimeoutMs(10000))

    EasyMock.expect(authorizer.authorize(anyObject[RequestContext], EasyMock.eq(buildExpectedActions("foo"))))
      .andReturn(Seq(AuthorizationResult.ALLOWED).asJava)
      .once()

    EasyMock.expect(authorizer.authorize(anyObject[RequestContext], EasyMock.eq(buildExpectedActions("bar"))))
      .andReturn(Seq(AuthorizationResult.DENIED).asJava)
      .once()

    EasyMock.replay(replicaManager, clientRequestQuotaManager, requestChannel, txnCoordinator, authorizer)
    createKafkaApis(authorizer = Some(authorizer)).handleDescribeTransactionsRequest(request)

    val response = readResponse(describeTransactionsRequest, capturedResponse)
      .asInstanceOf[DescribeTransactionsResponse]
    assertEquals(2, response.data.transactionStates.size())

    val fooState = response.data.transactionStates.asScala.find(_.transactionalId == "foo").get
    assertEquals(Errors.NONE.code, fooState.errorCode)
    assertEquals(12345L, fooState.producerId)
    assertEquals(15, fooState.producerEpoch)
    assertEquals(time.milliseconds(), fooState.transactionStartTimeMs)
    assertEquals("Ongoing", fooState.transactionState)
    assertEquals(10000, fooState.transactionTimeoutMs)
    assertEquals(List.empty.asJava, fooState.topicPartitions)

    val barState = response.data.transactionStates.asScala.find(_.transactionalId == "bar").get
    assertEquals(Errors.TRANSACTIONAL_ID_AUTHORIZATION_FAILED.code, barState.errorCode)
  }

  @Test
  def testDescribeProducers(): Unit = {
    val tp1 = new TopicPartition("foo", 0)
    val tp2 = new TopicPartition("bar", 3)
    val tp3 = new TopicPartition("baz", 1)

    val authorizer: Authorizer = EasyMock.niceMock(classOf[Authorizer])
    val data = new DescribeProducersRequestData().setTopics(List(
      new DescribeProducersRequestData.TopicRequest()
        .setName(tp1.topic)
        .setPartitionIndexes(List(Int.box(tp1.partition)).asJava),
      new DescribeProducersRequestData.TopicRequest()
        .setName(tp2.topic)
        .setPartitionIndexes(List(Int.box(tp2.partition)).asJava),
      new DescribeProducersRequestData.TopicRequest()
        .setName(tp3.topic)
        .setPartitionIndexes(List(Int.box(tp3.partition)).asJava)

    ).asJava)

    def buildExpectedActions(topic: String): util.List[Action] = {
      val pattern = new ResourcePattern(ResourceType.TOPIC, topic, PatternType.LITERAL)
      val action = new Action(AclOperation.READ, pattern, 1, true, true)
      Collections.singletonList(action)
    }

    // Topic `foo` is authorized and present in the metadata
    addTopicToMetadataCache(tp1.topic, 4) // We will only access the first topic
    EasyMock.expect(authorizer.authorize(anyObject[RequestContext], EasyMock.eq(buildExpectedActions(tp1.topic))))
      .andReturn(Seq(AuthorizationResult.ALLOWED).asJava)
      .once()

    // Topic `bar` is not authorized
    EasyMock.expect(authorizer.authorize(anyObject[RequestContext], EasyMock.eq(buildExpectedActions(tp2.topic))))
      .andReturn(Seq(AuthorizationResult.DENIED).asJava)
      .once()

    // Topic `baz` is authorized, but not present in the metadata
    EasyMock.expect(authorizer.authorize(anyObject[RequestContext], EasyMock.eq(buildExpectedActions(tp3.topic))))
      .andReturn(Seq(AuthorizationResult.ALLOWED).asJava)
      .once()

    EasyMock.expect(replicaManager.activeProducerState(tp1))
      .andReturn(new DescribeProducersResponseData.PartitionResponse()
        .setErrorCode(Errors.NONE.code)
        .setPartitionIndex(tp1.partition)
        .setActiveProducers(List(
          new DescribeProducersResponseData.ProducerState()
            .setProducerId(12345L)
            .setProducerEpoch(15)
            .setLastSequence(100)
            .setLastTimestamp(time.milliseconds())
            .setCurrentTxnStartOffset(-1)
            .setCoordinatorEpoch(200)
        ).asJava))

    val describeProducersRequest = new DescribeProducersRequest.Builder(data).build()
    val request = buildRequest(describeProducersRequest)
    val capturedResponse = expectNoThrottling(request)

    EasyMock.replay(replicaManager, clientRequestQuotaManager, requestChannel, txnCoordinator, authorizer)
    createKafkaApis(authorizer = Some(authorizer)).handleDescribeProducersRequest(request)

    val response = capturedResponse.getValue.asInstanceOf[DescribeProducersResponse]
    assertEquals(3, response.data.topics.size())
    assertEquals(Set("foo", "bar", "baz"), response.data.topics.asScala.map(_.name).toSet)

    val fooTopic = response.data.topics.asScala.find(_.name == tp1.topic).get
    val fooPartition = fooTopic.partitions.asScala.find(_.partitionIndex == tp1.partition).get
    assertEquals(Errors.NONE, Errors.forCode(fooPartition.errorCode))
    assertEquals(1, fooPartition.activeProducers.size)
    val fooProducer = fooPartition.activeProducers.get(0)
    assertEquals(12345L, fooProducer.producerId)
    assertEquals(15, fooProducer.producerEpoch)
    assertEquals(100, fooProducer.lastSequence)
    assertEquals(time.milliseconds(), fooProducer.lastTimestamp)
    assertEquals(-1, fooProducer.currentTxnStartOffset)
    assertEquals(200, fooProducer.coordinatorEpoch)

    val barTopic = response.data.topics.asScala.find(_.name == tp2.topic).get
    val barPartition = barTopic.partitions.asScala.find(_.partitionIndex == tp2.partition).get
    assertEquals(Errors.TOPIC_AUTHORIZATION_FAILED, Errors.forCode(barPartition.errorCode))

    val bazTopic = response.data.topics.asScala.find(_.name == tp3.topic).get
    val bazPartition = bazTopic.partitions.asScala.find(_.partitionIndex == tp3.partition).get
    assertEquals(Errors.UNKNOWN_TOPIC_OR_PARTITION, Errors.forCode(bazPartition.errorCode))
<<<<<<< HEAD
=======
  }

  @Test
  def testDescribeTransactions(): Unit = {
    val authorizer: Authorizer = EasyMock.niceMock(classOf[Authorizer])
    val data = new DescribeTransactionsRequestData()
      .setTransactionalIds(List("foo", "bar").asJava)
    val describeTransactionsRequest = new DescribeTransactionsRequest.Builder(data).build()
    val request = buildRequest(describeTransactionsRequest)
    val capturedResponse = expectNoThrottling(request)

    def buildExpectedActions(transactionalId: String): util.List[Action] = {
      val pattern = new ResourcePattern(ResourceType.TRANSACTIONAL_ID, transactionalId, PatternType.LITERAL)
      val action = new Action(AclOperation.DESCRIBE, pattern, 1, true, true)
      Collections.singletonList(action)
    }

    EasyMock.expect(txnCoordinator.handleDescribeTransactions("foo"))
      .andReturn(new DescribeTransactionsResponseData.TransactionState()
        .setErrorCode(Errors.NONE.code)
        .setTransactionalId("foo")
        .setProducerId(12345L)
        .setProducerEpoch(15)
        .setTransactionStartTimeMs(time.milliseconds())
        .setTransactionState("CompleteCommit")
        .setTransactionTimeoutMs(10000))

    EasyMock.expect(authorizer.authorize(anyObject[RequestContext], EasyMock.eq(buildExpectedActions("foo"))))
      .andReturn(Seq(AuthorizationResult.ALLOWED).asJava)
      .once()

    EasyMock.expect(authorizer.authorize(anyObject[RequestContext], EasyMock.eq(buildExpectedActions("bar"))))
      .andReturn(Seq(AuthorizationResult.DENIED).asJava)
      .once()

    EasyMock.replay(replicaManager, clientRequestQuotaManager, requestChannel, txnCoordinator, authorizer)
    createKafkaApis(authorizer = Some(authorizer)).handleDescribeTransactionsRequest(request)

    val response = capturedResponse.getValue.asInstanceOf[DescribeTransactionsResponse]
    assertEquals(2, response.data.transactionStates.size)

    val fooState = response.data.transactionStates.asScala.find(_.transactionalId == "foo").get
    assertEquals(Errors.NONE.code, fooState.errorCode)
    assertEquals(12345L, fooState.producerId)
    assertEquals(15, fooState.producerEpoch)
    assertEquals(time.milliseconds(), fooState.transactionStartTimeMs)
    assertEquals("CompleteCommit", fooState.transactionState)
    assertEquals(10000, fooState.transactionTimeoutMs)
    assertEquals(List.empty, fooState.topics.asScala.toList)

    val barState = response.data.transactionStates.asScala.find(_.transactionalId == "bar").get
    assertEquals(Errors.TRANSACTIONAL_ID_AUTHORIZATION_FAILED.code, barState.errorCode)
  }

  @Test
  def testDescribeTransactionsFiltersUnauthorizedTopics(): Unit = {
    val authorizer: Authorizer = EasyMock.niceMock(classOf[Authorizer])
    val transactionalId = "foo"
    val data = new DescribeTransactionsRequestData()
      .setTransactionalIds(List(transactionalId).asJava)
    val describeTransactionsRequest = new DescribeTransactionsRequest.Builder(data).build()
    val request = buildRequest(describeTransactionsRequest)
    val capturedResponse = expectNoThrottling(request)

    def expectDescribe(
      resourceType: ResourceType,
      transactionalId: String,
      result: AuthorizationResult
    ): Unit = {
      val pattern = new ResourcePattern(resourceType, transactionalId, PatternType.LITERAL)
      val action = new Action(AclOperation.DESCRIBE, pattern, 1, true, true)
      val actions = Collections.singletonList(action)

      EasyMock.expect(authorizer.authorize(anyObject[RequestContext], EasyMock.eq(actions)))
        .andReturn(Seq(result).asJava)
        .once()
    }

    // Principal is authorized to one of the two topics. The second topic should be
    // filtered from the result.
    expectDescribe(ResourceType.TRANSACTIONAL_ID, transactionalId, AuthorizationResult.ALLOWED)
    expectDescribe(ResourceType.TOPIC, "foo", AuthorizationResult.ALLOWED)
    expectDescribe(ResourceType.TOPIC, "bar", AuthorizationResult.DENIED)

    def mkTopicData(
      topic: String,
      partitions: Seq[Int]
    ): DescribeTransactionsResponseData.TopicData = {
      new DescribeTransactionsResponseData.TopicData()
        .setTopic(topic)
        .setPartitions(partitions.map(Int.box).asJava)
    }

    val describeTransactionsResponse = new DescribeTransactionsResponseData.TransactionState()
      .setErrorCode(Errors.NONE.code)
      .setTransactionalId(transactionalId)
      .setProducerId(12345L)
      .setProducerEpoch(15)
      .setTransactionStartTimeMs(time.milliseconds())
      .setTransactionState("Ongoing")
      .setTransactionTimeoutMs(10000)

    describeTransactionsResponse.topics.add(mkTopicData(topic = "foo", Seq(1, 2)))
    describeTransactionsResponse.topics.add(mkTopicData(topic = "bar", Seq(3, 4)))

    EasyMock.expect(txnCoordinator.handleDescribeTransactions("foo"))
      .andReturn(describeTransactionsResponse)

    EasyMock.replay(replicaManager, clientRequestQuotaManager, requestChannel, txnCoordinator, authorizer)
    createKafkaApis(authorizer = Some(authorizer)).handleDescribeTransactionsRequest(request)

    val response = capturedResponse.getValue.asInstanceOf[DescribeTransactionsResponse]
    assertEquals(1, response.data.transactionStates.size)

    val fooState = response.data.transactionStates.asScala.find(_.transactionalId == "foo").get
    assertEquals(Errors.NONE.code, fooState.errorCode)
    assertEquals(12345L, fooState.producerId)
    assertEquals(15, fooState.producerEpoch)
    assertEquals(time.milliseconds(), fooState.transactionStartTimeMs)
    assertEquals("Ongoing", fooState.transactionState)
    assertEquals(10000, fooState.transactionTimeoutMs)
    assertEquals(List(mkTopicData(topic = "foo", Seq(1, 2))), fooState.topics.asScala.toList)
>>>>>>> f06a47a7
  }

  @Test
  def testListTransactionsErrorResponse(): Unit = {
    val data = new ListTransactionsRequestData()
    val listTransactionsRequest = new ListTransactionsRequest.Builder(data).build()
    val request = buildRequest(listTransactionsRequest)
    val capturedResponse = expectNoThrottling(request)

    EasyMock.expect(txnCoordinator.handleListTransactions(Set.empty[Long], Set.empty[String]))
      .andReturn(new ListTransactionsResponseData()
        .setErrorCode(Errors.COORDINATOR_LOAD_IN_PROGRESS.code))

    EasyMock.replay(replicaManager, clientRequestQuotaManager, requestChannel, txnCoordinator)
    createKafkaApis().handleListTransactionsRequest(request)

    val response = capturedResponse.getValue.asInstanceOf[ListTransactionsResponse]
    assertEquals(0, response.data.transactionStates.size)
    assertEquals(Errors.COORDINATOR_LOAD_IN_PROGRESS, Errors.forCode(response.data.errorCode))
  }

  @Test
  def testListTransactionsAuthorization(): Unit = {
    val authorizer: Authorizer = EasyMock.niceMock(classOf[Authorizer])
    val data = new ListTransactionsRequestData()
    val listTransactionsRequest = new ListTransactionsRequest.Builder(data).build()
    val request = buildRequest(listTransactionsRequest)
    val capturedResponse = expectNoThrottling(request)

    val transactionStates = new util.ArrayList[ListTransactionsResponseData.TransactionState]()
    transactionStates.add(new ListTransactionsResponseData.TransactionState()
      .setTransactionalId("foo")
      .setProducerId(12345L)
      .setTransactionState("Ongoing"))
    transactionStates.add(new ListTransactionsResponseData.TransactionState()
      .setTransactionalId("bar")
      .setProducerId(98765)
      .setTransactionState("PrepareAbort"))

    EasyMock.expect(txnCoordinator.handleListTransactions(Set.empty[Long], Set.empty[String]))
      .andReturn(new ListTransactionsResponseData()
        .setErrorCode(Errors.NONE.code)
        .setTransactionStates(transactionStates))

    def buildExpectedActions(transactionalId: String): util.List[Action] = {
      val pattern = new ResourcePattern(ResourceType.TRANSACTIONAL_ID, transactionalId, PatternType.LITERAL)
      val action = new Action(AclOperation.DESCRIBE, pattern, 1, true, true)
      Collections.singletonList(action)
    }

    EasyMock.expect(authorizer.authorize(anyObject[RequestContext], EasyMock.eq(buildExpectedActions("foo"))))
      .andReturn(Seq(AuthorizationResult.ALLOWED).asJava)
      .once()

    EasyMock.expect(authorizer.authorize(anyObject[RequestContext], EasyMock.eq(buildExpectedActions("bar"))))
      .andReturn(Seq(AuthorizationResult.DENIED).asJava)
      .once()

    EasyMock.replay(replicaManager, clientRequestQuotaManager, requestChannel, txnCoordinator, authorizer)
    createKafkaApis(authorizer = Some(authorizer)).handleListTransactionsRequest(request)

    val response = capturedResponse.getValue.asInstanceOf[ListTransactionsResponse]
    assertEquals(1, response.data.transactionStates.size())
    val transactionState = response.data.transactionStates.get(0)
    assertEquals("foo", transactionState.transactionalId)
    assertEquals(12345L, transactionState.producerId)
    assertEquals("Ongoing", transactionState.transactionState)
  }

  @Test
  def testDeleteTopicsByIdAuthorization(): Unit = {
    val authorizer: Authorizer = EasyMock.niceMock(classOf[Authorizer])
    val controllerContext: ControllerContext = EasyMock.mock(classOf[ControllerContext])

    EasyMock.expect(clientControllerQuotaManager.newQuotaFor(
      EasyMock.anyObject(classOf[RequestChannel.Request]),
      EasyMock.anyShort()
    )).andReturn(UnboundedControllerMutationQuota)
    EasyMock.expect(controller.isActive).andReturn(true)
    EasyMock.expect(controller.controllerContext).andStubReturn(controllerContext)

    // Try to delete three topics:
    // 1. One without describe permission
    // 2. One without delete permission
    // 3. One which is authorized, but doesn't exist

    expectTopicAuthorization(authorizer, AclOperation.DESCRIBE, Map(
      "foo" -> AuthorizationResult.DENIED,
      "bar" -> AuthorizationResult.ALLOWED
    ))

    expectTopicAuthorization(authorizer, AclOperation.DELETE, Map(
      "foo" -> AuthorizationResult.DENIED,
      "bar" -> AuthorizationResult.DENIED
    ))

    val topicIdsMap = Map(
      Uuid.randomUuid() -> Some("foo"),
      Uuid.randomUuid() -> Some("bar"),
      Uuid.randomUuid() -> None
    )

    topicIdsMap.foreach { case (topicId, topicNameOpt) =>
      EasyMock.expect(controllerContext.topicName(topicId)).andReturn(topicNameOpt)
    }

    val topicDatas = topicIdsMap.keys.map { topicId =>
      new DeleteTopicsRequestData.DeleteTopicState().setTopicId(topicId)
    }.toList
    val deleteRequest = new DeleteTopicsRequest.Builder(new DeleteTopicsRequestData()
      .setTopics(topicDatas.asJava))
      .build(ApiKeys.DELETE_TOPICS.latestVersion)

    val request = buildRequest(deleteRequest)
    val capturedResponse = expectNoThrottling(request)

    EasyMock.replay(replicaManager, clientRequestQuotaManager, clientControllerQuotaManager,
      requestChannel, txnCoordinator, controller, controllerContext, authorizer)
    createKafkaApis(authorizer = Some(authorizer)).handleDeleteTopicsRequest(request)

    val deleteResponse = capturedResponse.getValue.asInstanceOf[DeleteTopicsResponse]

    topicIdsMap.foreach { case (topicId, nameOpt) =>
      val response = deleteResponse.data.responses.asScala.find(_.topicId == topicId).get
      nameOpt match {
        case Some("foo") =>
          assertNull(response.name)
          assertEquals(Errors.TOPIC_AUTHORIZATION_FAILED, Errors.forCode(response.errorCode))
        case Some("bar") =>
          assertEquals("bar", response.name)
          assertEquals(Errors.TOPIC_AUTHORIZATION_FAILED, Errors.forCode(response.errorCode))
        case None =>
          assertNull(response.name)
          assertEquals(Errors.UNKNOWN_TOPIC_ID, Errors.forCode(response.errorCode))
        case _ =>
          fail("Unexpected topic id/name mapping")
      }
    }
  }

  @ParameterizedTest
  @ValueSource(booleans = Array(true, false))
  def testDeleteTopicsByNameAuthorization(usePrimitiveTopicNameArray: Boolean): Unit = {
    val authorizer: Authorizer = EasyMock.niceMock(classOf[Authorizer])

    EasyMock.expect(clientControllerQuotaManager.newQuotaFor(
      EasyMock.anyObject(classOf[RequestChannel.Request]),
      EasyMock.anyShort()
    )).andReturn(UnboundedControllerMutationQuota)
    EasyMock.expect(controller.isActive).andReturn(true)

    // Try to delete three topics:
    // 1. One without describe permission
    // 2. One without delete permission
    // 3. One which is authorized, but doesn't exist

    expectTopicAuthorization(authorizer, AclOperation.DESCRIBE, Map(
      "foo" -> AuthorizationResult.DENIED,
      "bar" -> AuthorizationResult.ALLOWED,
      "baz" -> AuthorizationResult.ALLOWED
    ))

    expectTopicAuthorization(authorizer, AclOperation.DELETE, Map(
      "foo" -> AuthorizationResult.DENIED,
      "bar" -> AuthorizationResult.DENIED,
      "baz" -> AuthorizationResult.ALLOWED
    ))

    val deleteRequest = if (usePrimitiveTopicNameArray) {
      new DeleteTopicsRequest.Builder(new DeleteTopicsRequestData()
        .setTopicNames(List("foo", "bar", "baz").asJava))
        .build(5.toShort)
    } else {
      val topicDatas = List(
        new DeleteTopicsRequestData.DeleteTopicState().setName("foo"),
        new DeleteTopicsRequestData.DeleteTopicState().setName("bar"),
        new DeleteTopicsRequestData.DeleteTopicState().setName("baz")
      )
      new DeleteTopicsRequest.Builder(new DeleteTopicsRequestData()
        .setTopics(topicDatas.asJava))
        .build(ApiKeys.DELETE_TOPICS.latestVersion)
    }

    val request = buildRequest(deleteRequest)
    val capturedResponse = expectNoThrottling(request)

    EasyMock.replay(replicaManager, clientRequestQuotaManager, clientControllerQuotaManager,
      requestChannel, txnCoordinator, controller, authorizer)
    createKafkaApis(authorizer = Some(authorizer)).handleDeleteTopicsRequest(request)

    val deleteResponse = capturedResponse.getValue.asInstanceOf[DeleteTopicsResponse]

    def lookupErrorCode(topic: String): Option[Errors] = {
      Option(deleteResponse.data.responses().find(topic))
        .map(result => Errors.forCode(result.errorCode))
    }

    assertEquals(Some(Errors.TOPIC_AUTHORIZATION_FAILED), lookupErrorCode("foo"))
    assertEquals(Some(Errors.TOPIC_AUTHORIZATION_FAILED), lookupErrorCode("bar"))
    assertEquals(Some(Errors.UNKNOWN_TOPIC_OR_PARTITION), lookupErrorCode("baz"))
  }

  def expectTopicAuthorization(
    authorizer: Authorizer,
    aclOperation: AclOperation,
    topicResults: Map[String, AuthorizationResult]
  ): Unit = {
    val expectedActions = topicResults.keys.map { topic =>
      val pattern = new ResourcePattern(ResourceType.TOPIC, topic, PatternType.LITERAL)
      topic -> new Action(aclOperation, pattern, 1, true, true)
    }.toMap

    val actionsCapture: Capture[util.List[Action]] = EasyMock.newCapture()
    EasyMock.expect(authorizer.authorize(anyObject[RequestContext], EasyMock.capture(actionsCapture)))
      .andAnswer(() => {
        actionsCapture.getValue.asScala.map { action =>
          val topic = action.resourcePattern.name
          assertEquals(expectedActions(topic), action)
          topicResults(topic)
        }.asJava
      })
      .once()
  }

  private def createMockRequest(): RequestChannel.Request = {
    val request: RequestChannel.Request = EasyMock.createNiceMock(classOf[RequestChannel.Request])
    val requestHeader: RequestHeader = EasyMock.createNiceMock(classOf[RequestHeader])
    expect(request.header).andReturn(requestHeader).anyTimes()
    expect(requestHeader.apiKey()).andReturn(ApiKeys.values().head).anyTimes()
    EasyMock.replay(request, requestHeader)
    request
  }

  private def verifyShouldNeverHandle(handler: RequestChannel.Request => Unit): Unit = {
    val request = createMockRequest()
    val e = assertThrows(classOf[UnsupportedVersionException], () => handler(request))
    assertEquals(KafkaApis.shouldNeverReceive(request).getMessage, e.getMessage)
  }

  private def verifyShouldAlwaysForward(handler: RequestChannel.Request => Unit): Unit = {
    val request = createMockRequest()
    val e = assertThrows(classOf[UnsupportedVersionException], () => handler(request))
    assertEquals(KafkaApis.shouldAlwaysForward(request).getMessage, e.getMessage)
  }

  @Test
  def testRaftShouldNeverHandleLeaderAndIsrRequest(): Unit = {
    metadataCache = MetadataCache.raftMetadataCache(brokerId)
    verifyShouldNeverHandle(createKafkaApis(raftSupport = true).handleLeaderAndIsrRequest)
  }

  @Test
  def testRaftShouldNeverHandleStopReplicaRequest(): Unit = {
    metadataCache = MetadataCache.raftMetadataCache(brokerId)
    verifyShouldNeverHandle(createKafkaApis(raftSupport = true).handleStopReplicaRequest)
  }

  @Test
  def testRaftShouldNeverHandleUpdateMetadataRequest(): Unit = {
    metadataCache = MetadataCache.raftMetadataCache(brokerId)
    verifyShouldNeverHandle(createKafkaApis(raftSupport = true).handleUpdateMetadataRequest)
  }

  @Test
  def testRaftShouldNeverHandleControlledShutdownRequest(): Unit = {
    metadataCache = MetadataCache.raftMetadataCache(brokerId)
    verifyShouldNeverHandle(createKafkaApis(raftSupport = true).handleControlledShutdownRequest)
  }

  @Test
  def testRaftShouldNeverHandleAlterIsrRequest(): Unit = {
    metadataCache = MetadataCache.raftMetadataCache(brokerId)
    verifyShouldNeverHandle(createKafkaApis(raftSupport = true).handleAlterIsrRequest)
  }

  @Test
  def testRaftShouldNeverHandleEnvelope(): Unit = {
    metadataCache = MetadataCache.raftMetadataCache(brokerId)
    verifyShouldNeverHandle(createKafkaApis(raftSupport = true).handleEnvelope)
  }

  @Test
  def testRaftShouldAlwaysForwardCreateTopicsRequest(): Unit = {
    metadataCache = MetadataCache.raftMetadataCache(brokerId)
    verifyShouldAlwaysForward(createKafkaApis(raftSupport = true).handleCreateTopicsRequest)
  }

  @Test
  def testRaftShouldAlwaysForwardCreatePartitionsRequest(): Unit = {
    metadataCache = MetadataCache.raftMetadataCache(brokerId)
    verifyShouldAlwaysForward(createKafkaApis(raftSupport = true).handleCreatePartitionsRequest)
  }

  @Test
  def testRaftShouldAlwaysForwardDeleteTopicsRequest(): Unit = {
    metadataCache = MetadataCache.raftMetadataCache(brokerId)
    verifyShouldAlwaysForward(createKafkaApis(raftSupport = true).handleDeleteTopicsRequest)
  }

  @Test
  def testRaftShouldAlwaysForwardCreateAcls(): Unit = {
    metadataCache = MetadataCache.raftMetadataCache(brokerId)
    verifyShouldAlwaysForward(createKafkaApis(raftSupport = true).handleCreateAcls)
  }

  @Test
  def testRaftShouldAlwaysForwardDeleteAcls(): Unit = {
    metadataCache = MetadataCache.raftMetadataCache(brokerId)
    verifyShouldAlwaysForward(createKafkaApis(raftSupport = true).handleDeleteAcls)
  }

  @Test
  def testRaftShouldAlwaysForwardAlterConfigsRequest(): Unit = {
    metadataCache = MetadataCache.raftMetadataCache(brokerId)
    verifyShouldAlwaysForward(createKafkaApis(raftSupport = true).handleAlterConfigsRequest)
  }

  @Test
  def testRaftShouldAlwaysForwardAlterPartitionReassignmentsRequest(): Unit = {
    metadataCache = MetadataCache.raftMetadataCache(brokerId)
    verifyShouldAlwaysForward(createKafkaApis(raftSupport = true).handleAlterPartitionReassignmentsRequest)
  }

  @Test
  def testRaftShouldAlwaysForwardIncrementalAlterConfigsRequest(): Unit = {
    metadataCache = MetadataCache.raftMetadataCache(brokerId)
    verifyShouldAlwaysForward(createKafkaApis(raftSupport = true).handleIncrementalAlterConfigsRequest)
  }

  @Test
  def testRaftShouldAlwaysForwardCreateTokenRequest(): Unit = {
    metadataCache = MetadataCache.raftMetadataCache(brokerId)
    verifyShouldAlwaysForward(createKafkaApis(raftSupport = true).handleCreateTokenRequest)
  }

  @Test
  def testRaftShouldAlwaysForwardRenewTokenRequest(): Unit = {
    metadataCache = MetadataCache.raftMetadataCache(brokerId)
    verifyShouldAlwaysForward(createKafkaApis(raftSupport = true).handleRenewTokenRequest)
  }

  @Test
  def testRaftShouldAlwaysForwardExpireTokenRequest(): Unit = {
    metadataCache = MetadataCache.raftMetadataCache(brokerId)
    verifyShouldAlwaysForward(createKafkaApis(raftSupport = true).handleExpireTokenRequest)
  }

  @Test
  def testRaftShouldAlwaysForwardAlterClientQuotasRequest(): Unit = {
    metadataCache = MetadataCache.raftMetadataCache(brokerId)
    verifyShouldAlwaysForward(createKafkaApis(raftSupport = true).handleAlterClientQuotasRequest)
  }

  @Test
  def testRaftShouldAlwaysForwardAlterUserScramCredentialsRequest(): Unit = {
    metadataCache = MetadataCache.raftMetadataCache(brokerId)
    verifyShouldAlwaysForward(createKafkaApis(raftSupport = true).handleAlterUserScramCredentialsRequest)
  }

  @Test
  def testRaftShouldAlwaysForwardUpdateFeatures(): Unit = {
    metadataCache = MetadataCache.raftMetadataCache(brokerId)
    verifyShouldAlwaysForward(createKafkaApis(raftSupport = true).handleUpdateFeatures)
  }
}<|MERGE_RESOLUTION|>--- conflicted
+++ resolved
@@ -3272,106 +3272,6 @@
   }
 
   @Test
-  def testListTransactionsAuthorization(): Unit = {
-    val authorizer: Authorizer = EasyMock.niceMock(classOf[Authorizer])
-    val data = new ListTransactionsRequestData()
-    val listTransactionsRequest = new ListTransactionsRequest.Builder(data).build()
-    val request = buildRequest(listTransactionsRequest)
-    val capturedResponse = expectNoThrottling()
-
-    EasyMock.expect(txnCoordinator.handleListTransactions(Set.empty[Long], Set.empty[String]))
-        .andReturn(Right(List(
-          new ListTransactionsResponseData.TransactionState()
-            .setTransactionalId("foo")
-            .setProducerId(12345L)
-            .setTransactionState("Ongoing"),
-          new ListTransactionsResponseData.TransactionState()
-            .setTransactionalId("bar")
-            .setProducerId(98765)
-            .setTransactionState("PrepareAbort")
-        )))
-
-    def buildExpectedActions(transactionalId: String): util.List[Action] = {
-      val pattern = new ResourcePattern(ResourceType.TRANSACTIONAL_ID, transactionalId, PatternType.LITERAL)
-      val action = new Action(AclOperation.DESCRIBE, pattern, 1, true, true)
-      Collections.singletonList(action)
-    }
-
-    EasyMock.expect(authorizer.authorize(anyObject[RequestContext], EasyMock.eq(buildExpectedActions("foo"))))
-      .andReturn(Seq(AuthorizationResult.ALLOWED).asJava)
-      .once()
-
-    EasyMock.expect(authorizer.authorize(anyObject[RequestContext], EasyMock.eq(buildExpectedActions("bar"))))
-      .andReturn(Seq(AuthorizationResult.DENIED).asJava)
-      .once()
-
-    EasyMock.replay(replicaManager, clientRequestQuotaManager, requestChannel, txnCoordinator, authorizer)
-    createKafkaApis(authorizer = Some(authorizer)).handleListTransactionsRequest(request)
-
-    val response = readResponse(listTransactionsRequest, capturedResponse)
-      .asInstanceOf[ListTransactionsResponse]
-    assertEquals(1, response.data.transactionStates.size())
-    val transactionState = response.data.transactionStates.get(0)
-    assertEquals("foo", transactionState.transactionalId)
-    assertEquals(12345L, transactionState.producerId)
-    assertEquals("Ongoing", transactionState.transactionState)
-  }
-
-  @Test
-  def testDescribeTransactionsAuthorization(): Unit = {
-    val authorizer: Authorizer = EasyMock.niceMock(classOf[Authorizer])
-    val data = new DescribeTransactionsRequestData()
-      .setTransactionalIds(List("foo", "bar").asJava)
-    val describeTransactionsRequest = new DescribeTransactionsRequest.Builder(data).build()
-    val request = buildRequest(describeTransactionsRequest)
-    val capturedResponse = expectNoThrottling()
-
-    def buildExpectedActions(transactionalId: String): util.List[Action] = {
-      val pattern = new ResourcePattern(ResourceType.TRANSACTIONAL_ID, transactionalId, PatternType.LITERAL)
-      val action = new Action(AclOperation.DESCRIBE, pattern, 1, true, true)
-      Collections.singletonList(action)
-    }
-
-    EasyMock.expect(txnCoordinator.handleDescribeTransactions("foo"))
-        .andReturn(new DescribeTransactionsResponseData.TransactionState()
-            .setErrorCode(Errors.NONE.code)
-            .setTransactionalId("foo")
-            .setProducerId(12345L)
-            .setProducerEpoch(15)
-            .setTransactionStartTimeMs(time.milliseconds())
-            .setTransactionState("Ongoing")
-            .setTopicPartitions(List.empty.asJava)
-            .setTransactionTimeoutMs(10000))
-
-    EasyMock.expect(authorizer.authorize(anyObject[RequestContext], EasyMock.eq(buildExpectedActions("foo"))))
-      .andReturn(Seq(AuthorizationResult.ALLOWED).asJava)
-      .once()
-
-    EasyMock.expect(authorizer.authorize(anyObject[RequestContext], EasyMock.eq(buildExpectedActions("bar"))))
-      .andReturn(Seq(AuthorizationResult.DENIED).asJava)
-      .once()
-
-    EasyMock.replay(replicaManager, clientRequestQuotaManager, requestChannel, txnCoordinator, authorizer)
-    createKafkaApis(authorizer = Some(authorizer)).handleDescribeTransactionsRequest(request)
-
-    val response = readResponse(describeTransactionsRequest, capturedResponse)
-      .asInstanceOf[DescribeTransactionsResponse]
-    assertEquals(2, response.data.transactionStates.size())
-
-    val fooState = response.data.transactionStates.asScala.find(_.transactionalId == "foo").get
-    assertEquals(Errors.NONE.code, fooState.errorCode)
-    assertEquals(12345L, fooState.producerId)
-    assertEquals(15, fooState.producerEpoch)
-    assertEquals(time.milliseconds(), fooState.transactionStartTimeMs)
-    assertEquals("Ongoing", fooState.transactionState)
-    assertEquals(10000, fooState.transactionTimeoutMs)
-    assertEquals(List.empty.asJava, fooState.topicPartitions)
-
-    val barState = response.data.transactionStates.asScala.find(_.transactionalId == "bar").get
-    assertEquals(Errors.TRANSACTIONAL_ID_AUTHORIZATION_FAILED.code, barState.errorCode)
-  }
-
-  @Test
   def testDescribeProducers(): Unit = {
     val tp1 = new TopicPartition("foo", 0)
     val tp2 = new TopicPartition("bar", 3)
@@ -3457,8 +3357,6 @@
     val bazTopic = response.data.topics.asScala.find(_.name == tp3.topic).get
     val bazPartition = bazTopic.partitions.asScala.find(_.partitionIndex == tp3.partition).get
     assertEquals(Errors.UNKNOWN_TOPIC_OR_PARTITION, Errors.forCode(bazPartition.errorCode))
-<<<<<<< HEAD
-=======
   }
 
   @Test
@@ -3581,7 +3479,6 @@
     assertEquals("Ongoing", fooState.transactionState)
     assertEquals(10000, fooState.transactionTimeoutMs)
     assertEquals(List(mkTopicData(topic = "foo", Seq(1, 2))), fooState.topics.asScala.toList)
->>>>>>> f06a47a7
   }
 
   @Test
