/**
 * Licensed to the Apache Software Foundation (ASF) under one or more
 * contributor license agreements.  See the NOTICE file distributed with
 * this work for additional information regarding copyright ownership.
 * The ASF licenses this file to You under the Apache License, Version 2.0
 * (the "License"); you may not use this file except in compliance with
 * the License.  You may obtain a copy of the License at
 *
 *    http://www.apache.org/licenses/LICENSE-2.0
 *
 * Unless required by applicable law or agreed to in writing, software
 * distributed under the License is distributed on an "AS IS" BASIS,
 * WITHOUT WARRANTIES OR CONDITIONS OF ANY KIND, either express or implied.
 * See the License for the specific language governing permissions and
 * limitations under the License.
 */
package kafka.utils

import java.io._
import java.nio._
import java.nio.channels._
import java.nio.charset.{Charset, StandardCharsets}
import java.nio.file.{Files, StandardOpenOption}
import java.security.cert.X509Certificate
import java.time.Duration
import java.util.concurrent.atomic.{AtomicBoolean, AtomicInteger}
import java.util.{Arrays, Collections, Properties}
import java.util.concurrent.{Callable, ExecutionException, Executors, TimeUnit}
import javax.net.ssl.X509TrustManager
import kafka.api._
import kafka.cluster.{Broker, EndPoint, IsrChangeListener, TopicConfigFetcher}
import kafka.log._
import kafka.security.auth.{Acl, Resource, Authorizer => LegacyAuthorizer}
import kafka.server._
import kafka.server.checkpoints.OffsetCheckpointFile
import com.yammer.metrics.core.Meter
import kafka.controller.LeaderIsrAndControllerEpoch
import kafka.metrics.KafkaYammerMetrics
import kafka.server.metadata.MetadataBroker
import kafka.utils.Implicits._
import kafka.zk._
import org.apache.kafka.clients.CommonClientConfigs
import org.apache.kafka.clients.admin.AlterConfigOp.OpType
import org.apache.kafka.clients.admin._
import org.apache.kafka.clients.consumer._
import org.apache.kafka.clients.producer.{KafkaProducer, ProducerConfig, ProducerRecord}
import org.apache.kafka.common.acl.{AccessControlEntry, AccessControlEntryFilter, AclBinding, AclBindingFilter}
import org.apache.kafka.common.config.ConfigResource
import org.apache.kafka.common.errors.{KafkaStorageException, UnknownTopicOrPartitionException}
import org.apache.kafka.common.header.Header
import org.apache.kafka.common.internals.Topic
import org.apache.kafka.common.network.{ListenerName, Mode}
import org.apache.kafka.common.protocol.Errors
import org.apache.kafka.common.quota.{ClientQuotaAlteration, ClientQuotaEntity}
import org.apache.kafka.common.record._
import org.apache.kafka.common.resource.ResourcePattern
import org.apache.kafka.common.security.auth.SecurityProtocol
import org.apache.kafka.common.serialization.{ByteArrayDeserializer, ByteArraySerializer, Deserializer, IntegerSerializer, Serializer}
import org.apache.kafka.common.utils.{Time, Utils}
import org.apache.kafka.common.utils.Utils._
import org.apache.kafka.common.{KafkaFuture, Node, TopicPartition}
import org.apache.kafka.server.authorizer.{Authorizer => JAuthorizer}
import org.apache.kafka.test.{TestSslUtils, TestUtils => JTestUtils}
import org.apache.zookeeper.KeeperException.SessionExpiredException
import org.apache.zookeeper.ZooDefs._
import org.apache.zookeeper.data.ACL
import org.junit.jupiter.api.Assertions._

import scala.jdk.CollectionConverters._
import scala.collection.mutable.{ArrayBuffer, ListBuffer}
import scala.collection.{Map, Seq, mutable}
import scala.concurrent.duration.FiniteDuration
import scala.concurrent.{Await, ExecutionContext, Future}

/**
 * Utility functions to help with testing
 */
object TestUtils extends Logging {

  val random = JTestUtils.RANDOM

  /* 0 gives a random port; you can then retrieve the assigned port from the Socket object. */
  val RandomPort = 0

  /* Incorrect broker port which can used by kafka clients in tests. This port should not be used
   by any other service and hence we use a reserved port. */
  val IncorrectBrokerPort = 225

  /** Port to use for unit tests that mock/don't require a real ZK server. */
  val MockZkPort = 1
  /** ZooKeeper connection string to use for unit tests that mock/don't require a real ZK server. */
  val MockZkConnect = "127.0.0.1:" + MockZkPort
  // CN in SSL certificates - this is used for endpoint validation when enabled
  val SslCertificateCn = "localhost"

  private val transactionStatusKey = "transactionStatus"
  private val committedValue : Array[Byte] = "committed".getBytes(StandardCharsets.UTF_8)
  private val abortedValue : Array[Byte] = "aborted".getBytes(StandardCharsets.UTF_8)

  sealed trait LogDirFailureType
  case object Roll extends LogDirFailureType
  case object Checkpoint extends LogDirFailureType

  /**
   * Create a temporary directory
   */
  def tempDir(): File = JTestUtils.tempDirectory()

  def tempTopic(): String = "testTopic" + random.nextInt(1000000)

  /**
   * Create a temporary relative directory
   */
  def tempRelativeDir(parent: String): File = {
    val parentFile = new File(parent)
    parentFile.mkdirs()

    JTestUtils.tempDirectory(parentFile.toPath, null)
  }

  /**
   * Create a random log directory in the format <string>-<int> used for Kafka partition logs.
   * It is the responsibility of the caller to set up a shutdown hook for deletion of the directory.
   */
  def randomPartitionLogDir(parentDir: File): File = {
    val attempts = 1000
    val f = Iterator.continually(new File(parentDir, "kafka-" + random.nextInt(1000000)))
                                  .take(attempts).find(_.mkdir())
                                  .getOrElse(sys.error(s"Failed to create directory after $attempts attempts"))
    f.deleteOnExit()
    f
  }

  /**
   * Create a temporary file
   */
  def tempFile(): File = JTestUtils.tempFile()

  /**
   * Create a temporary file and return an open file channel for this file
   */
  def tempChannel(): FileChannel =
    FileChannel.open(tempFile().toPath, StandardOpenOption.READ, StandardOpenOption.WRITE)

  /**
   * Create a kafka server instance with appropriate test settings
   * USING THIS IS A SIGN YOU ARE NOT WRITING A REAL UNIT TEST
   *
   * @param config The configuration of the server
   */
  def createServer(config: KafkaConfig, time: Time = Time.SYSTEM): KafkaServer = {
    createServer(config, time, None)
  }

  def createServer(config: KafkaConfig, threadNamePrefix: Option[String]): KafkaServer = {
    createServer(config, Time.SYSTEM, threadNamePrefix)
  }

  def createServer(config: KafkaConfig, time: Time, threadNamePrefix: Option[String]): KafkaServer = {
    createServer(config, time, threadNamePrefix, enableForwarding = false)
  }

  def createServer(config: KafkaConfig, time: Time, threadNamePrefix: Option[String], enableForwarding: Boolean): KafkaServer = {
    val server = new KafkaServer(config, time, threadNamePrefix, enableForwarding)
    server.startup()
    server
  }

  def boundPort(server: KafkaServer, securityProtocol: SecurityProtocol = SecurityProtocol.PLAINTEXT): Int =
    server.boundPort(ListenerName.forSecurityProtocol(securityProtocol))

  def createBroker(id: Int, host: String, port: Int, securityProtocol: SecurityProtocol = SecurityProtocol.PLAINTEXT): Broker =
    new Broker(id, host, port, ListenerName.forSecurityProtocol(securityProtocol), securityProtocol)

  def createMetadataBroker(id: Int,
                           host: String = "localhost",
                           port: Int = 9092,
                           securityProtocol: SecurityProtocol = SecurityProtocol.PLAINTEXT,
                           rack: Option[String] = None,
                           fenced: Boolean = false): MetadataBroker = {
    MetadataBroker(id, rack.getOrElse(null),
      Map(securityProtocol.name -> new Node(id, host, port, rack.getOrElse(null))), fenced)
  }

  def createBrokerAndEpoch(id: Int, host: String, port: Int, securityProtocol: SecurityProtocol = SecurityProtocol.PLAINTEXT,
                           epoch: Long = 0): (Broker, Long) = {
    (new Broker(id, host, port, ListenerName.forSecurityProtocol(securityProtocol), securityProtocol), epoch)
  }

  /**
   * Create a test config for the provided parameters.
   *
   * Note that if `interBrokerSecurityProtocol` is defined, the listener for the `SecurityProtocol` will be enabled.
   */
  def createBrokerConfigs(numConfigs: Int,
    zkConnect: String,
    enableControlledShutdown: Boolean = true,
    enableDeleteTopic: Boolean = true,
    interBrokerSecurityProtocol: Option[SecurityProtocol] = None,
    trustStoreFile: Option[File] = None,
    saslProperties: Option[Properties] = None,
    enablePlaintext: Boolean = true,
    enableSsl: Boolean = false,
    enableSaslPlaintext: Boolean = false,
    enableSaslSsl: Boolean = false,
    rackInfo: Map[Int, String] = Map(),
    logDirCount: Int = 1,
    enableToken: Boolean = false,
    numPartitions: Int = 1,
    defaultReplicationFactor: Short = 1): Seq[Properties] = {
    (0 until numConfigs).map { node =>
      createBrokerConfig(node, zkConnect, enableControlledShutdown, enableDeleteTopic, RandomPort,
        interBrokerSecurityProtocol, trustStoreFile, saslProperties, enablePlaintext = enablePlaintext, enableSsl = enableSsl,
        enableSaslPlaintext = enableSaslPlaintext, enableSaslSsl = enableSaslSsl, rack = rackInfo.get(node), logDirCount = logDirCount, enableToken = enableToken,
        numPartitions = numPartitions, defaultReplicationFactor = defaultReplicationFactor)
    }
  }

  def getBrokerListStrFromServers(servers: Seq[KafkaServer], protocol: SecurityProtocol = SecurityProtocol.PLAINTEXT): String = {
    servers.map { s =>
      val listener = s.config.advertisedListeners.find(_.securityProtocol == protocol).getOrElse(
        sys.error(s"Could not find listener with security protocol $protocol"))
      formatAddress(listener.host, boundPort(s, protocol))
    }.mkString(",")
  }

  def bootstrapServers(servers: Seq[KafkaServer], listenerName: ListenerName): String = {
    servers.map { s =>
      val listener = s.config.advertisedListeners.find(_.listenerName == listenerName).getOrElse(
        sys.error(s"Could not find listener with name ${listenerName.value}"))
      formatAddress(listener.host, s.boundPort(listenerName))
    }.mkString(",")
  }

  /**
    * Shutdown `servers` and delete their log directories.
    */
  def shutdownServers(servers: Seq[KafkaServer]): Unit = {
    import ExecutionContext.Implicits._
    val future = Future.traverse(servers) { s =>
      Future {
        s.shutdown()
        CoreUtils.delete(s.config.logDirs)
      }
    }
    Await.result(future, FiniteDuration(5, TimeUnit.MINUTES))
  }

  /**
    * Create a test config for the provided parameters.
    *
    * Note that if `interBrokerSecurityProtocol` is defined, the listener for the `SecurityProtocol` will be enabled.
    */
  def createBrokerConfig(nodeId: Int,
                         zkConnect: String,
                         enableControlledShutdown: Boolean = true,
                         enableDeleteTopic: Boolean = true,
                         port: Int = RandomPort,
                         interBrokerSecurityProtocol: Option[SecurityProtocol] = None,
                         trustStoreFile: Option[File] = None,
                         saslProperties: Option[Properties] = None,
                         enablePlaintext: Boolean = true,
                         enableSaslPlaintext: Boolean = false,
                         saslPlaintextPort: Int = RandomPort,
                         enableSsl: Boolean = false,
                         sslPort: Int = RandomPort,
                         enableSaslSsl: Boolean = false,
                         saslSslPort: Int = RandomPort,
                         rack: Option[String] = None,
                         logDirCount: Int = 1,
                         enableToken: Boolean = false,
                         numPartitions: Int = 1,
                         defaultReplicationFactor: Short = 1): Properties = {
    def shouldEnable(protocol: SecurityProtocol) = interBrokerSecurityProtocol.fold(false)(_ == protocol)

    val protocolAndPorts = ArrayBuffer[(SecurityProtocol, Int)]()
    if (enablePlaintext || shouldEnable(SecurityProtocol.PLAINTEXT))
      protocolAndPorts += SecurityProtocol.PLAINTEXT -> port
    if (enableSsl || shouldEnable(SecurityProtocol.SSL))
      protocolAndPorts += SecurityProtocol.SSL -> sslPort
    if (enableSaslPlaintext || shouldEnable(SecurityProtocol.SASL_PLAINTEXT))
      protocolAndPorts += SecurityProtocol.SASL_PLAINTEXT -> saslPlaintextPort
    if (enableSaslSsl || shouldEnable(SecurityProtocol.SASL_SSL))
      protocolAndPorts += SecurityProtocol.SASL_SSL -> saslSslPort

    val listeners = protocolAndPorts.map { case (protocol, port) =>
      s"${protocol.name}://localhost:$port"
    }.mkString(",")

    val props = new Properties
    if (nodeId >= 0) props.put(KafkaConfig.BrokerIdProp, nodeId.toString)
    props.put(KafkaConfig.ListenersProp, listeners)
    if (logDirCount > 1) {
      val logDirs = (1 to logDirCount).toList.map(i =>
        // We would like to allow user to specify both relative path and absolute path as log directory for backward-compatibility reason
        // We can verify this by using a mixture of relative path and absolute path as log directories in the test
        if (i % 2 == 0) TestUtils.tempDir().getAbsolutePath else TestUtils.tempRelativeDir("data")
      ).mkString(",")
      props.put(KafkaConfig.LogDirsProp, logDirs)
    } else {
      props.put(KafkaConfig.LogDirProp, TestUtils.tempDir().getAbsolutePath)
    }
    props.put(KafkaConfig.ZkConnectProp, zkConnect)
    props.put(KafkaConfig.ZkConnectionTimeoutMsProp, "10000")
    props.put(KafkaConfig.ReplicaSocketTimeoutMsProp, "1500")
    props.put(KafkaConfig.ControllerSocketTimeoutMsProp, "1500")
    props.put(KafkaConfig.ControlledShutdownEnableProp, enableControlledShutdown.toString)
    props.put(KafkaConfig.DeleteTopicEnableProp, enableDeleteTopic.toString)
    props.put(KafkaConfig.LogDeleteDelayMsProp, "1000")
    props.put(KafkaConfig.ControlledShutdownRetryBackoffMsProp, "100")
    props.put(KafkaConfig.LogCleanerDedupeBufferSizeProp, "2097152")
    props.put(KafkaConfig.LogMessageTimestampDifferenceMaxMsProp, Long.MaxValue.toString)
    props.put(KafkaConfig.OffsetsTopicReplicationFactorProp, "1")
    if (!props.containsKey(KafkaConfig.OffsetsTopicPartitionsProp))
      props.put(KafkaConfig.OffsetsTopicPartitionsProp, "5")
    if (!props.containsKey(KafkaConfig.GroupInitialRebalanceDelayMsProp))
      props.put(KafkaConfig.GroupInitialRebalanceDelayMsProp, "0")
    rack.foreach(props.put(KafkaConfig.RackProp, _))

    if (protocolAndPorts.exists { case (protocol, _) => usesSslTransportLayer(protocol) })
      props ++= sslConfigs(Mode.SERVER, false, trustStoreFile, s"server$nodeId")

    if (protocolAndPorts.exists { case (protocol, _) => usesSaslAuthentication(protocol) })
      props ++= JaasTestUtils.saslConfigs(saslProperties)

    interBrokerSecurityProtocol.foreach { protocol =>
      props.put(KafkaConfig.InterBrokerSecurityProtocolProp, protocol.name)
    }

    if (enableToken)
      props.put(KafkaConfig.DelegationTokenSecretKeyProp, "secretkey")

    props.put(KafkaConfig.NumPartitionsProp, numPartitions.toString)
    props.put(KafkaConfig.DefaultReplicationFactorProp, defaultReplicationFactor.toString)

    props
  }

  /**
   * Create a topic in ZooKeeper.
   * Wait until the leader is elected and the metadata is propagated to all brokers.
   * Return the leader for each partition.
   */
  def createTopic(zkClient: KafkaZkClient,
                  topic: String,
                  numPartitions: Int = 1,
                  replicationFactor: Int = 1,
                  servers: Seq[KafkaServer],
                  topicConfig: Properties = new Properties): scala.collection.immutable.Map[Int, Int] = {
    val adminZkClient = new AdminZkClient(zkClient)
    // create topic
    waitUntilTrue( () => {
      var hasSessionExpirationException = false
      try {
        adminZkClient.createTopic(topic, numPartitions, replicationFactor, topicConfig)
      } catch {
        case _: SessionExpiredException => hasSessionExpirationException = true
        case e: Throwable => throw e // let other exceptions propagate
      }
      !hasSessionExpirationException},
      s"Can't create topic $topic")

    // wait until the update metadata request for new topic reaches all servers
    (0 until numPartitions).map { i =>
      TestUtils.waitUntilMetadataIsPropagated(servers, topic, i)
      i -> TestUtils.waitUntilLeaderIsElectedOrChanged(zkClient, topic, i)
    }.toMap
  }

  /**
   * Create a topic in ZooKeeper using a customized replica assignment.
   * Wait until the leader is elected and the metadata is propagated to all brokers.
   * Return the leader for each partition.
   */
  def createTopic(zkClient: KafkaZkClient,
                  topic: String,
                  partitionReplicaAssignment: collection.Map[Int, Seq[Int]],
                  servers: Seq[KafkaServer]): scala.collection.immutable.Map[Int, Int] = {
    createTopic(zkClient, topic, partitionReplicaAssignment, servers, new Properties())
  }

  /**
   * Create a topic in ZooKeeper using a customized replica assignment.
   * Wait until the leader is elected and the metadata is propagated to all brokers.
   * Return the leader for each partition.
   */
  def createTopic(zkClient: KafkaZkClient,
                  topic: String,
                  partitionReplicaAssignment: collection.Map[Int, Seq[Int]],
                  servers: Seq[KafkaServer],
                  topicConfig: Properties): scala.collection.immutable.Map[Int, Int] = {
    val adminZkClient = new AdminZkClient(zkClient)
    // create topic
    waitUntilTrue( () => {
      var hasSessionExpirationException = false
      try {
        adminZkClient.createTopicWithAssignment(topic, topicConfig, partitionReplicaAssignment)
      } catch {
        case _: SessionExpiredException => hasSessionExpirationException = true
        case e: Throwable => throw e // let other exceptions propagate
      }
      !hasSessionExpirationException},
      s"Can't create topic $topic")

    // wait until the update metadata request for new topic reaches all servers
    partitionReplicaAssignment.keySet.map { i =>
      TestUtils.waitUntilMetadataIsPropagated(servers, topic, i)
      i -> TestUtils.waitUntilLeaderIsElectedOrChanged(zkClient, topic, i)
    }.toMap
  }

  /**
    * Create the consumer offsets/group metadata topic and wait until the leader is elected and metadata is propagated
    * to all brokers.
    */
  def createOffsetsTopic(zkClient: KafkaZkClient, servers: Seq[KafkaServer]): Unit = {
    val server = servers.head
    createTopic(zkClient, Topic.GROUP_METADATA_TOPIC_NAME,
      server.config.getInt(KafkaConfig.OffsetsTopicPartitionsProp),
      server.config.getShort(KafkaConfig.OffsetsTopicReplicationFactorProp).toInt,
      servers,
      server.groupCoordinator.offsetsTopicConfigs)
  }

  /**
   * Wrap a single record log buffer.
   */
  def singletonRecords(value: Array[Byte],
                       key: Array[Byte] = null,
                       codec: CompressionType = CompressionType.NONE,
                       timestamp: Long = RecordBatch.NO_TIMESTAMP,
                       magicValue: Byte = RecordBatch.CURRENT_MAGIC_VALUE): MemoryRecords = {
    records(Seq(new SimpleRecord(timestamp, key, value)), magicValue = magicValue, codec = codec)
  }

  def recordsWithValues(magicValue: Byte,
                        codec: CompressionType,
                        values: Array[Byte]*): MemoryRecords = {
    records(values.map(value => new SimpleRecord(value)), magicValue, codec)
  }

  def records(records: Iterable[SimpleRecord],
              magicValue: Byte = RecordBatch.CURRENT_MAGIC_VALUE,
              codec: CompressionType = CompressionType.NONE,
              producerId: Long = RecordBatch.NO_PRODUCER_ID,
              producerEpoch: Short = RecordBatch.NO_PRODUCER_EPOCH,
              sequence: Int = RecordBatch.NO_SEQUENCE,
              baseOffset: Long = 0L,
              partitionLeaderEpoch: Int = RecordBatch.NO_PARTITION_LEADER_EPOCH): MemoryRecords = {
    val buf = ByteBuffer.allocate(DefaultRecordBatch.sizeInBytes(records.asJava))
    val builder = MemoryRecords.builder(buf, magicValue, codec, TimestampType.CREATE_TIME, baseOffset,
      System.currentTimeMillis, producerId, producerEpoch, sequence, false, partitionLeaderEpoch)
    records.foreach(builder.append)
    builder.build()
  }

  /**
   * Generate an array of random bytes
   *
   * @param numBytes The size of the array
   */
  def randomBytes(numBytes: Int): Array[Byte] = JTestUtils.randomBytes(numBytes)

  /**
   * Generate a random string of letters and digits of the given length
   *
   * @param len The length of the string
   * @return The random string
   */
  def randomString(len: Int): String = JTestUtils.randomString(len)

  /**
   * Check that the buffer content from buffer.position() to buffer.limit() is equal
   */
  def checkEquals(b1: ByteBuffer, b2: ByteBuffer): Unit = {
    assertEquals(b1.limit() - b1.position(), b2.limit() - b2.position(), "Buffers should have equal length")
    for(i <- 0 until b1.limit() - b1.position())
      assertEquals(b1.get(b1.position() + i), b2.get(b1.position() + i), "byte " + i + " byte not equal.")
  }

  /**
   *  Throw an exception if an iterable has different length than expected
   *
   */
  def checkLength[T](s1: Iterator[T], expectedLength:Int): Unit = {
    var n = 0
    while (s1.hasNext) {
      n += 1
      s1.next()
    }
    assertEquals(expectedLength, n)
  }

  /**
   * Throw an exception if the two iterators are of differing lengths or contain
   * different messages on their Nth element
   */
  def checkEquals[T](s1: java.util.Iterator[T], s2: java.util.Iterator[T]): Unit = {
    while(s1.hasNext && s2.hasNext)
      assertEquals(s1.next, s2.next)
    assertFalse(s1.hasNext, "Iterators have uneven length--first has more")
    assertFalse(s2.hasNext, "Iterators have uneven length--second has more")
  }

  def stackedIterator[T](s: Iterator[T]*): Iterator[T] = {
    new Iterator[T] {
      var cur: Iterator[T] = null
      val topIterator = s.iterator

      def hasNext: Boolean = {
        while (true) {
          if (cur == null) {
            if (topIterator.hasNext)
              cur = topIterator.next()
            else
              return false
          }
          if (cur.hasNext)
            return true
          cur = null
        }
        // should never reach here
        throw new RuntimeException("should not reach here")
      }

      def next() : T = cur.next()
    }
  }

  /**
   * Create a hexadecimal string for the given bytes
   */
  def hexString(bytes: Array[Byte]): String = hexString(ByteBuffer.wrap(bytes))

  /**
   * Create a hexadecimal string for the given bytes
   */
  def hexString(buffer: ByteBuffer): String = {
    val builder = new StringBuilder("0x")
    for(i <- 0 until buffer.limit())
      builder.append(String.format("%x", Integer.valueOf(buffer.get(buffer.position() + i))))
    builder.toString
  }

  def securityConfigs(mode: Mode,
                      securityProtocol: SecurityProtocol,
                      trustStoreFile: Option[File],
                      certAlias: String,
                      certCn: String,
                      saslProperties: Option[Properties],
                      tlsProtocol: String = TestSslUtils.DEFAULT_TLS_PROTOCOL_FOR_TESTS): Properties = {
    val props = new Properties
    if (usesSslTransportLayer(securityProtocol))
      props ++= sslConfigs(mode, securityProtocol == SecurityProtocol.SSL, trustStoreFile, certAlias, certCn, tlsProtocol)

    if (usesSaslAuthentication(securityProtocol))
      props ++= JaasTestUtils.saslConfigs(saslProperties)
    props.put(CommonClientConfigs.SECURITY_PROTOCOL_CONFIG, securityProtocol.name)
    props
  }

  def producerSecurityConfigs(securityProtocol: SecurityProtocol,
                              trustStoreFile: Option[File],
                              saslProperties: Option[Properties]): Properties =
    securityConfigs(Mode.CLIENT, securityProtocol, trustStoreFile, "producer", SslCertificateCn, saslProperties)

  /**
   * Create a (new) producer with a few pre-configured properties.
   */
  def createProducer[K, V](brokerList: String,
                           acks: Int = -1,
                           maxBlockMs: Long = 60 * 1000L,
                           bufferSize: Long = 1024L * 1024L,
                           retries: Int = Int.MaxValue,
                           deliveryTimeoutMs: Int = 30 * 1000,
                           lingerMs: Int = 0,
                           batchSize: Int = 16384,
                           compressionType: String = "none",
                           requestTimeoutMs: Int = 20 * 1000,
                           securityProtocol: SecurityProtocol = SecurityProtocol.PLAINTEXT,
                           trustStoreFile: Option[File] = None,
                           saslProperties: Option[Properties] = None,
                           keySerializer: Serializer[K] = new ByteArraySerializer,
                           valueSerializer: Serializer[V] = new ByteArraySerializer,
                           enableIdempotence: Boolean = false): KafkaProducer[K, V] = {
    val producerProps = new Properties
    producerProps.put(ProducerConfig.BOOTSTRAP_SERVERS_CONFIG, brokerList)
    producerProps.put(ProducerConfig.ACKS_CONFIG, acks.toString)
    producerProps.put(ProducerConfig.MAX_BLOCK_MS_CONFIG, maxBlockMs.toString)
    producerProps.put(ProducerConfig.BUFFER_MEMORY_CONFIG, bufferSize.toString)
    producerProps.put(ProducerConfig.RETRIES_CONFIG, retries.toString)
    producerProps.put(ProducerConfig.DELIVERY_TIMEOUT_MS_CONFIG, deliveryTimeoutMs.toString)
    producerProps.put(ProducerConfig.REQUEST_TIMEOUT_MS_CONFIG, requestTimeoutMs.toString)
    producerProps.put(ProducerConfig.LINGER_MS_CONFIG, lingerMs.toString)
    producerProps.put(ProducerConfig.BATCH_SIZE_CONFIG, batchSize.toString)
    producerProps.put(ProducerConfig.COMPRESSION_TYPE_CONFIG, compressionType)
    producerProps.put(ProducerConfig.ENABLE_IDEMPOTENCE_CONFIG, enableIdempotence.toString)
    producerProps ++= producerSecurityConfigs(securityProtocol, trustStoreFile, saslProperties)
    new KafkaProducer[K, V](producerProps, keySerializer, valueSerializer)
  }

  def usesSslTransportLayer(securityProtocol: SecurityProtocol): Boolean = securityProtocol match {
    case SecurityProtocol.SSL | SecurityProtocol.SASL_SSL => true
    case _ => false
  }

  def usesSaslAuthentication(securityProtocol: SecurityProtocol): Boolean = securityProtocol match {
    case SecurityProtocol.SASL_PLAINTEXT | SecurityProtocol.SASL_SSL => true
    case _ => false
  }

  def consumerSecurityConfigs(securityProtocol: SecurityProtocol, trustStoreFile: Option[File], saslProperties: Option[Properties]): Properties =
    securityConfigs(Mode.CLIENT, securityProtocol, trustStoreFile, "consumer", SslCertificateCn, saslProperties)

  def adminClientSecurityConfigs(securityProtocol: SecurityProtocol, trustStoreFile: Option[File], saslProperties: Option[Properties]): Properties =
    securityConfigs(Mode.CLIENT, securityProtocol, trustStoreFile, "admin-client", SslCertificateCn, saslProperties)

  /**
   * Create a consumer with a few pre-configured properties.
   */
  def createConsumer[K, V](brokerList: String,
                           groupId: String = "group",
                           autoOffsetReset: String = "earliest",
                           enableAutoCommit: Boolean = true,
                           readCommitted: Boolean = false,
                           maxPollRecords: Int = 500,
                           securityProtocol: SecurityProtocol = SecurityProtocol.PLAINTEXT,
                           trustStoreFile: Option[File] = None,
                           saslProperties: Option[Properties] = None,
                           keyDeserializer: Deserializer[K] = new ByteArrayDeserializer,
                           valueDeserializer: Deserializer[V] = new ByteArrayDeserializer): KafkaConsumer[K, V] = {
    val consumerProps = new Properties
    consumerProps.put(ConsumerConfig.BOOTSTRAP_SERVERS_CONFIG, brokerList)
    consumerProps.put(ConsumerConfig.AUTO_OFFSET_RESET_CONFIG, autoOffsetReset)
    consumerProps.put(ConsumerConfig.GROUP_ID_CONFIG, groupId)
    consumerProps.put(ConsumerConfig.ENABLE_AUTO_COMMIT_CONFIG, enableAutoCommit.toString)
    consumerProps.put(ConsumerConfig.MAX_POLL_RECORDS_CONFIG, maxPollRecords.toString)
    consumerProps.put(ConsumerConfig.ISOLATION_LEVEL_CONFIG, if (readCommitted) "read_committed" else "read_uncommitted")
    consumerProps ++= consumerSecurityConfigs(securityProtocol, trustStoreFile, saslProperties)
    new KafkaConsumer[K, V](consumerProps, keyDeserializer, valueDeserializer)
  }

  def createBrokersInZk(zkClient: KafkaZkClient, ids: Seq[Int]): Seq[Broker] =
    createBrokersInZk(ids.map(kafka.admin.BrokerMetadata(_, None)), zkClient)

  def createBrokersInZk(brokerMetadatas: Seq[kafka.admin.BrokerMetadata], zkClient: KafkaZkClient): Seq[Broker] = {
    zkClient.makeSurePersistentPathExists(BrokerIdsZNode.path)
    val brokers = brokerMetadatas.map { b =>
      val protocol = SecurityProtocol.PLAINTEXT
      val listenerName = ListenerName.forSecurityProtocol(protocol)
      Broker(b.id, Seq(EndPoint("localhost", 6667, listenerName, protocol)), b.rack)
    }
    brokers.foreach(b => zkClient.registerBroker(BrokerInfo(Broker(b.id, b.endPoints, rack = b.rack),
      ApiVersion.latestVersion, jmxPort = -1)))
    brokers
  }

  def deleteBrokersInZk(zkClient: KafkaZkClient, ids: Seq[Int]): Seq[Broker] = {
    val brokers = ids.map(createBroker(_, "localhost", 6667, SecurityProtocol.PLAINTEXT))
    ids.foreach(b => zkClient.deletePath(BrokerIdsZNode.path + "/" + b))
    brokers
  }

  def getMsgStrings(n: Int): Seq[String] = {
    val buffer = new ListBuffer[String]
    for (i <- 0 until  n)
      buffer += ("msg" + i)
    buffer
  }

  def makeLeaderForPartition(zkClient: KafkaZkClient,
                             topic: String,
                             leaderPerPartitionMap: scala.collection.immutable.Map[Int, Int],
                             controllerEpoch: Int): Unit = {
    val newLeaderIsrAndControllerEpochs = leaderPerPartitionMap.map { case (partition, leader) =>
      val topicPartition = new TopicPartition(topic, partition)
      val newLeaderAndIsr = zkClient.getTopicPartitionState(topicPartition)
        .map(_.leaderAndIsr.newLeader(leader))
        .getOrElse(LeaderAndIsr(leader, List(leader)))
      topicPartition -> LeaderIsrAndControllerEpoch(newLeaderAndIsr, controllerEpoch)
    }
    zkClient.setTopicPartitionStatesRaw(newLeaderIsrAndControllerEpochs, ZkVersion.MatchAnyVersion)
  }

  /**
   *  If neither oldLeaderOpt nor newLeaderOpt is defined, wait until the leader of a partition is elected.
   *  If oldLeaderOpt is defined, it waits until the new leader is different from the old leader.
   *  If newLeaderOpt is defined, it waits until the new leader becomes the expected new leader.
   *
   * @return The new leader (note that negative values are used to indicate conditions like NoLeader and
   *         LeaderDuringDelete).
   * @throws AssertionError if the expected condition is not true within the timeout.
   */
  def waitUntilLeaderIsElectedOrChanged(zkClient: KafkaZkClient, topic: String, partition: Int, timeoutMs: Long = 30000L,
                                        oldLeaderOpt: Option[Int] = None, newLeaderOpt: Option[Int] = None): Int = {
    require(!(oldLeaderOpt.isDefined && newLeaderOpt.isDefined), "Can't define both the old and the new leader")
    val startTime = System.currentTimeMillis()
    val topicPartition = new TopicPartition(topic, partition)

    trace(s"Waiting for leader to be elected or changed for partition $topicPartition, old leader is $oldLeaderOpt, " +
      s"new leader is $newLeaderOpt")

    var leader: Option[Int] = None
    var electedOrChangedLeader: Option[Int] = None
    while (electedOrChangedLeader.isEmpty && System.currentTimeMillis() < startTime + timeoutMs) {
      // check if leader is elected
      leader = zkClient.getLeaderForPartition(topicPartition)
      leader match {
        case Some(l) => (newLeaderOpt, oldLeaderOpt) match {
          case (Some(newLeader), _) if newLeader == l =>
            trace(s"Expected new leader $l is elected for partition $topicPartition")
            electedOrChangedLeader = leader
          case (_, Some(oldLeader)) if oldLeader != l =>
            trace(s"Leader for partition $topicPartition is changed from $oldLeader to $l")
            electedOrChangedLeader = leader
          case (None, None) =>
            trace(s"Leader $l is elected for partition $topicPartition")
            electedOrChangedLeader = leader
          case _ =>
            trace(s"Current leader for partition $topicPartition is $l")
        }
        case None =>
          trace(s"Leader for partition $topicPartition is not elected yet")
      }
      Thread.sleep(math.min(timeoutMs, 100L))
    }
    electedOrChangedLeader.getOrElse {
      val errorMessage = (newLeaderOpt, oldLeaderOpt) match {
        case (Some(newLeader), _) =>
          s"Timing out after $timeoutMs ms since expected new leader $newLeader was not elected for partition $topicPartition, leader is $leader"
        case (_, Some(oldLeader)) =>
          s"Timing out after $timeoutMs ms since a new leader that is different from $oldLeader was not elected for partition $topicPartition, " +
            s"leader is $leader"
        case _ =>
          s"Timing out after $timeoutMs ms since a leader was not elected for partition $topicPartition"
      }
      throw new AssertionError(errorMessage)
    }
  }

  /**
   * Execute the given block. If it throws an assert error, retry. Repeat
   * until no error is thrown or the time limit elapses
   */
  def retry(maxWaitMs: Long)(block: => Unit): Unit = {
    var wait = 1L
    val startTime = System.currentTimeMillis()
    while(true) {
      try {
        block
        return
      } catch {
        case e: AssertionError =>
          val elapsed = System.currentTimeMillis - startTime
          if (elapsed > maxWaitMs) {
            throw e
          } else {
            info("Attempt failed, sleeping for " + wait + ", and then retrying.")
            Thread.sleep(wait)
            wait += math.min(wait, 1000)
          }
      }
    }
  }

  def pollUntilTrue(consumer: Consumer[_, _],
                    action: () => Boolean,
                    msg: => String,
                    waitTimeMs: Long = JTestUtils.DEFAULT_MAX_WAIT_MS): Unit = {
    waitUntilTrue(() => {
      consumer.poll(Duration.ofMillis(100))
      action()
    }, msg = msg, pause = 0L, waitTimeMs = waitTimeMs)
  }

  def pollRecordsUntilTrue[K, V](consumer: Consumer[K, V],
                                 action: ConsumerRecords[K, V] => Boolean,
                                 msg: => String,
                                 waitTimeMs: Long = JTestUtils.DEFAULT_MAX_WAIT_MS): Unit = {
    waitUntilTrue(() => {
      val records = consumer.poll(Duration.ofMillis(100))
      action(records)
    }, msg = msg, pause = 0L, waitTimeMs = waitTimeMs)
  }

  def subscribeAndWaitForRecords(topic: String,
                                 consumer: KafkaConsumer[Array[Byte], Array[Byte]],
                                 waitTimeMs: Long = JTestUtils.DEFAULT_MAX_WAIT_MS): Unit = {
    consumer.subscribe(Collections.singletonList(topic))
    pollRecordsUntilTrue(
      consumer,
      (records: ConsumerRecords[Array[Byte], Array[Byte]]) => !records.isEmpty,
      "Expected records",
      waitTimeMs)
  }

  /**
   * Wait for the presence of an optional value.
   *
   * @param func The function defining the optional value
   * @param msg Error message in the case that the value never appears
   * @param waitTimeMs Maximum time to wait
   * @return The unwrapped value returned by the function
   */
  def awaitValue[T](func: () => Option[T], msg: => String, waitTimeMs: Long = JTestUtils.DEFAULT_MAX_WAIT_MS): T = {
    var value: Option[T] = None
    waitUntilTrue(() => {
      value = func()
      value.isDefined
    }, msg, waitTimeMs)
    value.get
  }

  /**
    * Wait until the given condition is true or throw an exception if the given wait time elapses.
    *
    * @param condition condition to check
    * @param msg error message
    * @param waitTimeMs maximum time to wait and retest the condition before failing the test
    * @param pause delay between condition checks
    */
  def waitUntilTrue(condition: () => Boolean, msg: => String,
                    waitTimeMs: Long = JTestUtils.DEFAULT_MAX_WAIT_MS, pause: Long = 100L): Unit = {
    val startTime = System.currentTimeMillis()
    while (true) {
      if (condition())
        return
      if (System.currentTimeMillis() > startTime + waitTimeMs)
        fail(msg)
      Thread.sleep(waitTimeMs.min(pause))
    }

    // should never hit here
    throw new RuntimeException("unexpected error")
  }

  /**
    * Invoke `compute` until `predicate` is true or `waitTime` elapses.
    *
    * Return the last `compute` result and a boolean indicating whether `predicate` succeeded for that value.
    *
    * This method is useful in cases where `waitUntilTrue` makes it awkward to provide good error messages.
    */
  def computeUntilTrue[T](compute: => T, waitTime: Long = JTestUtils.DEFAULT_MAX_WAIT_MS, pause: Long = 100L)(
                          predicate: T => Boolean): (T, Boolean) = {
    val startTime = System.currentTimeMillis()
    while (true) {
      val result = compute
      if (predicate(result))
        return result -> true
      if (System.currentTimeMillis() > startTime + waitTime)
        return result -> false
      Thread.sleep(waitTime.min(pause))
    }
    // should never hit here
    throw new RuntimeException("unexpected error")
  }

  def isLeaderLocalOnBroker(topic: String, partitionId: Int, server: KafkaServer): Boolean = {
    server.replicaManager.nonOfflinePartition(new TopicPartition(topic, partitionId)).exists(_.leaderLogIfLocal.isDefined)
  }

  def findLeaderEpoch(brokerId: Int,
                      topicPartition: TopicPartition,
                      servers: Iterable[KafkaServer]): Int = {
    val leaderServer = servers.find(_.config.brokerId == brokerId)
    val leaderPartition = leaderServer.flatMap(_.replicaManager.nonOfflinePartition(topicPartition))
      .getOrElse(throw new AssertionError(s"Failed to find expected replica on broker $brokerId"))
    leaderPartition.getLeaderEpoch
  }

  def findFollowerId(topicPartition: TopicPartition,
                     servers: Iterable[KafkaServer]): Int = {
    val followerOpt = servers.find { server =>
      server.replicaManager.nonOfflinePartition(topicPartition) match {
        case Some(partition) => !partition.leaderReplicaIdOpt.contains(server.config.brokerId)
        case None => false
      }
    }
    followerOpt
      .map(_.config.brokerId)
      .getOrElse(throw new AssertionError(s"Unable to locate follower for $topicPartition"))
  }

  /**
    * Wait until all brokers know about each other.
    *
    * @param servers The Kafka broker servers.
    * @param timeout The amount of time waiting on this condition before assert to fail
    */
  def waitUntilBrokerMetadataIsPropagated(servers: Seq[KafkaServer],
                                          timeout: Long = JTestUtils.DEFAULT_MAX_WAIT_MS): Unit = {
    val expectedBrokerIds = servers.map(_.config.brokerId).toSet
    waitUntilTrue(() => servers.forall(server =>
      expectedBrokerIds == server.dataPlaneRequestProcessor.metadataCache.getAliveBrokers.map(_.id).toSet
    ), "Timed out waiting for broker metadata to propagate to all servers", timeout)
  }

  /**
   * Wait until a valid leader is propagated to the metadata cache in each broker.
   * It assumes that the leader propagated to each broker is the same.
   *
   * @param servers The list of servers that the metadata should reach to
   * @param topic The topic name
   * @param partition The partition Id
   * @param timeout The amount of time waiting on this condition before assert to fail
   * @return The leader of the partition.
   */
  def waitUntilMetadataIsPropagated(servers: Seq[KafkaServer], topic: String, partition: Int,
                                    timeout: Long = JTestUtils.DEFAULT_MAX_WAIT_MS): Int = {
    var leader: Int = -1
    waitUntilTrue(
      () => servers.forall { server =>
        server.dataPlaneRequestProcessor.metadataCache.getPartitionInfo(topic, partition) match {
          case Some(partitionState) if Request.isValidBrokerId(partitionState.leader) =>
            leader = partitionState.leader
            true
          case _ => false
        }
      },
      "Partition [%s,%d] metadata not propagated after %d ms".format(topic, partition, timeout),
      waitTimeMs = timeout)

    leader
  }

  def waitUntilControllerElected(zkClient: KafkaZkClient, timeout: Long = JTestUtils.DEFAULT_MAX_WAIT_MS): Int = {
    val (controllerId, _) = TestUtils.computeUntilTrue(zkClient.getControllerId, waitTime = timeout)(_.isDefined)
    controllerId.getOrElse(throw new AssertionError(s"Controller not elected after $timeout ms"))
  }

  def awaitLeaderChange(servers: Seq[KafkaServer],
                        tp: TopicPartition,
                        oldLeader: Int,
                        timeout: Long = JTestUtils.DEFAULT_MAX_WAIT_MS): Int = {
    def newLeaderExists: Option[Int] = {
      servers.find { server =>
        server.config.brokerId != oldLeader &&
          server.replicaManager.nonOfflinePartition(tp).exists(_.leaderLogIfLocal.isDefined)
      }.map(_.config.brokerId)
    }

    waitUntilTrue(() => newLeaderExists.isDefined,
      s"Did not observe leader change for partition $tp after $timeout ms", waitTimeMs = timeout)

    newLeaderExists.get
  }

  def waitUntilLeaderIsKnown(servers: Seq[KafkaServer],
                             tp: TopicPartition,
                             timeout: Long = JTestUtils.DEFAULT_MAX_WAIT_MS): Int = {
    def leaderIfExists: Option[Int] = {
      servers.find { server =>
        server.replicaManager.nonOfflinePartition(tp).exists(_.leaderLogIfLocal.isDefined)
      }.map(_.config.brokerId)
    }

    waitUntilTrue(() => leaderIfExists.isDefined,
      s"Partition $tp leaders not made yet after $timeout ms", waitTimeMs = timeout)

    leaderIfExists.get
  }

  def writeNonsenseToFile(fileName: File, position: Long, size: Int): Unit = {
    val file = new RandomAccessFile(fileName, "rw")
    file.seek(position)
    for (_ <- 0 until size)
      file.writeByte(random.nextInt(255))
    file.close()
  }

  def appendNonsenseToFile(file: File, size: Int): Unit = {
    val outputStream = Files.newOutputStream(file.toPath(), StandardOpenOption.APPEND)
    try {
      for (_ <- 0 until size)
        outputStream.write(random.nextInt(255))
    } finally outputStream.close()
  }

  def checkForPhantomInSyncReplicas(zkClient: KafkaZkClient, topic: String, partitionToBeReassigned: Int, assignedReplicas: Seq[Int]): Unit = {
    val inSyncReplicas = zkClient.getInSyncReplicasForPartition(new TopicPartition(topic, partitionToBeReassigned))
    // in sync replicas should not have any replica that is not in the new assigned replicas
    val phantomInSyncReplicas = inSyncReplicas.get.toSet -- assignedReplicas.toSet
    assertTrue(phantomInSyncReplicas.isEmpty,
      "All in sync replicas %s must be in the assigned replica list %s".format(inSyncReplicas, assignedReplicas))
  }

  def ensureNoUnderReplicatedPartitions(zkClient: KafkaZkClient, topic: String, partitionToBeReassigned: Int, assignedReplicas: Seq[Int],
                                                servers: Seq[KafkaServer]): Unit = {
    val topicPartition = new TopicPartition(topic, partitionToBeReassigned)
    waitUntilTrue(() => {
        val inSyncReplicas = zkClient.getInSyncReplicasForPartition(topicPartition)
        inSyncReplicas.get.size == assignedReplicas.size
      },
      "Reassigned partition [%s,%d] is under replicated".format(topic, partitionToBeReassigned))
    var leader: Option[Int] = None
    waitUntilTrue(() => {
        leader = zkClient.getLeaderForPartition(topicPartition)
        leader.isDefined
      },
      "Reassigned partition [%s,%d] is unavailable".format(topic, partitionToBeReassigned))
    waitUntilTrue(() => {
        val leaderBroker = servers.filter(s => s.config.brokerId == leader.get).head
        leaderBroker.replicaManager.underReplicatedPartitionCount == 0
      },
      "Reassigned partition [%s,%d] is under-replicated as reported by the leader %d".format(topic, partitionToBeReassigned, leader.get))
  }

  // Note: Call this method in the test itself, rather than the @AfterEach method.
  // Because of the assert, if assertNoNonDaemonThreads fails, nothing after would be executed.
  def assertNoNonDaemonThreads(threadNamePrefix: String): Unit = {
    val threadCount = Thread.getAllStackTraces.keySet.asScala.count { t =>
      !t.isDaemon && t.isAlive && t.getName.startsWith(threadNamePrefix)
    }
    assertEquals(0, threadCount)
  }

  def allThreadStackTraces(): String = {
    Thread.getAllStackTraces.asScala.map { case (thread, stackTrace) =>
      thread.getName + "\n\t" + stackTrace.toList.map(_.toString).mkString("\n\t")
    }.mkString("\n")
  }

  /**
   * Create new LogManager instance with default configuration for testing
   */
  def createLogManager(logDirs: Seq[File] = Seq.empty[File],
                       defaultConfig: LogConfig = LogConfig(),
                       cleanerConfig: CleanerConfig = CleanerConfig(enableCleaner = false),
                       time: MockTime = new MockTime()): LogManager = {
    new LogManager(logDirs = logDirs.map(_.getAbsoluteFile),
                   initialOfflineDirs = Array.empty[File],
                   topicConfigs = Map(),
                   initialDefaultConfig = defaultConfig,
                   cleanerConfig = cleanerConfig,
                   recoveryThreadsPerDataDir = 4,
                   flushCheckMs = 1000L,
                   flushRecoveryOffsetCheckpointMs = 10000L,
                   flushStartOffsetCheckpointMs = 10000L,
                   retentionCheckMs = 1000L,
                   maxPidExpirationMs = 60 * 60 * 1000,
                   scheduler = time.scheduler,
                   time = time,
                   brokerTopicStats = new BrokerTopicStats,
                   logDirFailureChannel = new LogDirFailureChannel(logDirs.size))
  }

  class MockAlterIsrManager extends AlterIsrManager {
    val isrUpdates: mutable.Queue[AlterIsrItem] = new mutable.Queue[AlterIsrItem]()
    val inFlight: AtomicBoolean = new AtomicBoolean(false)

    override def submit(alterIsrItem: AlterIsrItem): Boolean = {
      if (inFlight.compareAndSet(false, true)) {
        isrUpdates += alterIsrItem
        true
      } else {
        false
      }
    }

    override def clearPending(topicPartition: TopicPartition): Unit = {
      inFlight.set(false);
    }

    def completeIsrUpdate(newZkVersion: Int): Unit = {
      if (inFlight.compareAndSet(true, false)) {
        val item = isrUpdates.head
        item.callback.apply(Right(item.leaderAndIsr.withZkVersion(newZkVersion)))
      } else {
        fail("Expected an in-flight ISR update, but there was none")
      }
    }

    def failIsrUpdate(error: Errors): Unit = {
      if (inFlight.compareAndSet(true, false)) {
        val item = isrUpdates.dequeue()
        item.callback.apply(Left(error))
      } else {
        fail("Expected an in-flight ISR update, but there was none")
      }
    }
  }

  def createAlterIsrManager(): MockAlterIsrManager = {
    new MockAlterIsrManager()
  }

  class MockIsrChangeListener extends IsrChangeListener {
    val expands: AtomicInteger = new AtomicInteger(0)
    val shrinks: AtomicInteger = new AtomicInteger(0)
    val failures: AtomicInteger = new AtomicInteger(0)

    override def markExpand(): Unit = expands.incrementAndGet()

    override def markShrink(): Unit = shrinks.incrementAndGet()

    override def markFailed(): Unit = failures.incrementAndGet()

    def reset(): Unit = {
      expands.set(0)
      shrinks.set(0)
      failures.set(0)
    }
  }

  def createIsrChangeListener(): MockIsrChangeListener = {
    new MockIsrChangeListener()
  }

  class MockTopicConfigFetcher(var props: Properties) extends TopicConfigFetcher {
    override def fetch(): Properties = props
  }

  def createTopicConfigProvider(props: Properties): MockTopicConfigFetcher = {
    new MockTopicConfigFetcher(props)
  }

  def produceMessages(servers: Seq[KafkaServer],
                      records: Seq[ProducerRecord[Array[Byte], Array[Byte]]],
                      acks: Int = -1): Unit = {
    val producer = createProducer(TestUtils.getBrokerListStrFromServers(servers), acks = acks)
    try {
      val futures = records.map(producer.send)
      futures.foreach(_.get)
    } finally {
      producer.close()
    }

    val topics = records.map(_.topic).distinct
    debug(s"Sent ${records.size} messages for topics ${topics.mkString(",")}")
  }

  def generateAndProduceMessages(servers: Seq[KafkaServer],
                                 topic: String,
                                 numMessages: Int,
                                 acks: Int = -1): Seq[String] = {
    val values = (0 until numMessages).map(x =>  s"test-$x")
    val intSerializer = new IntegerSerializer()
    val records = values.zipWithIndex.map { case (v, i) =>
      new ProducerRecord(topic, intSerializer.serialize(topic, i), v.getBytes)
    }
    produceMessages(servers, records, acks)
    values
  }

  def produceMessage(servers: Seq[KafkaServer], topic: String, message: String,
                     deliveryTimeoutMs: Int = 30 * 1000, requestTimeoutMs: Int = 20 * 1000): Unit = {
    val producer = createProducer(TestUtils.getBrokerListStrFromServers(servers),
      deliveryTimeoutMs = deliveryTimeoutMs, requestTimeoutMs = requestTimeoutMs)
    try {
      producer.send(new ProducerRecord(topic, topic.getBytes, message.getBytes)).get
    } finally {
      producer.close()
    }
  }

  def verifyTopicDeletion(zkClient: KafkaZkClient, topic: String, numPartitions: Int, servers: Seq[KafkaServer]): Unit = {
    val topicPartitions = (0 until numPartitions).map(new TopicPartition(topic, _))
    // wait until admin path for delete topic is deleted, signaling completion of topic deletion
    waitUntilTrue(() => !zkClient.isTopicMarkedForDeletion(topic),
      "Admin path /admin/delete_topics/%s path not deleted even after a replica is restarted".format(topic))
    waitUntilTrue(() => !zkClient.topicExists(topic),
      "Topic path /brokers/topics/%s not deleted after /admin/delete_topics/%s path is deleted".format(topic, topic))
    // ensure that the topic-partition has been deleted from all brokers' replica managers
    waitUntilTrue(() =>
      servers.forall(server => topicPartitions.forall(tp => server.replicaManager.nonOfflinePartition(tp).isEmpty)),
      "Replica manager's should have deleted all of this topic's partitions")
    // ensure that logs from all replicas are deleted if delete topic is marked successful in ZooKeeper
<<<<<<< HEAD
    assertTrue("Replica logs not deleted after delete topic is complete",
      servers.forall(server => topicPartitions.forall(tp => server.logManager.getLog(tp).isEmpty)))
=======
    assertTrue(servers.forall(server => topicPartitions.forall(tp => server.getLogManager.getLog(tp).isEmpty)),
      "Replica logs not deleted after delete topic is complete")
>>>>>>> 61431f5b
    // ensure that topic is removed from all cleaner offsets
    waitUntilTrue(() => servers.forall(server => topicPartitions.forall { tp =>
      val checkpoints = server.logManager.liveLogDirs.map { logDir =>
        new OffsetCheckpointFile(new File(logDir, "cleaner-offset-checkpoint")).read()
      }
      checkpoints.forall(checkpointsPerLogDir => !checkpointsPerLogDir.contains(tp))
    }), "Cleaner offset for deleted partition should have been removed")
    waitUntilTrue(() => servers.forall(server =>
      server.config.logDirs.forall { logDir =>
        topicPartitions.forall { tp =>
          !new File(logDir, tp.topic + "-" + tp.partition).exists()
        }
      }
    ), "Failed to soft-delete the data to a delete directory")
    waitUntilTrue(() => servers.forall(server =>
      server.config.logDirs.forall { logDir =>
        topicPartitions.forall { tp =>
          !Arrays.asList(new File(logDir).list()).asScala.exists { partitionDirectoryName =>
            partitionDirectoryName.startsWith(tp.topic + "-" + tp.partition) &&
              partitionDirectoryName.endsWith(Log.DeleteDirSuffix)
          }
        }
      }
    ), "Failed to hard-delete the delete directory")
  }


  def causeLogDirFailure(failureType: LogDirFailureType, leaderServer: KafkaServer, partition: TopicPartition): Unit = {
    // Make log directory of the partition on the leader broker inaccessible by replacing it with a file
    val localLog = leaderServer.replicaManager.localLogOrException(partition)
    val logDir = localLog.dir.getParentFile
    CoreUtils.swallow(Utils.delete(logDir), this)
    logDir.createNewFile()
    assertTrue(logDir.isFile)

    if (failureType == Roll) {
      assertThrows(classOf[KafkaStorageException], () => leaderServer.replicaManager.getLog(partition).get.roll())
    } else if (failureType == Checkpoint) {
      leaderServer.replicaManager.checkpointHighWatermarks()
    }

    // Wait for ReplicaHighWatermarkCheckpoint to happen so that the log directory of the topic will be offline
    TestUtils.waitUntilTrue(() => !leaderServer.logManager.isLogDirOnline(logDir.getAbsolutePath), "Expected log directory offline", 3000L)
    assertTrue(leaderServer.replicaManager.localLog(partition).isEmpty)
  }

  /**
   * Translate the given buffer into a string
   *
   * @param buffer The buffer to translate
   * @param encoding The encoding to use in translating bytes to characters
   */
  def readString(buffer: ByteBuffer, encoding: String = Charset.defaultCharset.toString): String = {
    val bytes = new Array[Byte](buffer.remaining)
    buffer.get(bytes)
    new String(bytes, encoding)
  }

  def copyOf(props: Properties): Properties = {
    val copy = new Properties()
    copy ++= props
    copy
  }

  def sslConfigs(mode: Mode, clientCert: Boolean, trustStoreFile: Option[File], certAlias: String,
                 certCn: String = SslCertificateCn,
                 tlsProtocol: String = TestSslUtils.DEFAULT_TLS_PROTOCOL_FOR_TESTS): Properties = {
    val trustStore = trustStoreFile.getOrElse {
      throw new Exception("SSL enabled but no trustStoreFile provided")
    }

    val sslConfigs = new TestSslUtils.SslConfigsBuilder(mode)
      .useClientCert(clientCert)
      .createNewTrustStore(trustStore)
      .certAlias(certAlias)
      .cn(certCn)
      .tlsProtocol(tlsProtocol)
      .build()

    val sslProps = new Properties()
    sslConfigs.forEach { (k, v) => sslProps.put(k, v) }
    sslProps
  }

  // a X509TrustManager to trust self-signed certs for unit tests.
  def trustAllCerts: X509TrustManager = {
    val trustManager = new X509TrustManager() {
      override def getAcceptedIssuers: Array[X509Certificate] = {
        null
      }
      override def checkClientTrusted(certs: Array[X509Certificate], authType: String): Unit = {
      }
      override def checkServerTrusted(certs: Array[X509Certificate], authType: String): Unit = {
      }
    }
    trustManager
  }

  def waitAndVerifyAcls(expected: Set[AccessControlEntry],
                        authorizer: JAuthorizer,
                        resource: ResourcePattern,
                        accessControlEntryFilter: AccessControlEntryFilter = AccessControlEntryFilter.ANY): Unit = {
    val newLine = scala.util.Properties.lineSeparator

    val filter = new AclBindingFilter(resource.toFilter, accessControlEntryFilter)
    waitUntilTrue(() => authorizer.acls(filter).asScala.map(_.entry).toSet == expected,
      s"expected acls:${expected.mkString(newLine + "\t", newLine + "\t", newLine)}" +
        s"but got:${authorizer.acls(filter).asScala.map(_.entry).mkString(newLine + "\t", newLine + "\t", newLine)}")
  }

  @deprecated("Use org.apache.kafka.server.authorizer.Authorizer", "Since 2.5")
  def waitAndVerifyAcls(expected: Set[Acl], authorizer: LegacyAuthorizer, resource: Resource): Unit = {
    val newLine = scala.util.Properties.lineSeparator

    waitUntilTrue(() => authorizer.getAcls(resource) == expected,
      s"expected acls:${expected.mkString(newLine + "\t", newLine + "\t", newLine)}" +
        s"but got:${authorizer.getAcls(resource).mkString(newLine + "\t", newLine + "\t", newLine)}")
  }

  /**
   * Verifies that this ACL is the secure one.
   */
  def isAclSecure(acl: ACL, sensitive: Boolean): Boolean = {
    debug(s"ACL $acl")
    acl.getPerms match {
      case Perms.READ => !sensitive && acl.getId.getScheme == "world"
      case Perms.ALL => acl.getId.getScheme == "sasl"
      case _ => false
    }
  }

  /**
   * Verifies that the ACL corresponds to the unsecure one that
   * provides ALL access to everyone (world).
   */
  def isAclUnsecure(acl: ACL): Boolean = {
    debug(s"ACL $acl")
    acl.getPerms match {
      case Perms.ALL => acl.getId.getScheme == "world"
      case _ => false
    }
  }

  private def secureZkPaths(zkClient: KafkaZkClient): Seq[String] = {
    def subPaths(path: String): Seq[String] = {
      if (zkClient.pathExists(path))
        path +: zkClient.getChildren(path).map(c => path + "/" + c).flatMap(subPaths)
      else
        Seq.empty
    }
    val topLevelPaths = ZkData.SecureRootPaths ++ ZkData.SensitiveRootPaths
    topLevelPaths.flatMap(subPaths)
  }

  /**
   * Verifies that all secure paths in ZK are created with the expected ACL.
   */
  def verifySecureZkAcls(zkClient: KafkaZkClient, usersWithAccess: Int): Unit = {
    secureZkPaths(zkClient).foreach(path => {
      if (zkClient.pathExists(path)) {
        val sensitive = ZkData.sensitivePath(path)
        // usersWithAccess have ALL access to path. For paths that are
        // not sensitive, world has READ access.
        val aclCount = if (sensitive) usersWithAccess else usersWithAccess + 1
        val acls = zkClient.getAcl(path)
        assertEquals(aclCount, acls.size, s"Invalid ACLs for $path $acls")
        acls.foreach(acl => isAclSecure(acl, sensitive))
      }
    })
  }

  /**
   * Verifies that secure paths in ZK have no access control. This is
   * the case when zookeeper.set.acl=false and no ACLs have been configured.
   */
  def verifyUnsecureZkAcls(zkClient: KafkaZkClient): Unit = {
    secureZkPaths(zkClient).foreach(path => {
      if (zkClient.pathExists(path)) {
        val acls = zkClient.getAcl(path)
        assertEquals(1, acls.size, s"Invalid ACLs for $path $acls")
        acls.foreach(isAclUnsecure)
      }
    })
  }

  /**
    * To use this you pass in a sequence of functions that are your arrange/act/assert test on the SUT.
    * They all run at the same time in the assertConcurrent method; the chances of triggering a multithreading code error,
    * and thereby failing some assertion are greatly increased.
    */
  def assertConcurrent(message: String, functions: Seq[() => Any], timeoutMs: Int): Unit = {

    def failWithTimeout(): Unit = {
      fail(s"$message. Timed out, the concurrent functions took more than $timeoutMs milliseconds")
    }

    val numThreads = functions.size
    val threadPool = Executors.newFixedThreadPool(numThreads)
    val exceptions = ArrayBuffer[Throwable]()
    try {
      val runnables = functions.map { function =>
        new Callable[Unit] {
          override def call(): Unit = function()
        }
      }.asJava
      val futures = threadPool.invokeAll(runnables, timeoutMs, TimeUnit.MILLISECONDS).asScala
      futures.foreach { future =>
        if (future.isCancelled)
          failWithTimeout()
        else
          try future.get()
          catch { case e: Exception =>
            exceptions += e
          }
      }
    } catch {
      case _: InterruptedException => failWithTimeout()
      case e: Throwable => exceptions += e
    } finally {
      threadPool.shutdownNow()
    }
    assertTrue(exceptions.isEmpty, s"$message failed with exception(s) $exceptions")
  }

  def consumeTopicRecords[K, V](servers: Seq[KafkaServer],
                                topic: String,
                                numMessages: Int,
                                groupId: String = "group",
                                securityProtocol: SecurityProtocol = SecurityProtocol.PLAINTEXT,
                                trustStoreFile: Option[File] = None,
                                waitTime: Long = JTestUtils.DEFAULT_MAX_WAIT_MS): Seq[ConsumerRecord[Array[Byte], Array[Byte]]] = {
    val consumer = createConsumer(TestUtils.getBrokerListStrFromServers(servers, securityProtocol),
      groupId = groupId,
      securityProtocol = securityProtocol,
      trustStoreFile = trustStoreFile)
    try {
      consumer.subscribe(Collections.singleton(topic))
      consumeRecords(consumer, numMessages, waitTime)
    } finally consumer.close()
  }

  def pollUntilAtLeastNumRecords[K, V](consumer: Consumer[K, V],
                                       numRecords: Int,
                                       waitTimeMs: Long = JTestUtils.DEFAULT_MAX_WAIT_MS): Seq[ConsumerRecord[K, V]] = {
    val records = new ArrayBuffer[ConsumerRecord[K, V]]()
    def pollAction(polledRecords: ConsumerRecords[K, V]): Boolean = {
      records ++= polledRecords.asScala
      records.size >= numRecords
    }
    pollRecordsUntilTrue(consumer, pollAction,
      waitTimeMs = waitTimeMs,
      msg = s"Consumed ${records.size} records before timeout instead of the expected $numRecords records")
    records
  }

  def consumeRecords[K, V](consumer: Consumer[K, V],
                           numRecords: Int,
                           waitTimeMs: Long = JTestUtils.DEFAULT_MAX_WAIT_MS): Seq[ConsumerRecord[K, V]] = {
    val records = pollUntilAtLeastNumRecords(consumer, numRecords, waitTimeMs)
    assertEquals(numRecords, records.size, "Consumed more records than expected")
    records
  }

  /**
    * Will consume all the records for the given consumer for the specified duration. If you want to drain all the
    * remaining messages in the partitions the consumer is subscribed to, the duration should be set high enough so
    * that the consumer has enough time to poll everything. This would be based on the number of expected messages left
    * in the topic, and should not be too large (ie. more than a second) in our tests.
    *
    * @return All the records consumed by the consumer within the specified duration.
    */
  def consumeRecordsFor[K, V](consumer: KafkaConsumer[K, V], duration: Long = JTestUtils.DEFAULT_MAX_WAIT_MS): Seq[ConsumerRecord[K, V]] = {
    val startTime = System.currentTimeMillis()
    val records = new ArrayBuffer[ConsumerRecord[K, V]]()
    waitUntilTrue(() => {
      records ++= consumer.poll(Duration.ofMillis(50)).asScala
      System.currentTimeMillis() - startTime > duration
    }, s"The timeout $duration was greater than the maximum wait time.")
    records
  }

  def createTransactionalProducer(transactionalId: String,
                                  servers: Seq[KafkaServer],
                                  batchSize: Int = 16384,
                                  transactionTimeoutMs: Long = 60000,
                                  maxBlockMs: Long = 60000,
                                  deliveryTimeoutMs: Int = 120000,
                                  requestTimeoutMs: Int = 30000,
                                  maxInFlight: Int = 5): KafkaProducer[Array[Byte], Array[Byte]] = {
    val props = new Properties()
    props.put(ProducerConfig.BOOTSTRAP_SERVERS_CONFIG, TestUtils.getBrokerListStrFromServers(servers))
    props.put(ProducerConfig.ACKS_CONFIG, "all")
    props.put(ProducerConfig.BATCH_SIZE_CONFIG, batchSize.toString)
    props.put(ProducerConfig.TRANSACTIONAL_ID_CONFIG, transactionalId)
    props.put(ProducerConfig.ENABLE_IDEMPOTENCE_CONFIG, "true")
    props.put(ProducerConfig.TRANSACTION_TIMEOUT_CONFIG, transactionTimeoutMs.toString)
    props.put(ProducerConfig.MAX_BLOCK_MS_CONFIG, maxBlockMs.toString)
    props.put(ProducerConfig.DELIVERY_TIMEOUT_MS_CONFIG, deliveryTimeoutMs.toString)
    props.put(ProducerConfig.REQUEST_TIMEOUT_MS_CONFIG, requestTimeoutMs.toString)
    props.put(ProducerConfig.MAX_IN_FLIGHT_REQUESTS_PER_CONNECTION, maxInFlight.toString)
    new KafkaProducer[Array[Byte], Array[Byte]](props, new ByteArraySerializer, new ByteArraySerializer)
  }

  // Seeds the given topic with records with keys and values in the range [0..numRecords)
  def seedTopicWithNumberedRecords(topic: String, numRecords: Int, servers: Seq[KafkaServer]): Unit = {
    val props = new Properties()
    props.put(ProducerConfig.ENABLE_IDEMPOTENCE_CONFIG, "true")
    props.put(ProducerConfig.BOOTSTRAP_SERVERS_CONFIG, TestUtils.getBrokerListStrFromServers(servers))
    val producer = new KafkaProducer[Array[Byte], Array[Byte]](props, new ByteArraySerializer, new ByteArraySerializer)
    try {
      for (i <- 0 until numRecords) {
        producer.send(new ProducerRecord[Array[Byte], Array[Byte]](topic, asBytes(i.toString), asBytes(i.toString)))
      }
      producer.flush()
    } finally {
      producer.close()
    }
  }

  private def asString(bytes: Array[Byte]) = new String(bytes, StandardCharsets.UTF_8)

  private def asBytes(string: String) = string.getBytes(StandardCharsets.UTF_8)

  // Verifies that the record was intended to be committed by checking the headers for an expected transaction status
  // If true, this will return the value as a string. It is expected that the record in question should have been created
  // by the `producerRecordWithExpectedTransactionStatus` method.
  def assertCommittedAndGetValue(record: ConsumerRecord[Array[Byte], Array[Byte]]) : String = {
    record.headers.headers(transactionStatusKey).asScala.headOption match {
      case Some(header) =>
        assertEquals(asString(committedValue), asString(header.value), s"Got ${asString(header.value)} but expected the value to indicate " +
          s"committed status.")
      case None =>
        fail("expected the record header to include an expected transaction status, but received nothing.")
    }
    recordValueAsString(record)
  }

  def recordValueAsString(record: ConsumerRecord[Array[Byte], Array[Byte]]) : String = {
    asString(record.value)
  }

  def producerRecordWithExpectedTransactionStatus(topic: String, partition: Integer, key: Array[Byte], value: Array[Byte], willBeCommitted: Boolean): ProducerRecord[Array[Byte], Array[Byte]] = {
    val header = new Header {override def key() = transactionStatusKey
      override def value() = if (willBeCommitted)
        committedValue
      else
        abortedValue
    }
    new ProducerRecord[Array[Byte], Array[Byte]](topic, partition, key, value, Collections.singleton(header))
  }

  def producerRecordWithExpectedTransactionStatus(topic: String, partition: Integer, key: String, value: String, willBeCommitted: Boolean): ProducerRecord[Array[Byte], Array[Byte]] = {
    producerRecordWithExpectedTransactionStatus(topic, partition, asBytes(key), asBytes(value), willBeCommitted)
  }

  // Collect the current positions for all partition in the consumers current assignment.
  def consumerPositions(consumer: KafkaConsumer[Array[Byte], Array[Byte]]) : Map[TopicPartition, OffsetAndMetadata]  = {
    val offsetsToCommit = new mutable.HashMap[TopicPartition, OffsetAndMetadata]()
    consumer.assignment.forEach { topicPartition =>
      offsetsToCommit.put(topicPartition, new OffsetAndMetadata(consumer.position(topicPartition)))
    }
    offsetsToCommit.toMap
  }

  def resetToCommittedPositions(consumer: KafkaConsumer[Array[Byte], Array[Byte]]): Unit = {
    val committed = consumer.committed(consumer.assignment).asScala.filter(_._2 != null).map { case (k, v) => k -> v.offset }

    consumer.assignment.forEach { topicPartition =>
      if (committed.contains(topicPartition))
        consumer.seek(topicPartition, committed(topicPartition))
      else
        consumer.seekToBeginning(Collections.singletonList(topicPartition))
    }
  }

  def incrementalAlterConfigs(servers: Seq[KafkaServer], adminClient: Admin, props: Properties,
                              perBrokerConfig: Boolean, opType: OpType = OpType.SET): AlterConfigsResult  = {
    val configEntries = props.asScala.map { case (k, v) => new AlterConfigOp(new ConfigEntry(k, v), opType) }.toList.asJavaCollection
    val configs = if (perBrokerConfig) {
      servers.map { server =>
        val resource = new ConfigResource(ConfigResource.Type.BROKER, server.config.brokerId.toString)
        (resource, configEntries)
      }.toMap.asJava
    } else {
      Map(new ConfigResource(ConfigResource.Type.BROKER, "") -> configEntries).asJava
    }
    adminClient.incrementalAlterConfigs(configs)
  }

  def alterClientQuotas(adminClient: Admin, request: Map[ClientQuotaEntity, Map[String, Option[Double]]]): AlterClientQuotasResult = {
    val entries = request.map { case (entity, alter) =>
      val ops = alter.map { case (key, value) =>
        new ClientQuotaAlteration.Op(key, value.map(Double.box).getOrElse(null))
      }.asJavaCollection
      new ClientQuotaAlteration(entity, ops)
    }.asJavaCollection
    adminClient.alterClientQuotas(entries)
  }

  def assertLeader(client: Admin, topicPartition: TopicPartition, expectedLeader: Int): Unit = {
    waitForLeaderToBecome(client, topicPartition, Some(expectedLeader))
  }

  def assertNoLeader(client: Admin, topicPartition: TopicPartition): Unit = {
    waitForLeaderToBecome(client, topicPartition, None)
  }

  def waitForLeaderToBecome(client: Admin, topicPartition: TopicPartition, leader: Option[Int]): Unit = {
    val topic = topicPartition.topic
    val partition = topicPartition.partition

    TestUtils.waitUntilTrue(() => {
      try {
        val topicResult = client.describeTopics(Arrays.asList(topic)).all.get.get(topic)
        val partitionResult = topicResult.partitions.get(partition)
        Option(partitionResult.leader).map(_.id) == leader
      } catch {
        case e: ExecutionException if e.getCause.isInstanceOf[UnknownTopicOrPartitionException] => false
      }
    }, "Timed out waiting for leader metadata")
  }

  def waitForBrokersOutOfIsr(client: Admin, partition: Set[TopicPartition], brokerIds: Set[Int]): Unit = {
    TestUtils.waitUntilTrue(
      () => {
        val description = client.describeTopics(partition.map(_.topic).asJava).all.get.asScala
        val isr = description
          .values
          .flatMap(_.partitions.asScala.flatMap(_.isr.asScala))
          .map(_.id)
          .toSet

        brokerIds.intersect(isr).isEmpty
      },
      s"Expected brokers $brokerIds to no longer in the ISR for $partition"
    )
  }

  def waitForBrokersInIsr(client: Admin, partition: TopicPartition, brokerIds: Set[Int]): Unit = {
    TestUtils.waitUntilTrue(
      () => {
        val description = client.describeTopics(Set(partition.topic).asJava).all.get.asScala
        val isr = description
          .values
          .flatMap(_.partitions.asScala.flatMap(_.isr.asScala))
          .map(_.id)
          .toSet

        brokerIds.subsetOf(isr)
      },
      s"Expected brokers $brokerIds to be in the ISR for $partition"
    )
  }

  def waitForReplicasAssigned(client: Admin, partition: TopicPartition, brokerIds: Seq[Int]): Unit = {
    TestUtils.waitUntilTrue(
      () => {
        val description = client.describeTopics(Set(partition.topic).asJava).all.get.asScala
        val replicas = description
          .values
          .flatMap(_.partitions.asScala.flatMap(_.replicas.asScala))
          .map(_.id)
          .toSeq

        brokerIds == replicas
      },
      s"Expected brokers $brokerIds to be the replicas for $partition"
    )
  }

  /**
   * Capture the console output during the execution of the provided function.
   */
  def grabConsoleOutput(f: => Unit) : String = {
    val out = new ByteArrayOutputStream
    try scala.Console.withOut(out)(f)
    finally scala.Console.out.flush()
    out.toString
  }

  /**
   * Capture the console error during the execution of the provided function.
   */
  def grabConsoleError(f: => Unit) : String = {
    val err = new ByteArrayOutputStream
    try scala.Console.withErr(err)(f)
    finally scala.Console.err.flush()
    err.toString
  }

  /**
   * Capture both the console output and console error during the execution of the provided function.
   */
  def grabConsoleOutputAndError(f: => Unit) : (String, String) = {
    val out = new ByteArrayOutputStream
    val err = new ByteArrayOutputStream
    try scala.Console.withOut(out)(scala.Console.withErr(err)(f))
    finally {
      scala.Console.out.flush()
      scala.Console.err.flush()
    }
    (out.toString, err.toString)
  }

  def assertFutureExceptionTypeEquals(future: KafkaFuture[_], clazz: Class[_ <: Throwable],
                                      expectedErrorMessage: Option[String] = None): Unit = {
    val cause = assertThrows(classOf[ExecutionException], () => future.get()).getCause
    assertTrue(clazz.isInstance(cause), "Expected an exception of type " + clazz.getName + "; got type " +
      cause.getClass.getName)
    expectedErrorMessage.foreach(message => assertTrue(cause.getMessage.contains(message), s"Received error message : ${cause.getMessage}" +
      s" does not contain expected error message : $message"))
  }

  def totalMetricValue(server: KafkaServer, metricName: String): Long = {
    val allMetrics = server.metrics.metrics
    val total = allMetrics.values().asScala.filter(_.metricName().name() == metricName)
      .foldLeft(0.0)((total, metric) => total + metric.metricValue.asInstanceOf[Double])
    total.toLong
  }

  def meterCount(metricName: String): Long = {
    KafkaYammerMetrics.defaultRegistry.allMetrics.asScala
      .filter { case (k, _) => k.getMBeanName.endsWith(metricName) }
      .values
      .headOption
      .getOrElse(fail(s"Unable to find metric $metricName"))
      .asInstanceOf[Meter]
      .count
  }

  def clearYammerMetrics(): Unit = {
    for (metricName <- KafkaYammerMetrics.defaultRegistry.allMetrics.keySet.asScala)
      KafkaYammerMetrics.defaultRegistry.removeMetric(metricName)
  }

  def stringifyTopicPartitions(partitions: Set[TopicPartition]): String = {
    Json.encodeAsString(Map("partitions" ->
      partitions.map(tp => Map("topic" -> tp.topic, "partition" -> tp.partition).asJava).asJava).asJava)
  }

  def resource[R <: AutoCloseable, A](resource: R)(func: R => A): A = {
    try {
      func(resource)
    } finally {
      resource.close()
    }
  }

  /**
   * Set broker replication quotas and enable throttling for a set of partitions. This
   * will override any previous replication quotas, but will leave the throttling status
   * of other partitions unaffected.
   */
  def setReplicationThrottleForPartitions(admin: Admin,
                                          brokerIds: Seq[Int],
                                          partitions: Set[TopicPartition],
                                          throttleBytes: Int): Unit = {
    throttleAllBrokersReplication(admin, brokerIds, throttleBytes)
    assignThrottledPartitionReplicas(admin, partitions.map(_ -> brokerIds).toMap)
  }

  /**
   * Remove a set of throttled partitions and reset the overall replication quota.
   */
  def removeReplicationThrottleForPartitions(admin: Admin,
                                             brokerIds: Seq[Int],
                                             partitions: Set[TopicPartition]): Unit = {
    removePartitionReplicaThrottles(admin, partitions)
    resetBrokersThrottle(admin, brokerIds)
  }

  /**
    * Throttles all replication across the cluster.
    * @param adminClient is the adminClient to use for making connection with the cluster
    * @param brokerIds all broker ids in the cluster
    * @param throttleBytes is the target throttle
    */
  def throttleAllBrokersReplication(adminClient: Admin, brokerIds: Seq[Int], throttleBytes: Int): Unit = {
    val throttleConfigs = Seq(
      new AlterConfigOp(new ConfigEntry(DynamicConfig.Broker.LeaderReplicationThrottledRateProp, throttleBytes.toString), AlterConfigOp.OpType.SET),
      new AlterConfigOp(new ConfigEntry(DynamicConfig.Broker.FollowerReplicationThrottledRateProp, throttleBytes.toString), AlterConfigOp.OpType.SET)
    ).asJavaCollection

    adminClient.incrementalAlterConfigs(
      brokerIds.map { brokerId =>
        new ConfigResource(ConfigResource.Type.BROKER, brokerId.toString) -> throttleConfigs
      }.toMap.asJava
    ).all().get()
  }

  def resetBrokersThrottle(adminClient: Admin, brokerIds: Seq[Int]): Unit =
    throttleAllBrokersReplication(adminClient, brokerIds, Int.MaxValue)

  def assignThrottledPartitionReplicas(adminClient: Admin, allReplicasByPartition: Map[TopicPartition, Seq[Int]]): Unit = {
    val throttles = allReplicasByPartition.groupBy(_._1.topic()).map {
      case (topic, replicasByPartition) =>
        new ConfigResource(ConfigResource.Type.TOPIC, topic) -> Seq(
          new AlterConfigOp(new ConfigEntry(LogConfig.LeaderReplicationThrottledReplicasProp, formatReplicaThrottles(replicasByPartition)), AlterConfigOp.OpType.SET),
          new AlterConfigOp(new ConfigEntry(LogConfig.FollowerReplicationThrottledReplicasProp, formatReplicaThrottles(replicasByPartition)), AlterConfigOp.OpType.SET)
        ).asJavaCollection
    }
    adminClient.incrementalAlterConfigs(throttles.asJava).all().get()
  }

  def removePartitionReplicaThrottles(adminClient: Admin, partitions: Set[TopicPartition]): Unit = {
    val throttles = partitions.map {
      tp =>
        new ConfigResource(ConfigResource.Type.TOPIC, tp.topic()) -> Seq(
          new AlterConfigOp(new ConfigEntry(LogConfig.LeaderReplicationThrottledReplicasProp, ""), AlterConfigOp.OpType.DELETE),
          new AlterConfigOp(new ConfigEntry(LogConfig.FollowerReplicationThrottledReplicasProp, ""), AlterConfigOp.OpType.DELETE)
        ).asJavaCollection
    }.toMap
    adminClient.incrementalAlterConfigs(throttles.asJava).all().get()
  }

  def formatReplicaThrottles(moves: Map[TopicPartition, Seq[Int]]): String =
    moves.flatMap { case (tp, assignment) =>
      assignment.map(replicaId => s"${tp.partition}:$replicaId")
    }.mkString(",")

  def waitForAllReassignmentsToComplete(adminClient: Admin, pause: Long = 100L): Unit = {
    waitUntilTrue(() => adminClient.listPartitionReassignments().reassignments().get().isEmpty,
      s"There still are ongoing reassignments", pause = pause)
  }

  def addAndVerifyAcls(server: KafkaServer, acls: Set[AccessControlEntry], resource: ResourcePattern): Unit = {
    val authorizer = server.dataPlaneRequestProcessor.authorizer.get
    val aclBindings = acls.map { acl => new AclBinding(resource, acl) }
    authorizer.createAcls(null, aclBindings.toList.asJava).asScala
      .map(_.toCompletableFuture.get)
      .foreach { result =>
        result.exception.ifPresent { e => throw e }
      }
    val aclFilter = new AclBindingFilter(resource.toFilter, AccessControlEntryFilter.ANY)
    waitAndVerifyAcls(
      authorizer.acls(aclFilter).asScala.map(_.entry).toSet ++ acls,
      authorizer, resource)
  }

}<|MERGE_RESOLUTION|>--- conflicted
+++ resolved
@@ -1166,13 +1166,8 @@
       servers.forall(server => topicPartitions.forall(tp => server.replicaManager.nonOfflinePartition(tp).isEmpty)),
       "Replica manager's should have deleted all of this topic's partitions")
     // ensure that logs from all replicas are deleted if delete topic is marked successful in ZooKeeper
-<<<<<<< HEAD
-    assertTrue("Replica logs not deleted after delete topic is complete",
-      servers.forall(server => topicPartitions.forall(tp => server.logManager.getLog(tp).isEmpty)))
-=======
     assertTrue(servers.forall(server => topicPartitions.forall(tp => server.getLogManager.getLog(tp).isEmpty)),
       "Replica logs not deleted after delete topic is complete")
->>>>>>> 61431f5b
     // ensure that topic is removed from all cleaner offsets
     waitUntilTrue(() => servers.forall(server => topicPartitions.forall { tp =>
       val checkpoints = server.logManager.liveLogDirs.map { logDir =>
