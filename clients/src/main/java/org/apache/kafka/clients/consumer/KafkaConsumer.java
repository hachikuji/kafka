--- conflicted
+++ resolved
@@ -1505,7 +1505,20 @@
      */
     @Override
     public void seek(TopicPartition partition, long offset) {
-        seek(partition, new OffsetAndMetadata(offset, null));
+        if (offset < 0)
+            throw new IllegalArgumentException("seek offset must not be a negative number");
+
+        acquireAndEnsureOpen();
+        try {
+            log.debug("Seeking to offset {} for partition {}", offset, partition);
+            Metadata.LeaderAndEpoch leaderAndEpoch = metadata.leaderAndEpoch(partition);
+
+            SubscriptionState.FetchPosition newPosition =
+                    new SubscriptionState.FetchPosition(offset, leaderAndEpoch.epoch, leaderAndEpoch);
+            this.subscriptions.seek(partition, newPosition);
+        } finally {
+            release();
+        }
     }
 
     /**
@@ -1526,40 +1539,17 @@
 
         acquireAndEnsureOpen();
         try {
-<<<<<<< HEAD
-            log.debug("Seeking to offset {} for partition {}", offset, partition);
-            Metadata.LeaderAndEpoch leaderAndEpoch = metadata.leaderAndEpoch(partition);
-
-            SubscriptionState.FetchPosition newPosition =
-                    new SubscriptionState.FetchPosition(offset, leaderAndEpoch.epoch, leaderAndEpoch);
-            this.subscriptions.seek(partition, newPosition);
-        } finally {
-            release();
-        }
-    }
-
-    public void seek(TopicPartition partition, OffsetAndMetadata offsetAndMetadata) {
-        if (offsetAndMetadata.offset() < 0)
-            throw new IllegalArgumentException("seek offset must not be a negative number");
-
-        acquireAndEnsureOpen();
-        try {
-            log.debug("Seeking to offset {} for partition {} with leader epoch {}", offsetAndMetadata.offset(),
-                    partition, offsetAndMetadata.leaderEpoch());
-            Metadata.LeaderAndEpoch leaderAndEpoch = metadata.leaderAndEpoch(partition);
-            SubscriptionState.FetchPosition newPosition = new SubscriptionState.FetchPosition(
-                    offsetAndMetadata.offset(), offsetAndMetadata.leaderEpoch(), leaderAndEpoch);
-            this.subscriptions.seek(partition, newPosition);
-=======
             if (offsetAndMetadata.leaderEpoch().isPresent()) {
                 log.info("Seeking to offset {} for partition {} with epoch {}",
                         offset, partition, offsetAndMetadata.leaderEpoch().get());
             } else {
                 log.info("Seeking to offset {} for partition {}", offset, partition);
             }
+            Metadata.LeaderAndEpoch leaderAndEpoch = metadata.leaderAndEpoch(partition);
+            SubscriptionState.FetchPosition newPosition = new SubscriptionState.FetchPosition(
+                    offsetAndMetadata.offset(), offsetAndMetadata.leaderEpoch(), leaderAndEpoch);
             this.updateLastSeenEpochIfNewer(partition, offsetAndMetadata);
-            this.subscriptions.seek(partition, offset);
->>>>>>> 9ee5f920
+            this.subscriptions.seek(partition, newPosition);
         } finally {
             release();
         }
