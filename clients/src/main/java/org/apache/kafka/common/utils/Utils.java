/*
 * Licensed to the Apache Software Foundation (ASF) under one or more
 * contributor license agreements. See the NOTICE file distributed with
 * this work for additional information regarding copyright ownership.
 * The ASF licenses this file to You under the Apache License, Version 2.0
 * (the "License"); you may not use this file except in compliance with
 * the License. You may obtain a copy of the License at
 *
 *    http://www.apache.org/licenses/LICENSE-2.0
 *
 * Unless required by applicable law or agreed to in writing, software
 * distributed under the License is distributed on an "AS IS" BASIS,
 * WITHOUT WARRANTIES OR CONDITIONS OF ANY KIND, either express or implied.
 * See the License for the specific language governing permissions and
 * limitations under the License.
 */
package org.apache.kafka.common.utils;

import org.apache.kafka.common.KafkaException;
import org.apache.kafka.common.config.ConfigException;
import org.apache.kafka.common.network.TransferableChannel;
import org.slf4j.Logger;
import org.slf4j.LoggerFactory;

import java.io.Closeable;
import java.io.DataOutput;
import java.io.EOFException;
import java.io.File;
import java.io.IOException;
import java.io.InputStream;
import java.io.PrintWriter;
import java.io.StringWriter;
import java.lang.reflect.Constructor;
import java.lang.reflect.InvocationTargetException;
import java.nio.BufferUnderflowException;
import java.nio.ByteBuffer;
import java.nio.channels.FileChannel;
import java.nio.charset.StandardCharsets;
import java.nio.file.FileVisitResult;
import java.nio.file.Files;
import java.nio.file.NoSuchFileException;
import java.nio.file.Path;
import java.nio.file.Paths;
import java.nio.file.SimpleFileVisitor;
import java.nio.file.StandardCopyOption;
import java.nio.file.attribute.BasicFileAttributes;
import java.text.DecimalFormat;
import java.text.DecimalFormatSymbols;
import java.text.ParseException;
import java.text.SimpleDateFormat;
import java.util.AbstractMap;
import java.util.ArrayList;
import java.util.Arrays;
import java.util.Collection;
import java.util.Collections;
import java.util.Date;
import java.util.EnumSet;
import java.util.HashMap;
import java.util.HashSet;
import java.util.Iterator;
import java.util.LinkedHashMap;
import java.util.List;
import java.util.Locale;
import java.util.Map;
import java.util.Objects;
import java.util.Properties;
import java.util.Set;
import java.util.SortedSet;
import java.util.TreeSet;
import java.util.concurrent.atomic.AtomicReference;
import java.util.function.BiConsumer;
import java.util.function.BinaryOperator;
import java.util.function.Function;
import java.util.function.Supplier;
import java.util.regex.Matcher;
import java.util.regex.Pattern;
import java.util.stream.Collector;
import java.util.stream.Collectors;
import java.util.stream.Stream;

public final class Utils {

    private Utils() {}

    // This matches URIs of formats: host:port and protocol:\\host:port
    // IPv6 is supported with [ip] pattern
    private static final Pattern HOST_PORT_PATTERN = Pattern.compile(".*?\\[?([0-9a-zA-Z\\-%._:]*)\\]?:([0-9]+)");

    private static final Pattern VALID_HOST_CHARACTERS = Pattern.compile("([0-9a-zA-Z\\-%._:]*)");

    // Prints up to 2 decimal digits. Used for human readable printing
    private static final DecimalFormat TWO_DIGIT_FORMAT = new DecimalFormat("0.##",
        DecimalFormatSymbols.getInstance(Locale.ENGLISH));

    private static final String[] BYTE_SCALE_SUFFIXES = new String[] {"B", "KB", "MB", "GB", "TB", "PB", "EB", "ZB", "YB"};

    public static final String NL = System.getProperty("line.separator");

    private static final Logger log = LoggerFactory.getLogger(Utils.class);

    /**
     * Get a sorted list representation of a collection.
     * @param collection The collection to sort
     * @param <T> The class of objects in the collection
     * @return An unmodifiable sorted list with the contents of the collection
     */
    public static <T extends Comparable<? super T>> List<T> sorted(Collection<T> collection) {
        List<T> res = new ArrayList<>(collection);
        Collections.sort(res);
        return Collections.unmodifiableList(res);
    }

    /**
     * Turn the given UTF8 byte array into a string
     *
     * @param bytes The byte array
     * @return The string
     */
    public static String utf8(byte[] bytes) {
        return new String(bytes, StandardCharsets.UTF_8);
    }

    /**
     * Read a UTF8 string from a byte buffer. Note that the position of the byte buffer is not affected
     * by this method.
     *
     * @param buffer The buffer to read from
     * @param length The length of the string in bytes
     * @return The UTF8 string
     */
    public static String utf8(ByteBuffer buffer, int length) {
        return utf8(buffer, 0, length);
    }

    /**
     * Read a UTF8 string from the current position till the end of a byte buffer. The position of the byte buffer is
     * not affected by this method.
     *
     * @param buffer The buffer to read from
     * @return The UTF8 string
     */
    public static String utf8(ByteBuffer buffer) {
        return utf8(buffer, buffer.remaining());
    }

    /**
     * Read a UTF8 string from a byte buffer at a given offset. Note that the position of the byte buffer
     * is not affected by this method.
     *
     * @param buffer The buffer to read from
     * @param offset The offset relative to the current position in the buffer
     * @param length The length of the string in bytes
     * @return The UTF8 string
     */
    public static String utf8(ByteBuffer buffer, int offset, int length) {
        if (buffer.hasArray())
            return new String(buffer.array(), buffer.arrayOffset() + buffer.position() + offset, length, StandardCharsets.UTF_8);
        else
            return utf8(toArray(buffer, offset, length));
    }

    /**
     * Turn a string into a utf8 byte[]
     *
     * @param string The string
     * @return The byte[]
     */
    public static byte[] utf8(String string) {
        return string.getBytes(StandardCharsets.UTF_8);
    }

    /**
     * Get the absolute value of the given number. If the number is Int.MinValue return 0. This is different from
     * java.lang.Math.abs or scala.math.abs in that they return Int.MinValue (!).
     */
    public static int abs(int n) {
        return (n == Integer.MIN_VALUE) ? 0 : Math.abs(n);
    }

    /**
     * Get the minimum of some long values.
     * @param first Used to ensure at least one value
     * @param rest The remaining values to compare
     * @return The minimum of all passed values
     */
    public static long min(long first, long... rest) {
        long min = first;
        for (long r : rest) {
            if (r < min)
                min = r;
        }
        return min;
    }

    /**
     * Get the maximum of some long values.
     * @param first Used to ensure at least one value
     * @param rest The remaining values to compare
     * @return The maximum of all passed values
     */
    public static long max(long first, long... rest) {
        long max = first;
        for (long r : rest) {
            if (r > max)
                max = r;
        }
        return max;
    }


    public static short min(short first, short second) {
        return (short) Math.min(first, second);
    }

    /**
     * Get the length for UTF8-encoding a string without encoding it first
     *
     * @param s The string to calculate the length for
     * @return The length when serialized
     */
    public static int utf8Length(CharSequence s) {
        int count = 0;
        for (int i = 0, len = s.length(); i < len; i++) {
            char ch = s.charAt(i);
            if (ch <= 0x7F) {
                count++;
            } else if (ch <= 0x7FF) {
                count += 2;
            } else if (Character.isHighSurrogate(ch)) {
                count += 4;
                ++i;
            } else {
                count += 3;
            }
        }
        return count;
    }

    /**
     * Read the given byte buffer from its current position to its limit into a byte array.
     * @param buffer The buffer to read from
     */
    public static byte[] toArray(ByteBuffer buffer) {
        return toArray(buffer, 0, buffer.remaining());
    }

    /**
     * Read a byte array from its current position given the size in the buffer
     * @param buffer The buffer to read from
     * @param size The number of bytes to read into the array
     */
    public static byte[] toArray(ByteBuffer buffer, int size) {
        return toArray(buffer, 0, size);
    }

    /**
     * Convert a ByteBuffer to a nullable array.
     * @param buffer The buffer to convert
     * @return The resulting array or null if the buffer is null
     */
    public static byte[] toNullableArray(ByteBuffer buffer) {
        return buffer == null ? null : toArray(buffer);
    }

    /**
     * Wrap an array as a nullable ByteBuffer.
     * @param array The nullable array to wrap
     * @return The wrapping ByteBuffer or null if array is null
     */
    public static ByteBuffer wrapNullable(byte[] array) {
        return array == null ? null : ByteBuffer.wrap(array);
    }

    /**
     * Read a byte array from the given offset and size in the buffer
     * @param buffer The buffer to read from
     * @param offset The offset relative to the current position of the buffer
     * @param size The number of bytes to read into the array
     */
    public static byte[] toArray(ByteBuffer buffer, int offset, int size) {
        byte[] dest = new byte[size];
        if (buffer.hasArray()) {
            System.arraycopy(buffer.array(), buffer.position() + buffer.arrayOffset() + offset, dest, 0, size);
        } else {
            int pos = buffer.position();
            buffer.position(pos + offset);
            buffer.get(dest);
            buffer.position(pos);
        }
        return dest;
    }

    /**
     * Starting from the current position, read an integer indicating the size of the byte array to read,
     * then read the array. Consumes the buffer: upon returning, the buffer's position is after the array
     * that is returned.
     * @param buffer The buffer to read a size-prefixed array from
     * @return The array
     */
    public static byte[] getNullableSizePrefixedArray(final ByteBuffer buffer) {
        final int size = buffer.getInt();
        return getNullableArray(buffer, size);
    }

    /**
     * Read a byte array of the given size. Consumes the buffer: upon returning, the buffer's position
     * is after the array that is returned.
     * @param buffer The buffer to read a size-prefixed array from
     * @param size The number of bytes to read out of the buffer
     * @return The array
     */
    public static byte[] getNullableArray(final ByteBuffer buffer, final int size) {
        if (size > buffer.remaining()) {
            // preemptively throw this when the read is doomed to fail, so we don't have to allocate the array.
            throw new BufferUnderflowException();
        }
        final byte[] oldBytes = size == -1 ? null : new byte[size];
        if (oldBytes != null) {
            buffer.get(oldBytes);
        }
        return oldBytes;
    }

    /**
     * Returns a copy of src byte array
     * @param src The byte array to copy
     * @return The copy
     */
    public static byte[] copyArray(byte[] src) {
        return Arrays.copyOf(src, src.length);
    }

    /**
     * Sleep for a bit
     * @param ms The duration of the sleep
     */
    public static void sleep(long ms) {
        try {
            Thread.sleep(ms);
        } catch (InterruptedException e) {
            // this is okay, we just wake up early
            Thread.currentThread().interrupt();
        }
    }

    /**
     * Instantiate the class
     */
    public static <T> T newInstance(Class<T> c) {
        if (c == null)
            throw new KafkaException("class cannot be null");
        try {
            return c.getDeclaredConstructor().newInstance();
        } catch (NoSuchMethodException e) {
            throw new KafkaException("Could not find a public no-argument constructor for " + c.getName(), e);
        } catch (ReflectiveOperationException | RuntimeException e) {
            throw new KafkaException("Could not instantiate class " + c.getName(), e);
        }
    }

    /**
     * Look up the class by name and instantiate it.
     * @param klass class name
     * @param base super class of the class to be instantiated
     * @param <T> the type of the base class
     * @return the new instance
     */
    public static <T> T newInstance(String klass, Class<T> base) throws ClassNotFoundException {
        return Utils.newInstance(loadClass(klass, base));
    }

    /**
     * Look up a class by name.
     * @param klass class name
     * @param base super class of the class for verification
     * @param <T> the type of the base class
     * @return the new class
     */
    public static <T> Class<? extends T> loadClass(String klass, Class<T> base) throws ClassNotFoundException {
        return Class.forName(klass, true, Utils.getContextOrKafkaClassLoader()).asSubclass(base);
    }

    /**
     * Cast {@code klass} to {@code base} and instantiate it.
     * @param klass The class to instantiate
     * @param base A know baseclass of klass.
     * @param <T> the type of the base class
     * @throws ClassCastException If {@code klass} is not a subclass of {@code base}.
     * @return the new instance.
     */
    public static <T> T newInstance(Class<?> klass, Class<T> base) {
        return Utils.newInstance(klass.asSubclass(base));
    }

    /**
     * Construct a new object using a class name and parameters.
     *
     * @param className                 The full name of the class to construct.
     * @param params                    A sequence of (type, object) elements.
     * @param <T>                       The type of object to construct.
     * @return                          The new object.
     * @throws ClassNotFoundException   If there was a problem constructing the object.
     */
    public static <T> T newParameterizedInstance(String className, Object... params)
            throws ClassNotFoundException {
        Class<?>[] argTypes = new Class<?>[params.length / 2];
        Object[] args = new Object[params.length / 2];
        try {
            Class<?> c = Class.forName(className, true, Utils.getContextOrKafkaClassLoader());
            for (int i = 0; i < params.length / 2; i++) {
                argTypes[i] = (Class<?>) params[2 * i];
                args[i] = params[(2 * i) + 1];
            }
            @SuppressWarnings("unchecked")
            Constructor<T> constructor = (Constructor<T>) c.getConstructor(argTypes);
            return constructor.newInstance(args);
        } catch (NoSuchMethodException e) {
            throw new ClassNotFoundException(String.format("Failed to find " +
                "constructor with %s for %s", Utils.join(argTypes, ", "), className), e);
        } catch (InstantiationException e) {
            throw new ClassNotFoundException(String.format("Failed to instantiate " +
                "%s", className), e);
        } catch (IllegalAccessException e) {
            throw new ClassNotFoundException(String.format("Unable to access " +
                "constructor of %s", className), e);
        } catch (InvocationTargetException e) {
            throw new ClassNotFoundException(String.format("Unable to invoke " +
                "constructor of %s", className), e);
        }
    }

    /**
     * Generates 32 bit murmur2 hash from byte array
     * @param data byte array to hash
     * @return 32 bit hash of the given array
     */
    @SuppressWarnings("fallthrough")
    public static int murmur2(final byte[] data) {
        int length = data.length;
        int seed = 0x9747b28c;
        // 'm' and 'r' are mixing constants generated offline.
        // They're not really 'magic', they just happen to work well.
        final int m = 0x5bd1e995;
        final int r = 24;

        // Initialize the hash to a random value
        int h = seed ^ length;
        int length4 = length / 4;

        for (int i = 0; i < length4; i++) {
            final int i4 = i * 4;
            int k = (data[i4 + 0] & 0xff) + ((data[i4 + 1] & 0xff) << 8) + ((data[i4 + 2] & 0xff) << 16) + ((data[i4 + 3] & 0xff) << 24);
            k *= m;
            k ^= k >>> r;
            k *= m;
            h *= m;
            h ^= k;
        }

        // Handle the last few bytes of the input array
        switch (length % 4) {
            case 3:
                h ^= (data[(length & ~3) + 2] & 0xff) << 16;
            case 2:
                h ^= (data[(length & ~3) + 1] & 0xff) << 8;
            case 1:
                h ^= data[length & ~3] & 0xff;
                h *= m;
        }

        h ^= h >>> 13;
        h *= m;
        h ^= h >>> 15;

        return h;
    }

    /**
     * Extracts the hostname from a "host:port" address string.
     * @param address address string to parse
     * @return hostname or null if the given address is incorrect
     */
    public static String getHost(String address) {
        Matcher matcher = HOST_PORT_PATTERN.matcher(address);
        return matcher.matches() ? matcher.group(1) : null;
    }

    /**
     * Extracts the port number from a "host:port" address string.
     * @param address address string to parse
     * @return port number or null if the given address is incorrect
     */
    public static Integer getPort(String address) {
        Matcher matcher = HOST_PORT_PATTERN.matcher(address);
        return matcher.matches() ? Integer.parseInt(matcher.group(2)) : null;
    }

    /**
     * Basic validation of the supplied address. checks for valid characters
     * @param address hostname string to validate
     * @return true if address contains valid characters
     */
    public static boolean validHostPattern(String address) {
        return VALID_HOST_CHARACTERS.matcher(address).matches();
    }

    /**
     * Formats hostname and port number as a "host:port" address string,
     * surrounding IPv6 addresses with braces '[', ']'
     * @param host hostname
     * @param port port number
     * @return address string
     */
    public static String formatAddress(String host, Integer port) {
        return host.contains(":")
                ? "[" + host + "]:" + port // IPv6
                : host + ":" + port;
    }

    /**
     * Formats a byte number as a human readable String ("3.2 MB")
     * @param bytes some size in bytes
     * @return
     */
    public static String formatBytes(long bytes) {
        if (bytes < 0) {
            return String.valueOf(bytes);
        }
        double asDouble = (double) bytes;
        int ordinal = (int) Math.floor(Math.log(asDouble) / Math.log(1024.0));
        double scale = Math.pow(1024.0, ordinal);
        double scaled = asDouble / scale;
        String formatted = TWO_DIGIT_FORMAT.format(scaled);
        try {
            return formatted + " " + BYTE_SCALE_SUFFIXES[ordinal];
        } catch (IndexOutOfBoundsException e) {
            //huge number?
            return String.valueOf(asDouble);
        }
    }

    /**
     * Create a string representation of an array joined by the given separator
     * @param strs The array of items
     * @param separator The separator
     * @return The string representation.
     */
    public static <T> String join(T[] strs, String separator) {
        return join(Arrays.asList(strs), separator);
    }

    /**
     * Create a string representation of a collection joined by the given separator
     * @param collection The list of items
     * @param separator The separator
     * @return The string representation.
     */
    public static <T> String join(Collection<T> collection, String separator) {
        Objects.requireNonNull(collection);
        StringBuilder sb = new StringBuilder();
        Iterator<T> iter = collection.iterator();
        while (iter.hasNext()) {
            sb.append(iter.next());
            if (iter.hasNext())
                sb.append(separator);
        }
        return sb.toString();
    }

    /**
     *  Converts a {@code Map} class into a string, concatenating keys and values
     *  Example:
     *      {@code mkString({ key: "hello", keyTwo: "hi" }, "|START|", "|END|", "=", ",")
     *          => "|START|key=hello,keyTwo=hi|END|"}
     */
    public static <K, V> String mkString(Map<K, V> map, String begin, String end,
                                         String keyValueSeparator, String elementSeparator) {
        StringBuilder bld = new StringBuilder();
        bld.append(begin);
        String prefix = "";
        for (Map.Entry<K, V> entry : map.entrySet()) {
            bld.append(prefix).append(entry.getKey()).
                    append(keyValueSeparator).append(entry.getValue());
            prefix = elementSeparator;
        }
        bld.append(end);
        return bld.toString();
    }

    /**
     *  Converts an extensions string into a {@code Map<String, String>}.
     *
     *  Example:
     *      {@code parseMap("key=hey,keyTwo=hi,keyThree=hello", "=", ",") => { key: "hey", keyTwo: "hi", keyThree: "hello" }}
     *
     */
    public static Map<String, String> parseMap(String mapStr, String keyValueSeparator, String elementSeparator) {
        Map<String, String> map = new HashMap<>();

        if (!mapStr.isEmpty()) {
            String[] attrvals = mapStr.split(elementSeparator);
            for (String attrval : attrvals) {
                String[] array = attrval.split(keyValueSeparator, 2);
                map.put(array[0], array[1]);
            }
        }
        return map;
    }

    /**
     * Read a properties file from the given path
     * @param filename The path of the file to read
     * @return the loaded properties
     */
    public static Properties loadProps(String filename) throws IOException {
        return loadProps(filename, null);
    }

    /**
     * Read a properties file from the given path
     * @param filename The path of the file to read
     * @param onlyIncludeKeys When non-null, only return values associated with these keys and ignore all others
     * @return the loaded properties
     */
    public static Properties loadProps(String filename, List<String> onlyIncludeKeys) throws IOException {
        Properties props = new Properties();

        if (filename != null) {
            try (InputStream propStream = Files.newInputStream(Paths.get(filename))) {
                props.load(propStream);
            }
        } else {
            System.out.println("Did not load any properties since the property file is not specified");
        }

        if (onlyIncludeKeys == null || onlyIncludeKeys.isEmpty())
            return props;
        Properties requestedProps = new Properties();
        onlyIncludeKeys.forEach(key -> {
            String value = props.getProperty(key);
            if (value != null)
                requestedProps.setProperty(key, value);
        });
        return requestedProps;
    }

    /**
     * Converts a Properties object to a Map<String, String>, calling {@link #toString} to ensure all keys and values
     * are Strings.
     */
    public static Map<String, String> propsToStringMap(Properties props) {
        Map<String, String> result = new HashMap<>();
        for (Map.Entry<Object, Object> entry : props.entrySet())
            result.put(entry.getKey().toString(), entry.getValue().toString());
        return result;
    }

    /**
     * Get the stack trace from an exception as a string
     */
    public static String stackTrace(Throwable e) {
        StringWriter sw = new StringWriter();
        PrintWriter pw = new PrintWriter(sw);
        e.printStackTrace(pw);
        return sw.toString();
    }

    /**
     * Read a buffer into a Byte array for the given offset and length
     */
    public static byte[] readBytes(ByteBuffer buffer, int offset, int length) {
        byte[] dest = new byte[length];
        if (buffer.hasArray()) {
            System.arraycopy(buffer.array(), buffer.arrayOffset() + offset, dest, 0, length);
        } else {
            buffer.mark();
            buffer.position(offset);
            buffer.get(dest);
            buffer.reset();
        }
        return dest;
    }

    /**
     * Read the given byte buffer into a Byte array
     */
    public static byte[] readBytes(ByteBuffer buffer) {
        return Utils.readBytes(buffer, 0, buffer.limit());
    }

    /**
     * Read a file as string and return the content. The file is treated as a stream and no seek is performed.
     * This allows the program to read from a regular file as well as from a pipe/fifo.
     */
    public static String readFileAsString(String path) throws IOException {
        try {
            byte[] allBytes = Files.readAllBytes(Paths.get(path));
            return new String(allBytes, StandardCharsets.UTF_8);
        } catch (IOException ex) {
            throw new IOException("Unable to read file " + path, ex);
        }
    }

    /**
     * Check if the given ByteBuffer capacity
     * @param existingBuffer ByteBuffer capacity to check
     * @param newLength new length for the ByteBuffer.
     * returns ByteBuffer
     */
    public static ByteBuffer ensureCapacity(ByteBuffer existingBuffer, int newLength) {
        if (newLength > existingBuffer.capacity()) {
            ByteBuffer newBuffer = ByteBuffer.allocate(newLength);
            existingBuffer.flip();
            newBuffer.put(existingBuffer);
            return newBuffer;
        }
        return existingBuffer;
    }

    /**
     * Creates a set
     * @param elems the elements
     * @param <T> the type of element
     * @return Set
     */
    @SafeVarargs
    public static <T> Set<T> mkSet(T... elems) {
        Set<T> result = new HashSet<>((int) (elems.length / 0.75) + 1);
        for (T elem : elems)
            result.add(elem);
        return result;
    }

    /**
     * Creates a sorted set
     * @param elems the elements
     * @param <T> the type of element, must be comparable
     * @return SortedSet
     */
    @SafeVarargs
    public static <T extends Comparable<T>> SortedSet<T> mkSortedSet(T... elems) {
        SortedSet<T> result = new TreeSet<>();
        for (T elem : elems)
            result.add(elem);
        return result;
    }

    /**
     * Creates a map entry (for use with {@link Utils#mkMap(java.util.Map.Entry[])})
     *
     * @param k   The key
     * @param v   The value
     * @param <K> The key type
     * @param <V> The value type
     * @return An entry
     */
    public static <K, V> Map.Entry<K, V> mkEntry(final K k, final V v) {
        return new AbstractMap.SimpleEntry<>(k, v);
    }

    /**
     * Creates a map from a sequence of entries
     *
     * @param entries The entries to map
     * @param <K>     The key type
     * @param <V>     The value type
     * @return A map
     */
    @SafeVarargs
    public static <K, V> Map<K, V> mkMap(final Map.Entry<K, V>... entries) {
        final LinkedHashMap<K, V> result = new LinkedHashMap<>();
        for (final Map.Entry<K, V> entry : entries) {
            result.put(entry.getKey(), entry.getValue());
        }
        return result;
    }

    /**
     * Creates a {@link Properties} from a map
     *
     * @param properties A map of properties to add
     * @return The properties object
     */
    public static Properties mkProperties(final Map<String, String> properties) {
        final Properties result = new Properties();
        for (final Map.Entry<String, String> entry : properties.entrySet()) {
            result.setProperty(entry.getKey(), entry.getValue());
        }
        return result;
    }

    /**
     * Creates a {@link Properties} from a map
     *
     * @param properties A map of properties to add
     * @return The properties object
     */
    public static Properties mkObjectProperties(final Map<String, Object> properties) {
        final Properties result = new Properties();
        for (final Map.Entry<String, Object> entry : properties.entrySet()) {
            result.put(entry.getKey(), entry.getValue());
        }
        return result;
    }

    /**
     * Recursively delete the given file/directory and any subfiles (if any exist)
     *
     * @param rootFile The root file at which to begin deleting
     */
    public static void delete(final File rootFile) throws IOException {
        delete(rootFile, Collections.emptyList());
    }

    /**
     * Recursively delete the subfiles (if any exist) of the passed in root file that are not included
     * in the list to keep
     *
     * @param rootFile The root file at which to begin deleting
     * @param filesToKeep The subfiles to keep (note that if a subfile is to be kept, so are all its parent
     *                    files in its pat)h; if empty we would also delete the root file
     */
    public static void delete(final File rootFile, final List<File> filesToKeep) throws IOException {
        if (rootFile == null)
            return;
        Files.walkFileTree(rootFile.toPath(), new SimpleFileVisitor<Path>() {
            @Override
            public FileVisitResult visitFileFailed(Path path, IOException exc) throws IOException {
                // If the root path did not exist, ignore the error; otherwise throw it.
                if (exc instanceof NoSuchFileException && path.toFile().equals(rootFile))
                    return FileVisitResult.TERMINATE;
                throw exc;
            }

            @Override
            public FileVisitResult visitFile(Path path, BasicFileAttributes attrs) throws IOException {
                if (!filesToKeep.contains(path.toFile())) {
                    Files.delete(path);
                }
                return FileVisitResult.CONTINUE;
            }

            @Override
            public FileVisitResult postVisitDirectory(Path path, IOException exc) throws IOException {
                // KAFKA-8999: if there's an exception thrown previously already, we should throw it
                if (exc != null) {
                    throw exc;
                }

                if (rootFile.toPath().equals(path)) {
                    // only delete the parent directory if there's nothing to keep
                    if (filesToKeep.isEmpty()) {
                        Files.delete(path);
                    }
                } else if (!filesToKeep.contains(path.toFile())) {
                    Files.delete(path);
                }

                return FileVisitResult.CONTINUE;
            }
        });
    }

    /**
     * Returns an empty collection if this list is null
     * @param other
     * @return
     */
    public static <T> List<T> safe(List<T> other) {
        return other == null ? Collections.emptyList() : other;
    }

   /**
    * Get the ClassLoader which loaded Kafka.
    */
    public static ClassLoader getKafkaClassLoader() {
        return Utils.class.getClassLoader();
    }

    /**
     * Get the Context ClassLoader on this thread or, if not present, the ClassLoader that
     * loaded Kafka.
     *
     * This should be used whenever passing a ClassLoader to Class.forName
     */
    public static ClassLoader getContextOrKafkaClassLoader() {
        ClassLoader cl = Thread.currentThread().getContextClassLoader();
        if (cl == null)
            return getKafkaClassLoader();
        else
            return cl;
    }

    /**
     * Attempts to move source to target atomically and falls back to a non-atomic move if it fails.
     *
     * @throws IOException if both atomic and non-atomic moves fail
     */
    public static void atomicMoveWithFallback(Path source, Path target) throws IOException {
        try {
            Files.move(source, target, StandardCopyOption.ATOMIC_MOVE);
        } catch (IOException outer) {
            try {
                Files.move(source, target, StandardCopyOption.REPLACE_EXISTING);
                log.debug("Non-atomic move of {} to {} succeeded after atomic move failed due to {}", source, target,
                        outer.getMessage());
            } catch (IOException inner) {
                inner.addSuppressed(outer);
                throw inner;
            }
        }
    }

    /**
     * Closes all the provided closeables.
     * @throws IOException if any of the close methods throws an IOException.
     *         The first IOException is thrown with subsequent exceptions
     *         added as suppressed exceptions.
     */
    public static void closeAll(Closeable... closeables) throws IOException {
        IOException exception = null;
        for (Closeable closeable : closeables) {
            try {
                if (closeable != null)
                    closeable.close();
            } catch (IOException e) {
                if (exception != null)
                    exception.addSuppressed(e);
                else
                    exception = e;
            }
        }
        if (exception != null)
            throw exception;
    }

    /**
     * An {@link AutoCloseable} interface without a throws clause in the signature
     *
     * This is used with lambda expressions in try-with-resources clauses
     * to avoid casting un-checked exceptions to checked exceptions unnecessarily.
     */
    @FunctionalInterface
    public interface UncheckedCloseable extends AutoCloseable {
        @Override
        void close();
    }

    /**
     * Closes {@code closeable} and if an exception is thrown, it is logged at the WARN level.
     */
    public static void closeQuietly(AutoCloseable closeable, String name) {
        if (closeable != null) {
            try {
                closeable.close();
            } catch (Throwable t) {
                log.warn("Failed to close {} with type {}", name, closeable.getClass().getName(), t);
            }
        }
    }

    public static void closeQuietly(AutoCloseable closeable, String name, AtomicReference<Throwable> firstException) {
        if (closeable != null) {
            try {
                closeable.close();
            } catch (Throwable t) {
                firstException.compareAndSet(null, t);
                log.error("Failed to close {} with type {}", name, closeable.getClass().getName(), t);
            }
        }
    }

    /**
     * close all closable objects even if one of them throws exception.
     * @param firstException keeps the first exception
     * @param name message of closing those objects
     * @param closeables closable objects
     */
    public static void closeAllQuietly(AtomicReference<Throwable> firstException, String name, AutoCloseable... closeables) {
        for (AutoCloseable closeable : closeables) closeQuietly(closeable, name, firstException);
    }

    /**
     * A cheap way to deterministically convert a number to a positive value. When the input is
     * positive, the original value is returned. When the input number is negative, the returned
     * positive value is the original value bit AND against 0x7fffffff which is not its absolute
     * value.
     *
     * Note: changing this method in the future will possibly cause partition selection not to be
     * compatible with the existing messages already placed on a partition since it is used
     * in producer's {@link org.apache.kafka.clients.producer.internals.DefaultPartitioner}
     *
     * @param number a given number
     * @return a positive number.
     */
    public static int toPositive(int number) {
        return number & 0x7fffffff;
    }

    /**
     * Read a size-delimited byte buffer starting at the given offset.
     * @param buffer Buffer containing the size and data
     * @param start Offset in the buffer to read from
     * @return A slice of the buffer containing only the delimited data (excluding the size)
     */
    public static ByteBuffer sizeDelimited(ByteBuffer buffer, int start) {
        int size = buffer.getInt(start);
        if (size < 0) {
            return null;
        } else {
            ByteBuffer b = buffer.duplicate();
            b.position(start + 4);
            b = b.slice();
            b.limit(size);
            b.rewind();
            return b;
        }
    }

    /**
     * Read data from the channel to the given byte buffer until there are no bytes remaining in the buffer. If the end
     * of the file is reached while there are bytes remaining in the buffer, an EOFException is thrown.
     *
     * @param channel File channel containing the data to read from
     * @param destinationBuffer The buffer into which bytes are to be transferred
     * @param position The file position at which the transfer is to begin; it must be non-negative
     * @param description A description of what is being read, this will be included in the EOFException if it is thrown
     *
     * @throws IllegalArgumentException If position is negative
     * @throws EOFException If the end of the file is reached while there are remaining bytes in the destination buffer
     * @throws IOException If an I/O error occurs, see {@link FileChannel#read(ByteBuffer, long)} for details on the
     * possible exceptions
     */
    public static void readFullyOrFail(FileChannel channel, ByteBuffer destinationBuffer, long position,
                                       String description) throws IOException {
        if (position < 0) {
            throw new IllegalArgumentException("The file channel position cannot be negative, but it is " + position);
        }
        int expectedReadBytes = destinationBuffer.remaining();
        readFully(channel, destinationBuffer, position);
        if (destinationBuffer.hasRemaining()) {
            throw new EOFException(String.format("Failed to read `%s` from file channel `%s`. Expected to read %d bytes, " +
                    "but reached end of file after reading %d bytes. Started read from position %d.",
                    description, channel, expectedReadBytes, expectedReadBytes - destinationBuffer.remaining(), position));
        }
    }

    /**
     * Read data from the channel to the given byte buffer until there are no bytes remaining in the buffer or the end
     * of the file has been reached.
     *
     * @param channel File channel containing the data to read from
     * @param destinationBuffer The buffer into which bytes are to be transferred
     * @param position The file position at which the transfer is to begin; it must be non-negative
     *
     * @throws IllegalArgumentException If position is negative
     * @throws IOException If an I/O error occurs, see {@link FileChannel#read(ByteBuffer, long)} for details on the
     * possible exceptions
     */
    public static void readFully(FileChannel channel, ByteBuffer destinationBuffer, long position) throws IOException {
        if (position < 0) {
            throw new IllegalArgumentException("The file channel position cannot be negative, but it is " + position);
        }
        long currentPosition = position;
        int bytesRead;
        do {
            bytesRead = channel.read(destinationBuffer, currentPosition);
            currentPosition += bytesRead;
        } while (bytesRead != -1 && destinationBuffer.hasRemaining());
    }

    /**
     * Read data from the input stream to the given byte buffer until there are no bytes remaining in the buffer or the
     * end of the stream has been reached.
     *
     * @param inputStream Input stream to read from
     * @param destinationBuffer The buffer into which bytes are to be transferred (it must be backed by an array)
     *
     * @throws IOException If an I/O error occurs
     */
    public static void readFully(InputStream inputStream, ByteBuffer destinationBuffer) throws IOException {
        if (!destinationBuffer.hasArray())
            throw new IllegalArgumentException("destinationBuffer must be backed by an array");
        int initialOffset = destinationBuffer.arrayOffset() + destinationBuffer.position();
        byte[] array = destinationBuffer.array();
        int length = destinationBuffer.remaining();
        int totalBytesRead = 0;
        do {
            int bytesRead = inputStream.read(array, initialOffset + totalBytesRead, length - totalBytesRead);
            if (bytesRead == -1)
                break;
            totalBytesRead += bytesRead;
        } while (length > totalBytesRead);
        destinationBuffer.position(destinationBuffer.position() + totalBytesRead);
    }

    public static void writeFully(FileChannel channel, ByteBuffer sourceBuffer) throws IOException {
        while (sourceBuffer.hasRemaining())
            channel.write(sourceBuffer);
    }

    /**
     * Trying to write data in source buffer to a {@link TransferableChannel}, we may need to call this method multiple
     * times since this method doesn't ensure the data in the source buffer can be fully written to the destination channel.
     *
     * @param destChannel The destination channel
     * @param position From which the source buffer will be written
     * @param length The max size of bytes can be written
     * @param sourceBuffer The source buffer
     *
     * @return The length of the actual written data
     * @throws IOException If an I/O error occurs
     */
    public static long tryWriteTo(TransferableChannel destChannel,
                                  int position,
                                  int length,
                                  ByteBuffer sourceBuffer) throws IOException {

        ByteBuffer dup = sourceBuffer.duplicate();
        dup.position(position);
        dup.limit(position + length);
        return destChannel.write(dup);
    }

    /**
     * Write the contents of a buffer to an output stream. The bytes are copied from the current position
     * in the buffer.
     * @param out The output to write to
     * @param buffer The buffer to write from
     * @param length The number of bytes to write
     * @throws IOException For any errors writing to the output
     */
    public static void writeTo(DataOutput out, ByteBuffer buffer, int length) throws IOException {
        if (buffer.hasArray()) {
            out.write(buffer.array(), buffer.position() + buffer.arrayOffset(), length);
        } else {
            int pos = buffer.position();
            for (int i = pos; i < length + pos; i++)
                out.writeByte(buffer.get(i));
        }
    }

    public static <T> List<T> toList(Iterable<T> iterable) {
        return toList(iterable.iterator());
    }

    public static <T> List<T> toList(Iterator<T> iterator) {
        List<T> res = new ArrayList<>();
        while (iterator.hasNext())
            res.add(iterator.next());
        return res;
    }

    public static <T> List<T> concatListsUnmodifiable(List<T> left, List<T> right) {
        return concatLists(left, right, Collections::unmodifiableList);
    }

    public static <T> List<T> concatLists(List<T> left, List<T> right, Function<List<T>, List<T>> finisher) {
        return Stream.concat(left.stream(), right.stream())
                .collect(Collectors.collectingAndThen(Collectors.toList(), finisher));
    }

    public static int to32BitField(final Set<Byte> bytes) {
        int value = 0;
        for (final byte b : bytes)
            value |= 1 << checkRange(b);
        return value;
    }

    private static byte checkRange(final byte i) {
        if (i > 31)
            throw new IllegalArgumentException("out of range: i>31, i = " + i);
        if (i < 0)
            throw new IllegalArgumentException("out of range: i<0, i = " + i);
        return i;
    }

    public static Set<Byte> from32BitField(final int intValue) {
        Set<Byte> result = new HashSet<>();
        for (int itr = intValue, count = 0; itr != 0; itr >>>= 1) {
            if ((itr & 1) != 0)
                result.add((byte) count);
            count++;
        }
        return result;
    }

    public static <K1, V1, K2, V2> Map<K2, V2> transformMap(
            Map<? extends K1, ? extends V1> map,
            Function<K1, K2> keyMapper,
            Function<V1, V2> valueMapper) {
        return map.entrySet().stream().collect(
            Collectors.toMap(
                entry -> keyMapper.apply(entry.getKey()),
                entry -> valueMapper.apply(entry.getValue())
            )
        );
    }

    /**
     * A Collector that offers two kinds of convenience:
     * 1. You can specify the concrete type of the returned Map
     * 2. You can turn a stream of Entries directly into a Map without having to mess with a key function
     *    and a value function. In particular, this is handy if all you need to do is apply a filter to a Map's entries.
     *
     *
     * One thing to be wary of: These types are too "distant" for IDE type checkers to warn you if you
     * try to do something like build a TreeMap of non-Comparable elements. You'd get a runtime exception for that.
     *
     * @param mapSupplier The constructor for your concrete map type.
     * @param <K> The Map key type
     * @param <V> The Map value type
     * @param <M> The type of the Map itself.
     * @return new Collector<Map.Entry<K, V>, M, M>
     */
    public static <K, V, M extends Map<K, V>> Collector<Map.Entry<K, V>, M, M> entriesToMap(final Supplier<M> mapSupplier) {
        return new Collector<Map.Entry<K, V>, M, M>() {
            @Override
            public Supplier<M> supplier() {
                return mapSupplier;
            }

            @Override
            public BiConsumer<M, Map.Entry<K, V>> accumulator() {
                return (map, entry) -> map.put(entry.getKey(), entry.getValue());
            }

            @Override
            public BinaryOperator<M> combiner() {
                return (map, map2) -> {
                    map.putAll(map2);
                    return map;
                };
            }

            @Override
            public Function<M, M> finisher() {
                return map -> map;
            }

            @Override
            public Set<Characteristics> characteristics() {
                return EnumSet.of(Characteristics.UNORDERED, Characteristics.IDENTITY_FINISH);
            }
        };
    }

    @SafeVarargs
    public static <E> Set<E> union(final Supplier<Set<E>> constructor, final Set<E>... set) {
        final Set<E> result = constructor.get();
        for (final Set<E> s : set) {
            result.addAll(s);
        }
        return result;
    }

    @SafeVarargs
    public static <E> Set<E> intersection(final Supplier<Set<E>> constructor, final Set<E> first, final Set<E>... set) {
        final Set<E> result = constructor.get();
        result.addAll(first);
        for (final Set<E> s : set) {
            result.retainAll(s);
        }
        return result;
    }

    public static <E> Set<E> diff(final Supplier<Set<E>> constructor, final Set<E> left, final Set<E> right) {
        final Set<E> result = constructor.get();
        result.addAll(left);
        result.removeAll(right);
        return result;
    }

    /**
     * Convert a properties to map. All keys in properties must be string type. Otherwise, a ConfigException is thrown.
     * @param properties to be converted
     * @return a map including all elements in properties
     */
    public static Map<String, Object> propsToMap(Properties properties) {
        Map<String, Object> map = new HashMap<>(properties.size());
        for (Map.Entry<Object, Object> entry : properties.entrySet()) {
            if (entry.getKey() instanceof String) {
                String k = (String) entry.getKey();
                map.put(k, properties.get(k));
            } else {
                throw new ConfigException(entry.getKey().toString(), entry.getValue(), "Key must be a string.");
            }
        }
        return map;
    }

    /**
     * Convert timestamp to an epoch value
     * @param timestamp the timestamp to be converted, the accepted formats are:
     *                 (1) yyyy-MM-dd'T'HH:mm:ss.SSS, ex: 2020-11-10T16:51:38.198
     *                 (2) yyyy-MM-dd'T'HH:mm:ss.SSSZ, ex: 2020-11-10T16:51:38.198+0800
     *                 (3) yyyy-MM-dd'T'HH:mm:ss.SSSX, ex: 2020-11-10T16:51:38.198+08
     *                 (4) yyyy-MM-dd'T'HH:mm:ss.SSSXX, ex: 2020-11-10T16:51:38.198+0800
     *                 (5) yyyy-MM-dd'T'HH:mm:ss.SSSXXX, ex: 2020-11-10T16:51:38.198+08:00
     *
     * @return epoch value of a given timestamp (i.e. the number of milliseconds since January 1, 1970, 00:00:00 GMT)
     * @throws ParseException for timestamp that doesn't follow ISO8601 format or the format is not expected
     */
    public static long getDateTime(String timestamp) throws ParseException, IllegalArgumentException {
        if (timestamp == null) {
            throw new IllegalArgumentException("Error parsing timestamp with null value");
        }

        final String[] timestampParts = timestamp.split("T");
        if (timestampParts.length < 2) {
            throw new ParseException("Error parsing timestamp. It does not contain a 'T' according to ISO8601 format", timestamp.length());
        }

        final String secondPart = timestampParts[1];
        if (!(secondPart.contains("+") || secondPart.contains("-") || secondPart.contains("Z"))) {
            timestamp = timestamp + "Z";
        }

        SimpleDateFormat simpleDateFormat = new SimpleDateFormat();
        // strictly parsing the date/time format
        simpleDateFormat.setLenient(false);
        try {
            simpleDateFormat.applyPattern("yyyy-MM-dd'T'HH:mm:ss.SSSXXX");
            final Date date = simpleDateFormat.parse(timestamp);
            return date.getTime();
        } catch (final ParseException e) {
            simpleDateFormat.applyPattern("yyyy-MM-dd'T'HH:mm:ss.SSSX");
            final Date date = simpleDateFormat.parse(timestamp);
            return date.getTime();
        }
    }

    @SuppressWarnings("unchecked")
    public static <S> Iterator<S> covariantCast(Iterator<? extends S> iterator) {
        return (Iterator<S>) iterator;
    }

<<<<<<< HEAD
    public static <K, V> Map<K, V> initializeMap(Collection<K> keys, Supplier<V> valueSupplier) {
        Map<K, V> res = new HashMap<>();
        keys.forEach(key -> res.put(key, valueSupplier.get()));
        return res;
=======
    /**
     * Checks if a string is null, empty or whitespace only.
     * @param str a string to be checked
     * @return true if the string is null, empty or whitespace only; otherwise, return false.
     */    
    public static boolean isBlank(String str) {
        return str == null || str.trim().isEmpty();
>>>>>>> f06a47a7
    }
}<|MERGE_RESOLUTION|>--- conflicted
+++ resolved
@@ -1335,12 +1335,12 @@
         return (Iterator<S>) iterator;
     }
 
-<<<<<<< HEAD
     public static <K, V> Map<K, V> initializeMap(Collection<K> keys, Supplier<V> valueSupplier) {
         Map<K, V> res = new HashMap<>();
         keys.forEach(key -> res.put(key, valueSupplier.get()));
         return res;
-=======
+    }
+
     /**
      * Checks if a string is null, empty or whitespace only.
      * @param str a string to be checked
@@ -1348,6 +1348,5 @@
      */    
     public static boolean isBlank(String str) {
         return str == null || str.trim().isEmpty();
->>>>>>> f06a47a7
     }
 }