--- conflicted
+++ resolved
@@ -278,17 +278,14 @@
                 return DescribeClusterRequest.parse(buffer, apiVersion);
             case DESCRIBE_PRODUCERS:
                 return DescribeProducersRequest.parse(buffer, apiVersion);
-<<<<<<< HEAD
+            case BROKER_REGISTRATION:
+                return BrokerRegistrationRequest.parse(buffer, apiVersion);
+            case BROKER_HEARTBEAT:
+                return BrokerHeartbeatRequest.parse(buffer, apiVersion);
             case DESCRIBE_TRANSACTIONS:
                 return DescribeTransactionsRequest.parse(buffer, apiVersion);
             case LIST_TRANSACTIONS:
                 return ListTransactionsRequest.parse(buffer, apiVersion);
-=======
-            case BROKER_REGISTRATION:
-                return BrokerRegistrationRequest.parse(buffer, apiVersion);
-            case BROKER_HEARTBEAT:
-                return BrokerHeartbeatRequest.parse(buffer, apiVersion);
->>>>>>> a022072d
             default:
                 throw new AssertionError(String.format("ApiKey %s is not currently handled in `parseRequest`, the " +
                         "code should be updated to do so.", apiKey));
