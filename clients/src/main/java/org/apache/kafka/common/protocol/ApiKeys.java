/*
 * Licensed to the Apache Software Foundation (ASF) under one or more
 * contributor license agreements. See the NOTICE file distributed with
 * this work for additional information regarding copyright ownership.
 * The ASF licenses this file to You under the Apache License, Version 2.0
 * (the "License"); you may not use this file except in compliance with
 * the License. You may obtain a copy of the License at
 *
 *    http://www.apache.org/licenses/LICENSE-2.0
 *
 * Unless required by applicable law or agreed to in writing, software
 * distributed under the License is distributed on an "AS IS" BASIS,
 * WITHOUT WARRANTIES OR CONDITIONS OF ANY KIND, either express or implied.
 * See the License for the specific language governing permissions and
 * limitations under the License.
 */
package org.apache.kafka.common.protocol;

import org.apache.kafka.common.message.ApiMessageType;
import org.apache.kafka.common.protocol.types.Schema;
import org.apache.kafka.common.protocol.types.Type;
import org.apache.kafka.common.record.RecordBatch;

import java.util.Arrays;
import java.util.List;
import java.util.Map;
import java.util.concurrent.atomic.AtomicBoolean;
import java.util.function.Function;
import java.util.stream.Collectors;

import static org.apache.kafka.common.protocol.types.Type.BYTES;
import static org.apache.kafka.common.protocol.types.Type.COMPACT_BYTES;
import static org.apache.kafka.common.protocol.types.Type.COMPACT_NULLABLE_BYTES;
import static org.apache.kafka.common.protocol.types.Type.NULLABLE_BYTES;
import static org.apache.kafka.common.protocol.types.Type.RECORDS;

/**
 * Identifiers for all the Kafka APIs
 */
public enum ApiKeys {
    PRODUCE(ApiMessageType.PRODUCE),
    FETCH(ApiMessageType.FETCH),
    LIST_OFFSETS(ApiMessageType.LIST_OFFSETS),
    METADATA(ApiMessageType.METADATA),
    LEADER_AND_ISR(ApiMessageType.LEADER_AND_ISR, true),
    STOP_REPLICA(ApiMessageType.STOP_REPLICA, true),
    UPDATE_METADATA(ApiMessageType.UPDATE_METADATA, true),
    CONTROLLED_SHUTDOWN(ApiMessageType.CONTROLLED_SHUTDOWN, true),
    OFFSET_COMMIT(ApiMessageType.OFFSET_COMMIT),
    OFFSET_FETCH(ApiMessageType.OFFSET_FETCH),
    FIND_COORDINATOR(ApiMessageType.FIND_COORDINATOR),
    JOIN_GROUP(ApiMessageType.JOIN_GROUP),
    HEARTBEAT(ApiMessageType.HEARTBEAT),
    LEAVE_GROUP(ApiMessageType.LEAVE_GROUP),
    SYNC_GROUP(ApiMessageType.SYNC_GROUP),
    DESCRIBE_GROUPS(ApiMessageType.DESCRIBE_GROUPS),
    LIST_GROUPS(ApiMessageType.LIST_GROUPS),
    SASL_HANDSHAKE(ApiMessageType.SASL_HANDSHAKE),
    API_VERSIONS(ApiMessageType.API_VERSIONS),
    CREATE_TOPICS(ApiMessageType.CREATE_TOPICS, false, true),
    DELETE_TOPICS(ApiMessageType.DELETE_TOPICS, false, true),
    DELETE_RECORDS(ApiMessageType.DELETE_RECORDS),
    INIT_PRODUCER_ID(ApiMessageType.INIT_PRODUCER_ID),
    OFFSET_FOR_LEADER_EPOCH(ApiMessageType.OFFSET_FOR_LEADER_EPOCH),
    ADD_PARTITIONS_TO_TXN(ApiMessageType.ADD_PARTITIONS_TO_TXN, false, RecordBatch.MAGIC_VALUE_V2, false),
    ADD_OFFSETS_TO_TXN(ApiMessageType.ADD_OFFSETS_TO_TXN, false, RecordBatch.MAGIC_VALUE_V2, false),
    END_TXN(ApiMessageType.END_TXN, false, RecordBatch.MAGIC_VALUE_V2, false),
    WRITE_TXN_MARKERS(ApiMessageType.WRITE_TXN_MARKERS, true, RecordBatch.MAGIC_VALUE_V2, false),
    TXN_OFFSET_COMMIT(ApiMessageType.TXN_OFFSET_COMMIT, false, RecordBatch.MAGIC_VALUE_V2, false),
    DESCRIBE_ACLS(ApiMessageType.DESCRIBE_ACLS),
    CREATE_ACLS(ApiMessageType.CREATE_ACLS, false, true),
    DELETE_ACLS(ApiMessageType.DELETE_ACLS, false, true),
    DESCRIBE_CONFIGS(ApiMessageType.DESCRIBE_CONFIGS),
    ALTER_CONFIGS(ApiMessageType.ALTER_CONFIGS, false, true),
    ALTER_REPLICA_LOG_DIRS(ApiMessageType.ALTER_REPLICA_LOG_DIRS),
    DESCRIBE_LOG_DIRS(ApiMessageType.DESCRIBE_LOG_DIRS),
    SASL_AUTHENTICATE(ApiMessageType.SASL_AUTHENTICATE),
    CREATE_PARTITIONS(ApiMessageType.CREATE_PARTITIONS, false, true),
    CREATE_DELEGATION_TOKEN(ApiMessageType.CREATE_DELEGATION_TOKEN, false, true),
    RENEW_DELEGATION_TOKEN(ApiMessageType.RENEW_DELEGATION_TOKEN, false, true),
    EXPIRE_DELEGATION_TOKEN(ApiMessageType.EXPIRE_DELEGATION_TOKEN, false, true),
    DESCRIBE_DELEGATION_TOKEN(ApiMessageType.DESCRIBE_DELEGATION_TOKEN),
    DELETE_GROUPS(ApiMessageType.DELETE_GROUPS),
    ELECT_LEADERS(ApiMessageType.ELECT_LEADERS),
    INCREMENTAL_ALTER_CONFIGS(ApiMessageType.INCREMENTAL_ALTER_CONFIGS, false, true),
    ALTER_PARTITION_REASSIGNMENTS(ApiMessageType.ALTER_PARTITION_REASSIGNMENTS, false, true),
    LIST_PARTITION_REASSIGNMENTS(ApiMessageType.LIST_PARTITION_REASSIGNMENTS),
    OFFSET_DELETE(ApiMessageType.OFFSET_DELETE),
    DESCRIBE_CLIENT_QUOTAS(ApiMessageType.DESCRIBE_CLIENT_QUOTAS),
    ALTER_CLIENT_QUOTAS(ApiMessageType.ALTER_CLIENT_QUOTAS, false, true),
    DESCRIBE_USER_SCRAM_CREDENTIALS(ApiMessageType.DESCRIBE_USER_SCRAM_CREDENTIALS),
    ALTER_USER_SCRAM_CREDENTIALS(ApiMessageType.ALTER_USER_SCRAM_CREDENTIALS, false, true),
    VOTE(ApiMessageType.VOTE, true, RecordBatch.MAGIC_VALUE_V0, false, true),
    BEGIN_QUORUM_EPOCH(ApiMessageType.BEGIN_QUORUM_EPOCH, true, RecordBatch.MAGIC_VALUE_V0, false, true),
    END_QUORUM_EPOCH(ApiMessageType.END_QUORUM_EPOCH, true, RecordBatch.MAGIC_VALUE_V0, false, true),
    DESCRIBE_QUORUM(ApiMessageType.DESCRIBE_QUORUM, true, RecordBatch.MAGIC_VALUE_V0, false, true),
    ALTER_ISR(ApiMessageType.ALTER_ISR, true),
    UPDATE_FEATURES(ApiMessageType.UPDATE_FEATURES, false, true),
    ENVELOPE(ApiMessageType.ENVELOPE, true, RecordBatch.MAGIC_VALUE_V0, false, true),
    FETCH_SNAPSHOT(ApiMessageType.FETCH_SNAPSHOT, false, RecordBatch.MAGIC_VALUE_V0, false, true),
    DESCRIBE_CLUSTER(ApiMessageType.DESCRIBE_CLUSTER),
    DESCRIBE_PRODUCERS(ApiMessageType.DESCRIBE_PRODUCERS),
<<<<<<< HEAD
    DESCRIBE_TRANSACTIONS(ApiMessageType.DESCRIBE_TRANSACTIONS),
    LIST_TRANSACTIONS(ApiMessageType.LIST_TRANSACTIONS);
=======
    BROKER_REGISTRATION(ApiMessageType.BROKER_REGISTRATION, true, RecordBatch.MAGIC_VALUE_V0, false, true),
    BROKER_HEARTBEAT(ApiMessageType.BROKER_HEARTBEAT, true, RecordBatch.MAGIC_VALUE_V0, false, true);
>>>>>>> a022072d

    // The generator ensures every `ApiMessageType` has a unique id
    private static final Map<Integer, ApiKeys> ID_TO_TYPE = Arrays.stream(ApiKeys.values())
        .collect(Collectors.toMap(key -> (int) key.id, Function.identity()));

    /** the permanent and immutable id of an API - this can't change ever */
    public final short id;

    /** An english description of the api - used for debugging and metric names, it can potentially be changed via a KIP */
    public final String name;

    /** indicates if this is a ClusterAction request used only by brokers */
    public final boolean clusterAction;

    /** indicates the minimum required inter broker magic required to support the API */
    public final byte minRequiredInterBrokerMagic;

    /** indicates whether this is an API which is only exposed by the KIP-500 controller **/
    public final boolean isControllerOnlyApi;

    /** indicates whether the API is enabled for forwarding **/
    public final boolean forwardable;

    public final boolean requiresDelayedAllocation;

    public final ApiMessageType messageType;

    ApiKeys(ApiMessageType messageType) {
        this(messageType, false);
    }

    ApiKeys(ApiMessageType messageType, boolean clusterAction) {
        this(messageType, clusterAction, RecordBatch.MAGIC_VALUE_V0, false);
    }

    ApiKeys(ApiMessageType messageType, boolean clusterAction, boolean forwardable) {
        this(messageType, clusterAction, RecordBatch.MAGIC_VALUE_V0, forwardable);
    }

    ApiKeys(ApiMessageType messageType, boolean clusterAction, byte minRequiredInterBrokerMagic, boolean forwardable) {
        this(messageType, clusterAction, minRequiredInterBrokerMagic, forwardable, false);
    }

    ApiKeys(
        ApiMessageType messageType,
        boolean clusterAction,
        byte minRequiredInterBrokerMagic,
        boolean forwardable,
        boolean isControllerOnlyApi
    ) {
        this.messageType = messageType;
        this.id = messageType.apiKey();
        this.name = messageType.name;
        this.clusterAction = clusterAction;
        this.minRequiredInterBrokerMagic = minRequiredInterBrokerMagic;
        this.isControllerOnlyApi = isControllerOnlyApi;

        this.requiresDelayedAllocation = forwardable || shouldRetainsBufferReference(messageType.requestSchemas());
        this.forwardable = forwardable;
    }

    private static boolean shouldRetainsBufferReference(Schema[] requestSchemas) {
        boolean requestRetainsBufferReference = false;
        for (Schema requestVersionSchema : requestSchemas) {
            if (retainsBufferReference(requestVersionSchema)) {
                requestRetainsBufferReference = true;
                break;
            }
        }
        return requestRetainsBufferReference;
    }

    public static ApiKeys forId(int id) {
        ApiKeys apiKey = ID_TO_TYPE.get(id);
        if (apiKey == null) {
            throw new IllegalArgumentException("Unexpected api key: " + id);
        }
        return apiKey;
    }

    public static boolean hasId(int id) {
        return ID_TO_TYPE.containsKey(id);
    }

    public short latestVersion() {
        return messageType.highestSupportedVersion();
    }

    public short oldestVersion() {
        return messageType.lowestSupportedVersion();
    }

    public boolean isVersionSupported(short apiVersion) {
        return apiVersion >= oldestVersion() && apiVersion <= latestVersion();
    }

    public short requestHeaderVersion(short apiVersion) {
        return messageType.requestHeaderVersion(apiVersion);
    }

    public short responseHeaderVersion(short apiVersion) {
        return messageType.responseHeaderVersion(apiVersion);
    }

    private static String toHtml() {
        final StringBuilder b = new StringBuilder();
        b.append("<table class=\"data-table\"><tbody>\n");
        b.append("<tr>");
        b.append("<th>Name</th>\n");
        b.append("<th>Key</th>\n");
        b.append("</tr>");
        for (ApiKeys key : ApiKeys.brokerApis()) {
            b.append("<tr>\n");
            b.append("<td>");
            b.append("<a href=\"#The_Messages_" + key.name + "\">" + key.name + "</a>");
            b.append("</td>");
            b.append("<td>");
            b.append(key.id);
            b.append("</td>");
            b.append("</tr>\n");
        }
        b.append("</table>\n");
        return b.toString();
    }

    public static void main(String[] args) {
        System.out.println(toHtml());
    }

    private static boolean retainsBufferReference(Schema schema) {
        final AtomicBoolean hasBuffer = new AtomicBoolean(false);
        Schema.Visitor detector = new Schema.Visitor() {
            @Override
            public void visit(Type field) {
                if (field == BYTES || field == NULLABLE_BYTES || field == RECORDS ||
                    field == COMPACT_BYTES || field == COMPACT_NULLABLE_BYTES)
                    hasBuffer.set(true);
            }
        };
        schema.walk(detector);
        return hasBuffer.get();
    }

    public static List<ApiKeys> brokerApis() {
        return Arrays.stream(values())
            .filter(api -> !api.isControllerOnlyApi)
            .collect(Collectors.toList());
    }

}<|MERGE_RESOLUTION|>--- conflicted
+++ resolved
@@ -100,13 +100,10 @@
     FETCH_SNAPSHOT(ApiMessageType.FETCH_SNAPSHOT, false, RecordBatch.MAGIC_VALUE_V0, false, true),
     DESCRIBE_CLUSTER(ApiMessageType.DESCRIBE_CLUSTER),
     DESCRIBE_PRODUCERS(ApiMessageType.DESCRIBE_PRODUCERS),
-<<<<<<< HEAD
+    BROKER_REGISTRATION(ApiMessageType.BROKER_REGISTRATION, true, RecordBatch.MAGIC_VALUE_V0, false, true),
+    BROKER_HEARTBEAT(ApiMessageType.BROKER_HEARTBEAT, true, RecordBatch.MAGIC_VALUE_V0, false, true),
     DESCRIBE_TRANSACTIONS(ApiMessageType.DESCRIBE_TRANSACTIONS),
     LIST_TRANSACTIONS(ApiMessageType.LIST_TRANSACTIONS);
-=======
-    BROKER_REGISTRATION(ApiMessageType.BROKER_REGISTRATION, true, RecordBatch.MAGIC_VALUE_V0, false, true),
-    BROKER_HEARTBEAT(ApiMessageType.BROKER_HEARTBEAT, true, RecordBatch.MAGIC_VALUE_V0, false, true);
->>>>>>> a022072d
 
     // The generator ensures every `ApiMessageType` has a unique id
     private static final Map<Integer, ApiKeys> ID_TO_TYPE = Arrays.stream(ApiKeys.values())
