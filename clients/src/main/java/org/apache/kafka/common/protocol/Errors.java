--- conflicted
+++ resolved
@@ -358,16 +358,11 @@
         "Requested position is not greater than or equal to zero, and less than the size of the snapshot.",
         PositionOutOfRangeException::new),
     UNKNOWN_TOPIC_ID(100, "This server does not host this topic ID.", UnknownTopicIdException::new),
-<<<<<<< HEAD
-    TRANSACTIONAL_ID_NOT_FOUND(101, "The transactionalId could not be found",
-                               TransactionalIdNotFoundException::new);
-=======
     DUPLICATE_BROKER_REGISTRATION(101, "This broker ID is already in use.", DuplicateBrokerRegistrationException::new),
     BROKER_ID_NOT_REGISTERED(102, "The given broker ID was not registered.", BrokerIdNotRegisteredException::new),
     INCONSISTENT_TOPIC_ID(103, "The log's topic ID did not match the topic ID in the request", InconsistentTopicIdException::new),
     INCONSISTENT_CLUSTER_ID(104, "The clusterId in the request does not match that found on the server", InconsistentClusterIdException::new),
     TRANSACTIONAL_ID_NOT_FOUND(105, "The transactionalId could not be found", TransactionalIdNotFoundException::new);
->>>>>>> f06a47a7
 
     private static final Logger log = LoggerFactory.getLogger(Errors.class);
 
