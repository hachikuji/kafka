/*
 * Licensed to the Apache Software Foundation (ASF) under one or more
 * contributor license agreements. See the NOTICE file distributed with
 * this work for additional information regarding copyright ownership.
 * The ASF licenses this file to You under the Apache License, Version 2.0
 * (the "License"); you may not use this file except in compliance with
 * the License. You may obtain a copy of the License at
 *
 *    http://www.apache.org/licenses/LICENSE-2.0
 *
 * Unless required by applicable law or agreed to in writing, software
 * distributed under the License is distributed on an "AS IS" BASIS,
 * WITHOUT WARRANTIES OR CONDITIONS OF ANY KIND, either express or implied.
 * See the License for the specific language governing permissions and
 * limitations under the License.
 */
package org.apache.kafka.common.requests;

import org.apache.kafka.common.message.EnvelopeResponseData;
import org.apache.kafka.common.message.FetchResponseData;
import org.apache.kafka.common.message.AlterIsrResponseData;
import org.apache.kafka.common.message.ProduceResponseData;
import org.apache.kafka.common.network.NetworkSend;
import org.apache.kafka.common.network.Send;
import org.apache.kafka.common.protocol.ApiKeys;
import org.apache.kafka.common.protocol.Errors;
import org.apache.kafka.common.protocol.types.Struct;

import java.nio.ByteBuffer;
import java.util.Collection;
import java.util.Collections;
import java.util.HashMap;
import java.util.Map;
import java.util.stream.Collectors;
import java.util.stream.Stream;

public abstract class AbstractResponse implements AbstractRequestResponse {
    public static final int DEFAULT_THROTTLE_TIME = 0;

    protected Send toSend(String destination, ResponseHeader header, short apiVersion) {
        return new NetworkSend(destination, RequestUtils.serialize(header.toStruct(), toStruct(apiVersion)));
    }

    /**
     * Visible for testing, typically {@link #toSend(String, ResponseHeader, short)} should be used instead.
     */
    public ByteBuffer serialize(ApiKeys apiKey, short version, int correlationId) {
        ResponseHeader header =
            new ResponseHeader(correlationId, apiKey.responseHeaderVersion(version));
        return RequestUtils.serialize(header.toStruct(), toStruct(version));
    }

    /**
     * The number of each type of error in the response, including {@link Errors#NONE} and top-level errors as well as
     * more specifically scoped errors (such as topic or partition-level errors).
     * @return A count of errors.
     */
    public abstract Map<Errors, Integer> errorCounts();

    protected Map<Errors, Integer> errorCounts(Errors error) {
        return Collections.singletonMap(error, 1);
    }

    protected Map<Errors, Integer> errorCounts(Stream<Errors> errors) {
        return errors.collect(Collectors.groupingBy(e -> e, Collectors.summingInt(e -> 1)));
    }

    protected Map<Errors, Integer> errorCounts(Collection<Errors> errors) {
        Map<Errors, Integer> errorCounts = new HashMap<>();
        for (Errors error : errors)
            updateErrorCounts(errorCounts, error);
        return errorCounts;
    }

    protected Map<Errors, Integer> apiErrorCounts(Map<?, ApiError> errors) {
        Map<Errors, Integer> errorCounts = new HashMap<>();
        for (ApiError apiError : errors.values())
            updateErrorCounts(errorCounts, apiError.error());
        return errorCounts;
    }

    protected void updateErrorCounts(Map<Errors, Integer> errorCounts, Errors error) {
        Integer count = errorCounts.getOrDefault(error, 0);
        errorCounts.put(error, count + 1);
    }

    protected abstract Struct toStruct(short version);

    /**
     * Parse a response from the provided buffer. The buffer is expected to hold both
     * the {@link ResponseHeader} as well as the response payload.
     */
    public static AbstractResponse parseResponse(ByteBuffer byteBuffer, RequestHeader requestHeader) {
        ApiKeys apiKey = requestHeader.apiKey();
        short apiVersion = requestHeader.apiVersion();

        ResponseHeader responseHeader = ResponseHeader.parse(byteBuffer, apiKey.responseHeaderVersion(apiVersion));
        if (requestHeader.correlationId() != responseHeader.correlationId()) {
            throw new CorrelationIdMismatchException("Correlation id for response ("
                + responseHeader.correlationId() + ") does not match request ("
                + requestHeader.correlationId() + "), request header: " + requestHeader,
                requestHeader.correlationId(), responseHeader.correlationId());
        }

        Struct struct = apiKey.parseResponse(apiVersion, byteBuffer);
        return AbstractResponse.parseResponse(apiKey, struct, apiVersion);
    }

    public static AbstractResponse parseResponse(ApiKeys apiKey, Struct struct, short version) {
        switch (apiKey) {
            case PRODUCE:
                return new ProduceResponse(new ProduceResponseData(struct, version));
            case FETCH:
                return new FetchResponse<>(new FetchResponseData(struct, version));
            case LIST_OFFSETS:
                return new ListOffsetResponse(struct, version);
            case METADATA:
                return new MetadataResponse(struct, version);
            case OFFSET_COMMIT:
                return new OffsetCommitResponse(struct, version);
            case OFFSET_FETCH:
                return new OffsetFetchResponse(struct, version);
            case FIND_COORDINATOR:
                return new FindCoordinatorResponse(struct, version);
            case JOIN_GROUP:
                return new JoinGroupResponse(struct, version);
            case HEARTBEAT:
                return new HeartbeatResponse(struct, version);
            case LEAVE_GROUP:
                return new LeaveGroupResponse(struct, version);
            case SYNC_GROUP:
                return new SyncGroupResponse(struct, version);
            case STOP_REPLICA:
                return new StopReplicaResponse(struct, version);
            case CONTROLLED_SHUTDOWN:
                return new ControlledShutdownResponse(struct, version);
            case UPDATE_METADATA:
                return new UpdateMetadataResponse(struct, version);
            case LEADER_AND_ISR:
                return new LeaderAndIsrResponse(struct, version);
            case DESCRIBE_GROUPS:
                return new DescribeGroupsResponse(struct, version);
            case LIST_GROUPS:
                return new ListGroupsResponse(struct, version);
            case SASL_HANDSHAKE:
                return new SaslHandshakeResponse(struct, version);
            case API_VERSIONS:
                return ApiVersionsResponse.fromStruct(struct, version);
            case CREATE_TOPICS:
                return new CreateTopicsResponse(struct, version);
            case DELETE_TOPICS:
                return new DeleteTopicsResponse(struct, version);
            case DELETE_RECORDS:
                return new DeleteRecordsResponse(struct, version);
            case INIT_PRODUCER_ID:
                return new InitProducerIdResponse(struct, version);
            case OFFSET_FOR_LEADER_EPOCH:
                return new OffsetsForLeaderEpochResponse(struct, version);
            case ADD_PARTITIONS_TO_TXN:
                return new AddPartitionsToTxnResponse(struct, version);
            case ADD_OFFSETS_TO_TXN:
                return new AddOffsetsToTxnResponse(struct, version);
            case END_TXN:
                return new EndTxnResponse(struct, version);
            case WRITE_TXN_MARKERS:
                return new WriteTxnMarkersResponse(struct, version);
            case TXN_OFFSET_COMMIT:
                return new TxnOffsetCommitResponse(struct, version);
            case DESCRIBE_ACLS:
                return new DescribeAclsResponse(struct, version);
            case CREATE_ACLS:
                return new CreateAclsResponse(struct, version);
            case DELETE_ACLS:
                return new DeleteAclsResponse(struct, version);
            case DESCRIBE_CONFIGS:
                return new DescribeConfigsResponse(struct, version);
            case ALTER_CONFIGS:
                return new AlterConfigsResponse(struct, version);
            case ALTER_REPLICA_LOG_DIRS:
                return new AlterReplicaLogDirsResponse(struct, version);
            case DESCRIBE_LOG_DIRS:
                return new DescribeLogDirsResponse(struct, version);
            case SASL_AUTHENTICATE:
                return new SaslAuthenticateResponse(struct, version);
            case CREATE_PARTITIONS:
                return new CreatePartitionsResponse(struct, version);
            case CREATE_DELEGATION_TOKEN:
                return new CreateDelegationTokenResponse(struct, version);
            case RENEW_DELEGATION_TOKEN:
                return new RenewDelegationTokenResponse(struct, version);
            case EXPIRE_DELEGATION_TOKEN:
                return new ExpireDelegationTokenResponse(struct, version);
            case DESCRIBE_DELEGATION_TOKEN:
                return new DescribeDelegationTokenResponse(struct, version);
            case DELETE_GROUPS:
                return new DeleteGroupsResponse(struct, version);
            case ELECT_LEADERS:
                return new ElectLeadersResponse(struct, version);
            case INCREMENTAL_ALTER_CONFIGS:
                return new IncrementalAlterConfigsResponse(struct, version);
            case ALTER_PARTITION_REASSIGNMENTS:
                return new AlterPartitionReassignmentsResponse(struct, version);
            case LIST_PARTITION_REASSIGNMENTS:
                return new ListPartitionReassignmentsResponse(struct, version);
            case OFFSET_DELETE:
                return new OffsetDeleteResponse(struct, version);
            case DESCRIBE_CLIENT_QUOTAS:
                return new DescribeClientQuotasResponse(struct, version);
            case ALTER_CLIENT_QUOTAS:
                return new AlterClientQuotasResponse(struct, version);
            case DESCRIBE_USER_SCRAM_CREDENTIALS:
                return new DescribeUserScramCredentialsResponse(struct, version);
            case ALTER_USER_SCRAM_CREDENTIALS:
                return new AlterUserScramCredentialsResponse(struct, version);
            case VOTE:
                return new VoteResponse(struct, version);
            case BEGIN_QUORUM_EPOCH:
                return new BeginQuorumEpochResponse(struct, version);
            case END_QUORUM_EPOCH:
                return new EndQuorumEpochResponse(struct, version);
            case DESCRIBE_QUORUM:
                return new DescribeQuorumResponse(struct, version);
            case ALTER_ISR:
                return new AlterIsrResponse(new AlterIsrResponseData(struct, version));
            case UPDATE_FEATURES:
                return new UpdateFeaturesResponse(struct, version);
<<<<<<< HEAD
            case BROKER_REGISTRATION:
                return new BrokerRegistrationResponse(struct, version);
            case BROKER_HEARTBEAT:
                return new BrokerHeartbeatResponse(struct, version);
=======
            case ENVELOPE:
                return new EnvelopeResponse(new EnvelopeResponseData(struct, version));
>>>>>>> 0a4c4daa
            default:
                throw new AssertionError(String.format("ApiKey %s is not currently handled in `parseResponse`, the " +
                        "code should be updated to do so.", apiKey));
        }
    }

    /**
     * Returns whether or not client should throttle upon receiving a response of the specified version with a non-zero
     * throttle time. Client-side throttling is needed when communicating with a newer version of broker which, on
     * quota violation, sends out responses before throttling.
     */
    public boolean shouldClientThrottle(short version) {
        return false;
    }

    public int throttleTimeMs() {
        return DEFAULT_THROTTLE_TIME;
    }

    public String toString(short version) {
        return toStruct(version).toString();
    }
}<|MERGE_RESOLUTION|>--- conflicted
+++ resolved
@@ -224,15 +224,12 @@
                 return new AlterIsrResponse(new AlterIsrResponseData(struct, version));
             case UPDATE_FEATURES:
                 return new UpdateFeaturesResponse(struct, version);
-<<<<<<< HEAD
+            case ENVELOPE:
+                return new EnvelopeResponse(new EnvelopeResponseData(struct, version));
             case BROKER_REGISTRATION:
                 return new BrokerRegistrationResponse(struct, version);
             case BROKER_HEARTBEAT:
                 return new BrokerHeartbeatResponse(struct, version);
-=======
-            case ENVELOPE:
-                return new EnvelopeResponse(new EnvelopeResponseData(struct, version));
->>>>>>> 0a4c4daa
             default:
                 throw new AssertionError(String.format("ApiKey %s is not currently handled in `parseResponse`, the " +
                         "code should be updated to do so.", apiKey));
