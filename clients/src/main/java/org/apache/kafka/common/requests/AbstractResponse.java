/*
 * Licensed to the Apache Software Foundation (ASF) under one or more
 * contributor license agreements. See the NOTICE file distributed with
 * this work for additional information regarding copyright ownership.
 * The ASF licenses this file to You under the Apache License, Version 2.0
 * (the "License"); you may not use this file except in compliance with
 * the License. You may obtain a copy of the License at
 *
 *    http://www.apache.org/licenses/LICENSE-2.0
 *
 * Unless required by applicable law or agreed to in writing, software
 * distributed under the License is distributed on an "AS IS" BASIS,
 * WITHOUT WARRANTIES OR CONDITIONS OF ANY KIND, either express or implied.
 * See the License for the specific language governing permissions and
 * limitations under the License.
 */
package org.apache.kafka.common.requests;

import org.apache.kafka.common.network.Send;
import org.apache.kafka.common.protocol.ApiKeys;
import org.apache.kafka.common.protocol.Errors;
import org.apache.kafka.common.protocol.MessageUtil;
import org.apache.kafka.common.protocol.SendBuilder;

import java.nio.ByteBuffer;
import java.util.Collection;
import java.util.Collections;
import java.util.HashMap;
import java.util.Map;
import java.util.stream.Collectors;
import java.util.stream.Stream;

public abstract class AbstractResponse implements AbstractRequestResponse {
    public static final int DEFAULT_THROTTLE_TIME = 0;

    private final ApiKeys apiKey;

    protected AbstractResponse(ApiKeys apiKey) {
        this.apiKey = apiKey;
    }

    public final Send toSend(ResponseHeader header, short version) {
        return SendBuilder.buildResponseSend(header, data(), version);
    }

    /**
     * Serializes header and body without prefixing with size (unlike `toSend`, which does include a size prefix).
     */
    final ByteBuffer serializeWithHeader(ResponseHeader header, short version) {
        return RequestUtils.serialize(header.data(), header.headerVersion(), data(), version);
    }

    // Visible for testing
    final ByteBuffer serialize(short version) {
        return MessageUtil.toByteBuffer(data(), version);
    }

    /**
     * The number of each type of error in the response, including {@link Errors#NONE} and top-level errors as well as
     * more specifically scoped errors (such as topic or partition-level errors).
     * @return A count of errors.
     */
    public abstract Map<Errors, Integer> errorCounts();

    protected Map<Errors, Integer> errorCounts(Errors error) {
        return Collections.singletonMap(error, 1);
    }

    protected Map<Errors, Integer> errorCounts(Stream<Errors> errors) {
        return errors.collect(Collectors.groupingBy(e -> e, Collectors.summingInt(e -> 1)));
    }

    protected Map<Errors, Integer> errorCounts(Collection<Errors> errors) {
        Map<Errors, Integer> errorCounts = new HashMap<>();
        for (Errors error : errors)
            updateErrorCounts(errorCounts, error);
        return errorCounts;
    }

    protected Map<Errors, Integer> apiErrorCounts(Map<?, ApiError> errors) {
        Map<Errors, Integer> errorCounts = new HashMap<>();
        for (ApiError apiError : errors.values())
            updateErrorCounts(errorCounts, apiError.error());
        return errorCounts;
    }

    protected void updateErrorCounts(Map<Errors, Integer> errorCounts, Errors error) {
        Integer count = errorCounts.getOrDefault(error, 0);
        errorCounts.put(error, count + 1);
    }

    /**
     * Parse a response from the provided buffer. The buffer is expected to hold both
     * the {@link ResponseHeader} as well as the response payload.
     */
    public static AbstractResponse parseResponse(ByteBuffer buffer, RequestHeader requestHeader) {
        ApiKeys apiKey = requestHeader.apiKey();
        short apiVersion = requestHeader.apiVersion();

        ResponseHeader responseHeader = ResponseHeader.parse(buffer, apiKey.responseHeaderVersion(apiVersion));

        if (requestHeader.correlationId() != responseHeader.correlationId()) {
            throw new CorrelationIdMismatchException("Correlation id for response ("
                + responseHeader.correlationId() + ") does not match request ("
                + requestHeader.correlationId() + "), request header: " + requestHeader,
                requestHeader.correlationId(), responseHeader.correlationId());
        }

        return AbstractResponse.parseResponse(apiKey, buffer, apiVersion);
    }

    public static AbstractResponse parseResponse(ApiKeys apiKey, ByteBuffer responseBuffer, short version) {
        switch (apiKey) {
            case PRODUCE:
                return ProduceResponse.parse(responseBuffer, version);
            case FETCH:
                return FetchResponse.parse(responseBuffer, version);
            case LIST_OFFSETS:
                return ListOffsetsResponse.parse(responseBuffer, version);
            case METADATA:
                return MetadataResponse.parse(responseBuffer, version);
            case OFFSET_COMMIT:
                return OffsetCommitResponse.parse(responseBuffer, version);
            case OFFSET_FETCH:
                return OffsetFetchResponse.parse(responseBuffer, version);
            case FIND_COORDINATOR:
                return FindCoordinatorResponse.parse(responseBuffer, version);
            case JOIN_GROUP:
                return JoinGroupResponse.parse(responseBuffer, version);
            case HEARTBEAT:
                return HeartbeatResponse.parse(responseBuffer, version);
            case LEAVE_GROUP:
                return LeaveGroupResponse.parse(responseBuffer, version);
            case SYNC_GROUP:
                return SyncGroupResponse.parse(responseBuffer, version);
            case STOP_REPLICA:
                return StopReplicaResponse.parse(responseBuffer, version);
            case CONTROLLED_SHUTDOWN:
                return ControlledShutdownResponse.parse(responseBuffer, version);
            case UPDATE_METADATA:
                return UpdateMetadataResponse.parse(responseBuffer, version);
            case LEADER_AND_ISR:
                return LeaderAndIsrResponse.parse(responseBuffer, version);
            case DESCRIBE_GROUPS:
                return DescribeGroupsResponse.parse(responseBuffer, version);
            case LIST_GROUPS:
                return ListGroupsResponse.parse(responseBuffer, version);
            case SASL_HANDSHAKE:
                return SaslHandshakeResponse.parse(responseBuffer, version);
            case API_VERSIONS:
                return ApiVersionsResponse.parse(responseBuffer, version);
            case CREATE_TOPICS:
                return CreateTopicsResponse.parse(responseBuffer, version);
            case DELETE_TOPICS:
                return DeleteTopicsResponse.parse(responseBuffer, version);
            case DELETE_RECORDS:
                return DeleteRecordsResponse.parse(responseBuffer, version);
            case INIT_PRODUCER_ID:
                return InitProducerIdResponse.parse(responseBuffer, version);
            case OFFSET_FOR_LEADER_EPOCH:
                return OffsetsForLeaderEpochResponse.parse(responseBuffer, version);
            case ADD_PARTITIONS_TO_TXN:
                return AddPartitionsToTxnResponse.parse(responseBuffer, version);
            case ADD_OFFSETS_TO_TXN:
                return AddOffsetsToTxnResponse.parse(responseBuffer, version);
            case END_TXN:
                return EndTxnResponse.parse(responseBuffer, version);
            case WRITE_TXN_MARKERS:
                return WriteTxnMarkersResponse.parse(responseBuffer, version);
            case TXN_OFFSET_COMMIT:
                return TxnOffsetCommitResponse.parse(responseBuffer, version);
            case DESCRIBE_ACLS:
                return DescribeAclsResponse.parse(responseBuffer, version);
            case CREATE_ACLS:
                return CreateAclsResponse.parse(responseBuffer, version);
            case DELETE_ACLS:
                return DeleteAclsResponse.parse(responseBuffer, version);
            case DESCRIBE_CONFIGS:
                return DescribeConfigsResponse.parse(responseBuffer, version);
            case ALTER_CONFIGS:
                return AlterConfigsResponse.parse(responseBuffer, version);
            case ALTER_REPLICA_LOG_DIRS:
                return AlterReplicaLogDirsResponse.parse(responseBuffer, version);
            case DESCRIBE_LOG_DIRS:
                return DescribeLogDirsResponse.parse(responseBuffer, version);
            case SASL_AUTHENTICATE:
                return SaslAuthenticateResponse.parse(responseBuffer, version);
            case CREATE_PARTITIONS:
                return CreatePartitionsResponse.parse(responseBuffer, version);
            case CREATE_DELEGATION_TOKEN:
                return CreateDelegationTokenResponse.parse(responseBuffer, version);
            case RENEW_DELEGATION_TOKEN:
                return RenewDelegationTokenResponse.parse(responseBuffer, version);
            case EXPIRE_DELEGATION_TOKEN:
                return ExpireDelegationTokenResponse.parse(responseBuffer, version);
            case DESCRIBE_DELEGATION_TOKEN:
                return DescribeDelegationTokenResponse.parse(responseBuffer, version);
            case DELETE_GROUPS:
                return DeleteGroupsResponse.parse(responseBuffer, version);
            case ELECT_LEADERS:
                return ElectLeadersResponse.parse(responseBuffer, version);
            case INCREMENTAL_ALTER_CONFIGS:
                return IncrementalAlterConfigsResponse.parse(responseBuffer, version);
            case ALTER_PARTITION_REASSIGNMENTS:
                return AlterPartitionReassignmentsResponse.parse(responseBuffer, version);
            case LIST_PARTITION_REASSIGNMENTS:
                return ListPartitionReassignmentsResponse.parse(responseBuffer, version);
            case OFFSET_DELETE:
                return OffsetDeleteResponse.parse(responseBuffer, version);
            case DESCRIBE_CLIENT_QUOTAS:
                return DescribeClientQuotasResponse.parse(responseBuffer, version);
            case ALTER_CLIENT_QUOTAS:
                return AlterClientQuotasResponse.parse(responseBuffer, version);
            case DESCRIBE_USER_SCRAM_CREDENTIALS:
                return DescribeUserScramCredentialsResponse.parse(responseBuffer, version);
            case ALTER_USER_SCRAM_CREDENTIALS:
                return AlterUserScramCredentialsResponse.parse(responseBuffer, version);
            case VOTE:
                return VoteResponse.parse(responseBuffer, version);
            case BEGIN_QUORUM_EPOCH:
                return BeginQuorumEpochResponse.parse(responseBuffer, version);
            case END_QUORUM_EPOCH:
                return EndQuorumEpochResponse.parse(responseBuffer, version);
            case DESCRIBE_QUORUM:
                return DescribeQuorumResponse.parse(responseBuffer, version);
            case ALTER_ISR:
                return AlterIsrResponse.parse(responseBuffer, version);
            case UPDATE_FEATURES:
                return UpdateFeaturesResponse.parse(responseBuffer, version);
            case ENVELOPE:
                return EnvelopeResponse.parse(responseBuffer, version);
            case FETCH_SNAPSHOT:
                return FetchSnapshotResponse.parse(responseBuffer, version);
            case DESCRIBE_CLUSTER:
                return DescribeClusterResponse.parse(responseBuffer, version);
            case DESCRIBE_PRODUCERS:
                return DescribeProducersResponse.parse(responseBuffer, version);
<<<<<<< HEAD
            case DESCRIBE_TRANSACTIONS:
                return DescribeTransactionsResponse.parse(responseBuffer, version);
            case LIST_TRANSACTIONS:
                return ListTransactionsResponse.parse(responseBuffer, version);
=======
            case BROKER_REGISTRATION:
                return BrokerRegistrationResponse.parse(responseBuffer, version);
            case BROKER_HEARTBEAT:
                return BrokerHeartbeatResponse.parse(responseBuffer, version);
>>>>>>> a022072d
            default:
                throw new AssertionError(String.format("ApiKey %s is not currently handled in `parseResponse`, the " +
                        "code should be updated to do so.", apiKey));
        }
    }

    /**
     * Returns whether or not client should throttle upon receiving a response of the specified version with a non-zero
     * throttle time. Client-side throttling is needed when communicating with a newer version of broker which, on
     * quota violation, sends out responses before throttling.
     */
    public boolean shouldClientThrottle(short version) {
        return false;
    }

    public ApiKeys apiKey() {
        return apiKey;
    }

    public abstract int throttleTimeMs();

    public String toString() {
        return data().toString();
    }
}<|MERGE_RESOLUTION|>--- conflicted
+++ resolved
@@ -235,17 +235,14 @@
                 return DescribeClusterResponse.parse(responseBuffer, version);
             case DESCRIBE_PRODUCERS:
                 return DescribeProducersResponse.parse(responseBuffer, version);
-<<<<<<< HEAD
+            case BROKER_REGISTRATION:
+                return BrokerRegistrationResponse.parse(responseBuffer, version);
+            case BROKER_HEARTBEAT:
+                return BrokerHeartbeatResponse.parse(responseBuffer, version);
             case DESCRIBE_TRANSACTIONS:
                 return DescribeTransactionsResponse.parse(responseBuffer, version);
             case LIST_TRANSACTIONS:
                 return ListTransactionsResponse.parse(responseBuffer, version);
-=======
-            case BROKER_REGISTRATION:
-                return BrokerRegistrationResponse.parse(responseBuffer, version);
-            case BROKER_HEARTBEAT:
-                return BrokerHeartbeatResponse.parse(responseBuffer, version);
->>>>>>> a022072d
             default:
                 throw new AssertionError(String.format("ApiKey %s is not currently handled in `parseResponse`, the " +
                         "code should be updated to do so.", apiKey));
