--- conflicted
+++ resolved
@@ -239,11 +239,8 @@
                 return BrokerRegistrationResponse.parse(responseBuffer, version);
             case BROKER_HEARTBEAT:
                 return BrokerHeartbeatResponse.parse(responseBuffer, version);
-<<<<<<< HEAD
-=======
             case UNREGISTER_BROKER:
                 return UnregisterBrokerResponse.parse(responseBuffer, version);
->>>>>>> f06a47a7
             case DESCRIBE_TRANSACTIONS:
                 return DescribeTransactionsResponse.parse(responseBuffer, version);
             case LIST_TRANSACTIONS:
