/*
 * Licensed to the Apache Software Foundation (ASF) under one or more
 * contributor license agreements. See the NOTICE file distributed with
 * this work for additional information regarding copyright ownership.
 * The ASF licenses this file to You under the Apache License, Version 2.0
 * (the "License"); you may not use this file except in compliance with
 * the License. You may obtain a copy of the License at
 *
 *    http://www.apache.org/licenses/LICENSE-2.0
 *
 * Unless required by applicable law or agreed to in writing, software
 * distributed under the License is distributed on an "AS IS" BASIS,
 * WITHOUT WARRANTIES OR CONDITIONS OF ANY KIND, either express or implied.
 * See the License for the specific language governing permissions and
 * limitations under the License.
 */
package org.apache.kafka.clients.admin;

import org.apache.kafka.clients.admin.DescribeReplicaLogDirsResult.ReplicaLogDirInfo;
import org.apache.kafka.clients.consumer.OffsetAndMetadata;
import org.apache.kafka.common.ElectionType;
import org.apache.kafka.common.KafkaFuture;
import org.apache.kafka.common.Metric;
import org.apache.kafka.common.MetricName;
import org.apache.kafka.common.Node;
import org.apache.kafka.common.TopicPartition;
import org.apache.kafka.common.TopicPartitionInfo;
import org.apache.kafka.common.TopicPartitionReplica;
import org.apache.kafka.common.Uuid;
import org.apache.kafka.common.acl.AclBinding;
import org.apache.kafka.common.acl.AclBindingFilter;
import org.apache.kafka.common.acl.AclOperation;
import org.apache.kafka.common.config.ConfigResource;
import org.apache.kafka.common.errors.InvalidReplicationFactorException;
import org.apache.kafka.common.errors.InvalidRequestException;
import org.apache.kafka.common.errors.KafkaStorageException;
import org.apache.kafka.common.errors.ReplicaNotAvailableException;
import org.apache.kafka.common.errors.TimeoutException;
import org.apache.kafka.common.errors.TopicExistsException;
import org.apache.kafka.common.errors.UnknownTopicOrPartitionException;
import org.apache.kafka.common.errors.UnsupportedVersionException;
import org.apache.kafka.common.internals.KafkaFutureImpl;
import org.apache.kafka.common.quota.ClientQuotaAlteration;
import org.apache.kafka.common.quota.ClientQuotaFilter;
import org.apache.kafka.common.requests.DescribeLogDirsResponse;

import java.time.Duration;
import java.util.ArrayList;
import java.util.Collection;
import java.util.Collections;
import java.util.HashMap;
import java.util.List;
import java.util.Map;
import java.util.Optional;
import java.util.Set;

public class MockAdminClient extends AdminClient {
    public static final String DEFAULT_CLUSTER_ID = "I4ZmrWqfT2e-upky_4fdPA";

    public static final List<String> DEFAULT_LOG_DIRS =
        Collections.singletonList("/tmp/kafka-logs");

    private final List<Node> brokers;
    private final Map<String, TopicMetadata> allTopics = new HashMap<>();
    private final Map<String, Uuid> topicIds = new HashMap<>();
    private final Map<Uuid, String> topicNames = new HashMap<>();
    private final Map<TopicPartition, NewPartitionReassignment> reassignments =
        new HashMap<>();
    private final Map<TopicPartitionReplica, ReplicaLogDirInfo> replicaMoves =
        new HashMap<>();
    private final Map<TopicPartition, Long> beginningOffsets;
    private final Map<TopicPartition, Long> endOffsets;
    private final boolean usingRaftController;
    private final String clusterId;
    private final List<List<String>> brokerLogDirs;
    private final List<Map<String, String>> brokerConfigs;

    private Node controller;
    private int timeoutNextRequests = 0;
    private final int defaultPartitions;
    private final int defaultReplicationFactor;

    private Map<MetricName, Metric> mockMetrics = new HashMap<>();

    public static Builder create() {
        return new Builder();
    }

    public static class Builder {
        private String clusterId = DEFAULT_CLUSTER_ID;
        private List<Node> brokers = new ArrayList<>();
        private Node controller = null;
        private List<List<String>> brokerLogDirs = new ArrayList<>();
        private Short defaultPartitions;
        private boolean usingRaftController = false;
        private Integer defaultReplicationFactor;

        public Builder() {
            numBrokers(1);
        }

        public Builder clusterId(String clusterId) {
            this.clusterId = clusterId;
            return this;
        }

        public Builder brokers(List<Node> brokers) {
            numBrokers(brokers.size());
            this.brokers = brokers;
            return this;
        }

        public Builder numBrokers(int numBrokers) {
            if (brokers.size() >= numBrokers) {
                brokers = brokers.subList(0, numBrokers);
                brokerLogDirs = brokerLogDirs.subList(0, numBrokers);
            } else {
                for (int id = brokers.size(); id < numBrokers; id++) {
                    brokers.add(new Node(id, "localhost", 1000 + id));
                    brokerLogDirs.add(DEFAULT_LOG_DIRS);
                }
            }
            return this;
        }

        public Builder controller(int index) {
            this.controller = brokers.get(index);
            return this;
        }

        public Builder brokerLogDirs(List<List<String>> brokerLogDirs) {
            this.brokerLogDirs = brokerLogDirs;
            return this;
        }

        public Builder defaultReplicationFactor(int defaultReplicationFactor) {
            this.defaultReplicationFactor = defaultReplicationFactor;
            return this;
        }

        public Builder usingRaftController(boolean usingRaftController) {
            this.usingRaftController = usingRaftController;
            return this;
        }

        public Builder defaultPartitions(short numPartitions) {
            this.defaultPartitions = numPartitions;
            return this;
        }

        public MockAdminClient build() {
            return new MockAdminClient(brokers,
                controller == null ? brokers.get(0) : controller,
                clusterId,
                defaultPartitions != null ? defaultPartitions.shortValue() : 1,
                defaultReplicationFactor != null ? defaultReplicationFactor.shortValue() : Math.min(brokers.size(), 3),
                brokerLogDirs,
                usingRaftController);
        }
    }

    public MockAdminClient() {
        this(Collections.singletonList(Node.noNode()), Node.noNode());
    }

    public MockAdminClient(List<Node> brokers, Node controller) {
        this(brokers, controller, DEFAULT_CLUSTER_ID, 1, brokers.size(),
            Collections.nCopies(brokers.size(), DEFAULT_LOG_DIRS), false);
    }

    private MockAdminClient(List<Node> brokers,
                            Node controller,
                            String clusterId,
                            int defaultPartitions,
                            int defaultReplicationFactor,
                            List<List<String>> brokerLogDirs,
                            boolean usingRaftController) {
        this.brokers = brokers;
        controller(controller);
        this.clusterId = clusterId;
        this.defaultPartitions = defaultPartitions;
        this.defaultReplicationFactor = defaultReplicationFactor;
        this.brokerLogDirs = brokerLogDirs;
        this.brokerConfigs = new ArrayList<>();
        for (int i = 0; i < brokers.size(); i++) {
            this.brokerConfigs.add(new HashMap<>());
        }
        this.beginningOffsets = new HashMap<>();
        this.endOffsets = new HashMap<>();
        this.usingRaftController = usingRaftController;
    }

    synchronized public void controller(Node controller) {
        if (!brokers.contains(controller))
            throw new IllegalArgumentException("The controller node must be in the list of brokers");
        this.controller = controller;
    }

    synchronized public void addTopic(boolean internal,
                         String name,
                         List<TopicPartitionInfo> partitions,
                         Map<String, String> configs) {
        if (allTopics.containsKey(name)) {
            throw new IllegalArgumentException(String.format("Topic %s was already added.", name));
        }
        for (TopicPartitionInfo partition : partitions) {
            if (!brokers.contains(partition.leader())) {
                throw new IllegalArgumentException("Leader broker unknown");
            }
            if (!brokers.containsAll(partition.replicas())) {
                throw new IllegalArgumentException("Unknown brokers in replica list");
            }
            if (!brokers.containsAll(partition.isr())) {
                throw new IllegalArgumentException("Unknown brokers in isr list");
            }
        }
        ArrayList<String> logDirs = new ArrayList<>();
        for (TopicPartitionInfo partition : partitions) {
            if (partition.leader() != null) {
                logDirs.add(brokerLogDirs.get(partition.leader().id()).get(0));
            }
        }
        allTopics.put(name, new TopicMetadata(internal, partitions, logDirs, configs));
        Uuid id = Uuid.randomUuid();
        topicIds.put(name, id);
        topicNames.put(id, name);
    }

    synchronized public void markTopicForDeletion(final String name) {
        if (!allTopics.containsKey(name)) {
            throw new IllegalArgumentException(String.format("Topic %s did not exist.", name));
        }

        allTopics.get(name).markedForDeletion = true;
    }

    synchronized public void timeoutNextRequest(int numberOfRequest) {
        timeoutNextRequests = numberOfRequest;
    }

    @Override
    synchronized public DescribeClusterResult describeCluster(DescribeClusterOptions options) {
        KafkaFutureImpl<Collection<Node>> nodesFuture = new KafkaFutureImpl<>();
        KafkaFutureImpl<Node> controllerFuture = new KafkaFutureImpl<>();
        KafkaFutureImpl<String> brokerIdFuture = new KafkaFutureImpl<>();
        KafkaFutureImpl<Set<AclOperation>> authorizedOperationsFuture = new KafkaFutureImpl<>();

        if (timeoutNextRequests > 0) {
            nodesFuture.completeExceptionally(new TimeoutException());
            controllerFuture.completeExceptionally(new TimeoutException());
            brokerIdFuture.completeExceptionally(new TimeoutException());
            authorizedOperationsFuture.completeExceptionally(new TimeoutException());
            --timeoutNextRequests;
        } else {
            nodesFuture.complete(brokers);
            controllerFuture.complete(controller);
            brokerIdFuture.complete(clusterId);
            authorizedOperationsFuture.complete(Collections.emptySet());
        }

        return new DescribeClusterResult(nodesFuture, controllerFuture, brokerIdFuture, authorizedOperationsFuture);
    }

    @Override
    synchronized public CreateTopicsResult createTopics(Collection<NewTopic> newTopics, CreateTopicsOptions options) {
        Map<String, KafkaFuture<CreateTopicsResult.TopicMetadataAndConfig>> createTopicResult = new HashMap<>();

        if (timeoutNextRequests > 0) {
            for (final NewTopic newTopic : newTopics) {
                String topicName = newTopic.name();

                KafkaFutureImpl<CreateTopicsResult.TopicMetadataAndConfig> future = new KafkaFutureImpl<>();
                future.completeExceptionally(new TimeoutException());
                createTopicResult.put(topicName, future);
            }

            --timeoutNextRequests;
            return new CreateTopicsResult(createTopicResult);
        }

        for (final NewTopic newTopic : newTopics) {
            KafkaFutureImpl<CreateTopicsResult.TopicMetadataAndConfig> future = new KafkaFutureImpl<>();

            String topicName = newTopic.name();
            if (allTopics.containsKey(topicName)) {
                future.completeExceptionally(new TopicExistsException(String.format("Topic %s exists already.", topicName)));
                createTopicResult.put(topicName, future);
                continue;
            }
            int replicationFactor = newTopic.replicationFactor();
            if (replicationFactor == -1) {
                replicationFactor = defaultReplicationFactor;
            }
            if (replicationFactor > brokers.size()) {
                future.completeExceptionally(new InvalidReplicationFactorException(
                        String.format("Replication factor: %d is larger than brokers: %d", newTopic.replicationFactor(), brokers.size())));
                createTopicResult.put(topicName, future);
                continue;
            }

            List<Node> replicas = new ArrayList<>(replicationFactor);
            for (int i = 0; i < replicationFactor; ++i) {
                replicas.add(brokers.get(i));
            }

            int numberOfPartitions = newTopic.numPartitions();
            if (numberOfPartitions == -1) {
                numberOfPartitions = defaultPartitions;
            }
            List<TopicPartitionInfo> partitions = new ArrayList<>(numberOfPartitions);
            // Partitions start off on the first log directory of each broker, for now.
            List<String> logDirs = new ArrayList<>(numberOfPartitions);
            for (int i = 0; i < numberOfPartitions; i++) {
                partitions.add(new TopicPartitionInfo(i, brokers.get(0), replicas, Collections.emptyList()));
                logDirs.add(brokerLogDirs.get(partitions.get(i).leader().id()).get(0));
            }
            allTopics.put(topicName, new TopicMetadata(false, partitions, logDirs, newTopic.configs()));
            Uuid id = Uuid.randomUuid();
            topicIds.put(topicName, id);
            topicNames.put(id, topicName);
            future.complete(null);
            createTopicResult.put(topicName, future);
        }

        return new CreateTopicsResult(createTopicResult);
    }

    @Override
    synchronized public ListTopicsResult listTopics(ListTopicsOptions options) {
        Map<String, TopicListing> topicListings = new HashMap<>();

        if (timeoutNextRequests > 0) {
            KafkaFutureImpl<Map<String, TopicListing>> future = new KafkaFutureImpl<>();
            future.completeExceptionally(new TimeoutException());

            --timeoutNextRequests;
            return new ListTopicsResult(future);
        }

        for (Map.Entry<String, TopicMetadata> topicDescription : allTopics.entrySet()) {
            String topicName = topicDescription.getKey();
            if (topicDescription.getValue().fetchesRemainingUntilVisible > 0) {
                topicDescription.getValue().fetchesRemainingUntilVisible--;
            } else {
                topicListings.put(topicName, new TopicListing(topicName, topicDescription.getValue().isInternalTopic));
            }
        }

        KafkaFutureImpl<Map<String, TopicListing>> future = new KafkaFutureImpl<>();
        future.complete(topicListings);
        return new ListTopicsResult(future);
    }

    @Override
    synchronized public DescribeTopicsResult describeTopics(Collection<String> topicNames, DescribeTopicsOptions options) {
        Map<String, KafkaFuture<TopicDescription>> topicDescriptions = new HashMap<>();

        if (timeoutNextRequests > 0) {
            for (String requestedTopic : topicNames) {
                KafkaFutureImpl<TopicDescription> future = new KafkaFutureImpl<>();
                future.completeExceptionally(new TimeoutException());
                topicDescriptions.put(requestedTopic, future);
            }

            --timeoutNextRequests;
            return new DescribeTopicsResult(topicDescriptions);
        }

        for (String requestedTopic : topicNames) {
            for (Map.Entry<String, TopicMetadata> topicDescription : allTopics.entrySet()) {
                String topicName = topicDescription.getKey();
                if (topicName.equals(requestedTopic) && !topicDescription.getValue().markedForDeletion) {
                    if (topicDescription.getValue().fetchesRemainingUntilVisible > 0) {
                        topicDescription.getValue().fetchesRemainingUntilVisible--;
                    } else {
                        TopicMetadata topicMetadata = topicDescription.getValue();
                        KafkaFutureImpl<TopicDescription> future = new KafkaFutureImpl<>();
                        future.complete(new TopicDescription(topicName, topicMetadata.isInternalTopic, topicMetadata.partitions,
                                Collections.emptySet()));
                        topicDescriptions.put(topicName, future);
                        break;
                    }
                }
            }
            if (!topicDescriptions.containsKey(requestedTopic)) {
                KafkaFutureImpl<TopicDescription> future = new KafkaFutureImpl<>();
                future.completeExceptionally(new UnknownTopicOrPartitionException("Topic " + requestedTopic + " not found."));
                topicDescriptions.put(requestedTopic, future);
            }
        }

        return new DescribeTopicsResult(topicDescriptions);
    }

    @Override
    synchronized public DeleteTopicsResult deleteTopics(Collection<String> topicsToDelete, DeleteTopicsOptions options) {
        Map<String, KafkaFuture<Void>> deleteTopicsResult = new HashMap<>();

        if (timeoutNextRequests > 0) {
            for (final String topicName : topicsToDelete) {
                KafkaFutureImpl<Void> future = new KafkaFutureImpl<>();
                future.completeExceptionally(new TimeoutException());
                deleteTopicsResult.put(topicName, future);
            }

            --timeoutNextRequests;
            return new DeleteTopicsResult(deleteTopicsResult);
        }

        for (final String topicName : topicsToDelete) {
            KafkaFutureImpl<Void> future = new KafkaFutureImpl<>();

            if (allTopics.remove(topicName) == null) {
                future.completeExceptionally(new UnknownTopicOrPartitionException(String.format("Topic %s does not exist.", topicName)));
            } else {
                topicNames.remove(topicIds.remove(topicName));
                future.complete(null);
            }
            deleteTopicsResult.put(topicName, future);
        }

        return new DeleteTopicsResult(deleteTopicsResult);
    }

    @Override
    synchronized public DeleteTopicsWithIdsResult deleteTopicsWithIds(Collection<Uuid> topicsToDelete, DeleteTopicsOptions options) {
        Map<Uuid, KafkaFuture<Void>> deleteTopicsWithIdsResult = new HashMap<>();

        if (timeoutNextRequests > 0) {
            for (final Uuid topicId : topicsToDelete) {
                KafkaFutureImpl<Void> future = new KafkaFutureImpl<>();
                future.completeExceptionally(new TimeoutException());
                deleteTopicsWithIdsResult.put(topicId, future);
            }

            --timeoutNextRequests;
            return new DeleteTopicsWithIdsResult(deleteTopicsWithIdsResult);
        }

        for (final Uuid topicId : topicsToDelete) {
            KafkaFutureImpl<Void> future = new KafkaFutureImpl<>();

            String name = topicNames.remove(topicId);
            if (name == null || allTopics.remove(name) == null) {
                future.completeExceptionally(new UnknownTopicOrPartitionException(String.format("Topic %s does not exist.", topicId)));
            } else {
                topicIds.remove(name);
                future.complete(null);
            }
            deleteTopicsWithIdsResult.put(topicId, future);
        }

        return new DeleteTopicsWithIdsResult(deleteTopicsWithIdsResult);
    }

    @Override
    synchronized public CreatePartitionsResult createPartitions(Map<String, NewPartitions> newPartitions, CreatePartitionsOptions options) {
        throw new UnsupportedOperationException("Not implemented yet");
    }

    @Override
    synchronized public DeleteRecordsResult deleteRecords(Map<TopicPartition, RecordsToDelete> recordsToDelete, DeleteRecordsOptions options) {
        Map<TopicPartition, KafkaFuture<DeletedRecords>> deletedRecordsResult = new HashMap<>();
        if (recordsToDelete.isEmpty()) {
            return new DeleteRecordsResult(deletedRecordsResult);
        } else {
            throw new UnsupportedOperationException("Not implemented yet");
        }
    }

    @Override
    synchronized public CreateDelegationTokenResult createDelegationToken(CreateDelegationTokenOptions options) {
        throw new UnsupportedOperationException("Not implemented yet");
    }

    @Override
    synchronized public RenewDelegationTokenResult renewDelegationToken(byte[] hmac, RenewDelegationTokenOptions options) {
        throw new UnsupportedOperationException("Not implemented yet");
    }

    @Override
    synchronized public ExpireDelegationTokenResult expireDelegationToken(byte[] hmac, ExpireDelegationTokenOptions options) {
        throw new UnsupportedOperationException("Not implemented yet");
    }

    @Override
    synchronized public DescribeDelegationTokenResult describeDelegationToken(DescribeDelegationTokenOptions options) {
        throw new UnsupportedOperationException("Not implemented yet");
    }

    @Override
    synchronized public DescribeConsumerGroupsResult describeConsumerGroups(Collection<String> groupIds, DescribeConsumerGroupsOptions options) {
        throw new UnsupportedOperationException("Not implemented yet");
    }

    @Override
    synchronized public ListConsumerGroupsResult listConsumerGroups(ListConsumerGroupsOptions options) {
        throw new UnsupportedOperationException("Not implemented yet");
    }

    @Override
    synchronized public ListConsumerGroupOffsetsResult listConsumerGroupOffsets(String groupId, ListConsumerGroupOffsetsOptions options) {
        throw new UnsupportedOperationException("Not implemented yet");
    }

    @Override
    synchronized public DeleteConsumerGroupsResult deleteConsumerGroups(Collection<String> groupIds, DeleteConsumerGroupsOptions options) {
        throw new UnsupportedOperationException("Not implemented yet");
    }

    @Override
    synchronized public DeleteConsumerGroupOffsetsResult deleteConsumerGroupOffsets(String groupId, Set<TopicPartition> partitions, DeleteConsumerGroupOffsetsOptions options) {
        throw new UnsupportedOperationException("Not implemented yet");
    }

    @Deprecated
    @Override
    synchronized public ElectPreferredLeadersResult electPreferredLeaders(Collection<TopicPartition> partitions, ElectPreferredLeadersOptions options) {
        throw new UnsupportedOperationException("Not implemented yet");
    }

    @Override
    synchronized public ElectLeadersResult electLeaders(
            ElectionType electionType,
            Set<TopicPartition> partitions,
            ElectLeadersOptions options) {
        throw new UnsupportedOperationException("Not implemented yet");
    }

    @Override
    synchronized public RemoveMembersFromConsumerGroupResult removeMembersFromConsumerGroup(String groupId, RemoveMembersFromConsumerGroupOptions options) {
        throw new UnsupportedOperationException("Not implemented yet");
    }

    @Override
    synchronized public CreateAclsResult createAcls(Collection<AclBinding> acls, CreateAclsOptions options) {
        throw new UnsupportedOperationException("Not implemented yet");
    }

    @Override
    synchronized public DescribeAclsResult describeAcls(AclBindingFilter filter, DescribeAclsOptions options) {
        throw new UnsupportedOperationException("Not implemented yet");
    }

    @Override
    synchronized public DeleteAclsResult deleteAcls(Collection<AclBindingFilter> filters, DeleteAclsOptions options) {
        throw new UnsupportedOperationException("Not implemented yet");
    }

    @Override
    synchronized public DescribeConfigsResult describeConfigs(Collection<ConfigResource> resources, DescribeConfigsOptions options) {

        if (timeoutNextRequests > 0) {
            Map<ConfigResource, KafkaFuture<Config>> configs = new HashMap<>();
            for (ConfigResource requestedResource : resources) {
                KafkaFutureImpl<Config> future = new KafkaFutureImpl<>();
                future.completeExceptionally(new TimeoutException());
                configs.put(requestedResource, future);
            }

            --timeoutNextRequests;
            return new DescribeConfigsResult(configs);
        }

        Map<ConfigResource, KafkaFuture<Config>> results = new HashMap<>();
        for (ConfigResource resource : resources) {
            KafkaFutureImpl<Config> future = new KafkaFutureImpl<>();
            results.put(resource, future);
            try {
                future.complete(getResourceDescription(resource));
            } catch (Throwable e) {
                future.completeExceptionally(e);
            }
        }
        return new DescribeConfigsResult(results);
    }

    synchronized private Config getResourceDescription(ConfigResource resource) {
        switch (resource.type()) {
            case BROKER: {
                int brokerId = Integer.parseInt(resource.name());
                if (brokerId >= brokerConfigs.size()) {
                    throw new InvalidRequestException("Broker " + resource.name() +
                        " not found.");
                }
                return toConfigObject(brokerConfigs.get(brokerId));
            }
            case TOPIC: {
                TopicMetadata topicMetadata = allTopics.get(resource.name());
                if (topicMetadata != null && !topicMetadata.markedForDeletion) {
                    if (topicMetadata.fetchesRemainingUntilVisible > 0)
                        topicMetadata.fetchesRemainingUntilVisible = Math.max(0, topicMetadata.fetchesRemainingUntilVisible - 1);
                    else return toConfigObject(topicMetadata.configs);

                }
                throw new UnknownTopicOrPartitionException("Resource " + resource + " not found.");
            }
            default:
                throw new UnsupportedOperationException("Not implemented yet");
        }
    }

    private static Config toConfigObject(Map<String, String> map) {
        List<ConfigEntry> configEntries = new ArrayList<>();
        for (Map.Entry<String, String> entry : map.entrySet()) {
            configEntries.add(new ConfigEntry(entry.getKey(), entry.getValue()));
        }
        return new Config(configEntries);
    }

    @Override
    @Deprecated
    synchronized public AlterConfigsResult alterConfigs(Map<ConfigResource, Config> configs, AlterConfigsOptions options) {
        throw new UnsupportedOperationException("Not implemented yet");
    }

    @Override
    synchronized public AlterConfigsResult incrementalAlterConfigs(
            Map<ConfigResource, Collection<AlterConfigOp>> configs,
            AlterConfigsOptions options) {
        Map<ConfigResource, KafkaFuture<Void>> futures = new HashMap<>();
        for (Map.Entry<ConfigResource, Collection<AlterConfigOp>> entry :
                configs.entrySet()) {
            ConfigResource resource = entry.getKey();
            KafkaFutureImpl<Void> future = new KafkaFutureImpl<>();
            futures.put(resource, future);
            Throwable throwable =
                handleIncrementalResourceAlteration(resource, entry.getValue());
            if (throwable == null) {
                future.complete(null);
            } else {
                future.completeExceptionally(throwable);
            }
        }
        return new AlterConfigsResult(futures);
    }

    synchronized private Throwable handleIncrementalResourceAlteration(
            ConfigResource resource, Collection<AlterConfigOp> ops) {
        switch (resource.type()) {
            case BROKER: {
                int brokerId;
                try {
                    brokerId = Integer.valueOf(resource.name());
                } catch (NumberFormatException e) {
                    return e;
                }
                if (brokerId >= brokerConfigs.size()) {
                    return new InvalidRequestException("no such broker as " + brokerId);
                }
                HashMap<String, String> newMap = new HashMap<>(brokerConfigs.get(brokerId));
                for (AlterConfigOp op : ops) {
                    switch (op.opType()) {
                        case SET:
                            newMap.put(op.configEntry().name(), op.configEntry().value());
                            break;
                        case DELETE:
                            newMap.remove(op.configEntry().name());
                            break;
                        default:
                            return new InvalidRequestException(
                                "Unsupported op type " + op.opType());
                    }
                }
                brokerConfigs.set(brokerId, newMap);
                return null;
            }
            case TOPIC: {
                TopicMetadata topicMetadata = allTopics.get(resource.name());
                if (topicMetadata == null) {
                    return new UnknownTopicOrPartitionException("No such topic as " +
                        resource.name());
                }
                HashMap<String, String> newMap = new HashMap<>(topicMetadata.configs);
                for (AlterConfigOp op : ops) {
                    switch (op.opType()) {
                        case SET:
                            newMap.put(op.configEntry().name(), op.configEntry().value());
                            break;
                        case DELETE:
                            newMap.remove(op.configEntry().name());
                            break;
                        default:
                            return new InvalidRequestException(
                                "Unsupported op type " + op.opType());
                    }
                }
                topicMetadata.configs = newMap;
                return null;
            }
            default:
                return new UnsupportedOperationException();
        }
    }

    @Override
    synchronized public AlterReplicaLogDirsResult alterReplicaLogDirs(
            Map<TopicPartitionReplica, String> replicaAssignment,
            AlterReplicaLogDirsOptions options) {
        Map<TopicPartitionReplica, KafkaFuture<Void>> results = new HashMap<>();
        for (Map.Entry<TopicPartitionReplica, String> entry : replicaAssignment.entrySet()) {
            TopicPartitionReplica replica = entry.getKey();
            String newLogDir = entry.getValue();
            KafkaFutureImpl<Void> future = new KafkaFutureImpl<>();
            results.put(replica, future);
            List<String> dirs = brokerLogDirs.get(replica.brokerId());
            if (dirs == null) {
                future.completeExceptionally(
                    new ReplicaNotAvailableException("Can't find " + replica));
            } else if (!dirs.contains(newLogDir)) {
                future.completeExceptionally(
                    new KafkaStorageException("Log directory " + newLogDir + " is offline"));
            } else {
                TopicMetadata metadata = allTopics.get(replica.topic());
                if (metadata == null || metadata.partitions.size() <= replica.partition()) {
                    future.completeExceptionally(
                        new ReplicaNotAvailableException("Can't find " + replica));
                } else {
                    String currentLogDir = metadata.partitionLogDirs.get(replica.partition());
                    replicaMoves.put(replica,
                        new ReplicaLogDirInfo(currentLogDir, 0, newLogDir, 0));
                    future.complete(null);
                }
            }
        }
        return new AlterReplicaLogDirsResult(results);
    }

    @Override
    synchronized public DescribeLogDirsResult describeLogDirs(Collection<Integer> brokers,
                                                              DescribeLogDirsOptions options) {
        throw new UnsupportedOperationException("Not implemented yet");
    }

    @Override
    synchronized public DescribeReplicaLogDirsResult describeReplicaLogDirs(
            Collection<TopicPartitionReplica> replicas, DescribeReplicaLogDirsOptions options) {
        Map<TopicPartitionReplica, KafkaFuture<ReplicaLogDirInfo>> results = new HashMap<>();
        for (TopicPartitionReplica replica : replicas) {
            TopicMetadata topicMetadata = allTopics.get(replica.topic());
            if (topicMetadata != null) {
                KafkaFutureImpl<ReplicaLogDirInfo> future = new KafkaFutureImpl<>();
                results.put(replica, future);
                String currentLogDir = currentLogDir(replica);
                if (currentLogDir == null) {
                    future.complete(new ReplicaLogDirInfo(null,
                        DescribeLogDirsResponse.INVALID_OFFSET_LAG,
                        null,
                        DescribeLogDirsResponse.INVALID_OFFSET_LAG));
                } else {
                    ReplicaLogDirInfo info = replicaMoves.get(replica);
                    if (info == null) {
                        future.complete(new ReplicaLogDirInfo(currentLogDir, 0, null, 0));
                    } else {
                        future.complete(info);
                    }
                }
            }
        }
        return new DescribeReplicaLogDirsResult(results);
    }

    private synchronized String currentLogDir(TopicPartitionReplica replica) {
        TopicMetadata topicMetadata = allTopics.get(replica.topic());
        if (topicMetadata == null) {
            return null;
        }
        if (topicMetadata.partitionLogDirs.size() <= replica.partition()) {
            return null;
        }
        return topicMetadata.partitionLogDirs.get(replica.partition());
    }

    @Override
    synchronized public AlterPartitionReassignmentsResult alterPartitionReassignments(
            Map<TopicPartition, Optional<NewPartitionReassignment>> newReassignments,
            AlterPartitionReassignmentsOptions options) {
        Map<TopicPartition, KafkaFuture<Void>> futures = new HashMap<>();
        for (Map.Entry<TopicPartition, Optional<NewPartitionReassignment>> entry :
                newReassignments.entrySet()) {
            TopicPartition partition = entry.getKey();
            Optional<NewPartitionReassignment> newReassignment = entry.getValue();
            KafkaFutureImpl<Void> future = new KafkaFutureImpl<Void>();
            futures.put(partition, future);
            TopicMetadata topicMetadata = allTopics.get(partition.topic());
            if (partition.partition() < 0 ||
                    topicMetadata == null ||
                    topicMetadata.partitions.size() <= partition.partition()) {
                future.completeExceptionally(new UnknownTopicOrPartitionException());
            } else if (newReassignment.isPresent()) {
                reassignments.put(partition, newReassignment.get());
                future.complete(null);
            } else {
                reassignments.remove(partition);
                future.complete(null);
            }
        }
        return new AlterPartitionReassignmentsResult(futures);
    }

    @Override
    synchronized public ListPartitionReassignmentsResult listPartitionReassignments(
            Optional<Set<TopicPartition>> partitions,
            ListPartitionReassignmentsOptions options) {
        Map<TopicPartition, PartitionReassignment> map = new HashMap<>();
        for (TopicPartition partition : partitions.isPresent() ?
                partitions.get() : reassignments.keySet()) {
            PartitionReassignment reassignment = findPartitionReassignment(partition);
            if (reassignment != null) {
                map.put(partition, reassignment);
            }
        }
        return new ListPartitionReassignmentsResult(KafkaFutureImpl.completedFuture(map));
    }

    synchronized private PartitionReassignment findPartitionReassignment(TopicPartition partition) {
        NewPartitionReassignment reassignment = reassignments.get(partition);
        if (reassignment == null) {
            return null;
        }
        TopicMetadata metadata = allTopics.get(partition.topic());
        if (metadata == null) {
            throw new RuntimeException("Internal MockAdminClient logic error: found " +
                "reassignment for " + partition + ", but no TopicMetadata");
        }
        TopicPartitionInfo info = metadata.partitions.get(partition.partition());
        if (info == null) {
            throw new RuntimeException("Internal MockAdminClient logic error: found " +
                "reassignment for " + partition + ", but no TopicPartitionInfo");
        }
        List<Integer> replicas = new ArrayList<>();
        List<Integer> removingReplicas = new ArrayList<>();
        List<Integer> addingReplicas = new ArrayList<>(reassignment.targetReplicas());
        for (Node node : info.replicas()) {
            replicas.add(node.id());
            if (!reassignment.targetReplicas().contains(node.id())) {
                removingReplicas.add(node.id());
            }
            addingReplicas.remove(Integer.valueOf(node.id()));
        }
        return new PartitionReassignment(replicas, addingReplicas, removingReplicas);
    }

    @Override
    synchronized public AlterConsumerGroupOffsetsResult alterConsumerGroupOffsets(String groupId, Map<TopicPartition, OffsetAndMetadata> offsets, AlterConsumerGroupOffsetsOptions options) {
        throw new UnsupportedOperationException("Not implement yet");
    }

    @Override
    synchronized public ListOffsetsResult listOffsets(Map<TopicPartition, OffsetSpec> topicPartitionOffsets, ListOffsetsOptions options) {
        Map<TopicPartition, KafkaFuture<ListOffsetsResult.ListOffsetsResultInfo>> futures = new HashMap<>();

        for (Map.Entry<TopicPartition, OffsetSpec> entry : topicPartitionOffsets.entrySet()) {
            TopicPartition tp = entry.getKey();
            OffsetSpec spec = entry.getValue();
            KafkaFutureImpl<ListOffsetsResult.ListOffsetsResultInfo> future = new KafkaFutureImpl<>();

            if (spec instanceof OffsetSpec.TimestampSpec)
                throw new UnsupportedOperationException("Not implement yet");
            else if (spec instanceof OffsetSpec.EarliestSpec)
                future.complete(new ListOffsetsResult.ListOffsetsResultInfo(beginningOffsets.get(tp), -1, Optional.empty()));
            else
                future.complete(new ListOffsetsResult.ListOffsetsResultInfo(endOffsets.get(tp), -1, Optional.empty()));

            futures.put(tp, future);
        }

        return new ListOffsetsResult(futures);
    }

    @Override
    public DescribeClientQuotasResult describeClientQuotas(ClientQuotaFilter filter, DescribeClientQuotasOptions options) {
        throw new UnsupportedOperationException("Not implemented yet");
    }

    @Override
    public AlterClientQuotasResult alterClientQuotas(Collection<ClientQuotaAlteration> entries, AlterClientQuotasOptions options) {
        throw new UnsupportedOperationException("Not implemented yet");
    }

    @Override
    public DescribeUserScramCredentialsResult describeUserScramCredentials(List<String> users, DescribeUserScramCredentialsOptions options) {
        throw new UnsupportedOperationException("Not implemented yet");
    }

    @Override
    public AlterUserScramCredentialsResult alterUserScramCredentials(List<UserScramCredentialAlteration> alterations, AlterUserScramCredentialsOptions options) {
        throw new UnsupportedOperationException("Not implemented yet");
    }

    @Override
    public DescribeFeaturesResult describeFeatures(DescribeFeaturesOptions options) {
        throw new UnsupportedOperationException("Not implemented yet");
    }

    @Override
    public DescribeProducersResult describeProducers(Collection<TopicPartition> partitions, DescribeProducersOptions options) {
        throw new UnsupportedOperationException("Not implemented yet");
    }

    @Override
    public UpdateFeaturesResult updateFeatures(Map<String, FeatureUpdate> featureUpdates, UpdateFeaturesOptions options) {
        throw new UnsupportedOperationException("Not implemented yet");
    }

    @Override
<<<<<<< HEAD
    public DescribeTransactionsResult describeTransactions(Collection<String> transactionalIds, DescribeTransactionsOptions options) {
        throw new UnsupportedOperationException("Not implemented yet");
    }

    @Override
    public ListTransactionsResult listTransactions(ListTransactionsOptions options) {
        throw new UnsupportedOperationException("Not implemented yet");
    }

    @Override
    public AbortTransactionResult abortTransaction(AbortTransactionSpec spec, AbortTransactionOptions options) {
        throw new UnsupportedOperationException("Not implemented yet");
=======
    public UnregisterBrokerResult unregisterBroker(int brokerId, UnregisterBrokerOptions options) {
        if (usingRaftController) {
            return new UnregisterBrokerResult(KafkaFuture.completedFuture(null));
        } else {
            KafkaFutureImpl<Void> future = new KafkaFutureImpl<>();
            future.completeExceptionally(new UnsupportedVersionException(""));
            return new UnregisterBrokerResult(future);
        }
>>>>>>> f06a47a7
    }

    @Override
    synchronized public void close(Duration timeout) {}

    public synchronized void updateBeginningOffsets(Map<TopicPartition, Long> newOffsets) {
        beginningOffsets.putAll(newOffsets);
    }

    public synchronized void updateEndOffsets(final Map<TopicPartition, Long> newOffsets) {
        endOffsets.putAll(newOffsets);
    }

    private final static class TopicMetadata {
        final boolean isInternalTopic;
        final List<TopicPartitionInfo> partitions;
        final List<String> partitionLogDirs;
        Map<String, String> configs;
        int fetchesRemainingUntilVisible;

        public boolean markedForDeletion;

        TopicMetadata(boolean isInternalTopic,
                      List<TopicPartitionInfo> partitions,
                      List<String> partitionLogDirs,
                      Map<String, String> configs) {
            this.isInternalTopic = isInternalTopic;
            this.partitions = partitions;
            this.partitionLogDirs = partitionLogDirs;
            this.configs = configs != null ? configs : Collections.emptyMap();
            this.markedForDeletion = false;
            this.fetchesRemainingUntilVisible = 0;
        }
    }

    synchronized public void setMockMetrics(MetricName name, Metric metric) {
        mockMetrics.put(name, metric);
    }

    @Override
    synchronized public Map<MetricName, ? extends Metric> metrics() {
        return mockMetrics;
    }

    synchronized public void setFetchesRemainingUntilVisible(String topicName, int fetchesRemainingUntilVisible) {
        TopicMetadata metadata = allTopics.get(topicName);
        if (metadata == null) {
            throw new RuntimeException("No such topic as " + topicName);
        }
        metadata.fetchesRemainingUntilVisible = fetchesRemainingUntilVisible;
    }

    synchronized public List<Node> brokers() {
        return new ArrayList<>(brokers);
    }

    synchronized public Node broker(int index) {
        return brokers.get(index);
    }
}<|MERGE_RESOLUTION|>--- conflicted
+++ resolved
@@ -904,7 +904,6 @@
     }
 
     @Override
-<<<<<<< HEAD
     public DescribeTransactionsResult describeTransactions(Collection<String> transactionalIds, DescribeTransactionsOptions options) {
         throw new UnsupportedOperationException("Not implemented yet");
     }
@@ -917,7 +916,9 @@
     @Override
     public AbortTransactionResult abortTransaction(AbortTransactionSpec spec, AbortTransactionOptions options) {
         throw new UnsupportedOperationException("Not implemented yet");
-=======
+    }
+
+    @Override
     public UnregisterBrokerResult unregisterBroker(int brokerId, UnregisterBrokerOptions options) {
         if (usingRaftController) {
             return new UnregisterBrokerResult(KafkaFuture.completedFuture(null));
@@ -926,7 +927,6 @@
             future.completeExceptionally(new UnsupportedVersionException(""));
             return new UnregisterBrokerResult(future);
         }
->>>>>>> f06a47a7
     }
 
     @Override
