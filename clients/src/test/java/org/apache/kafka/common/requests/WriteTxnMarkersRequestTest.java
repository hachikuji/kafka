/*
 * Licensed to the Apache Software Foundation (ASF) under one or more
 * contributor license agreements. See the NOTICE file distributed with
 * this work for additional information regarding copyright ownership.
 * The ASF licenses this file to You under the Apache License, Version 2.0
 * (the "License"); you may not use this file except in compliance with
 * the License. You may obtain a copy of the License at
 *
 *    http://www.apache.org/licenses/LICENSE-2.0
 *
 * Unless required by applicable law or agreed to in writing, software
 * distributed under the License is distributed on an "AS IS" BASIS,
 * WITHOUT WARRANTIES OR CONDITIONS OF ANY KIND, either express or implied.
 * See the License for the specific language governing permissions and
 * limitations under the License.
 */
package org.apache.kafka.common.requests;

import org.apache.kafka.common.TopicPartition;
import org.apache.kafka.common.protocol.ApiKeys;
import org.apache.kafka.common.protocol.Errors;
import org.junit.jupiter.api.BeforeEach;
import org.junit.jupiter.api.Test;

import java.util.Collections;
import java.util.List;

import static org.junit.jupiter.api.Assertions.assertEquals;

public class WriteTxnMarkersRequestTest {

    private static long producerId = 10L;
    private static short producerEpoch = 2;
    private static int coordinatorEpoch = 1;
    private static TransactionResult result = TransactionResult.COMMIT;
    private static TopicPartition topicPartition = new TopicPartition("topic", 73);

    protected static int throttleTimeMs = 10;

    private static List<WriteTxnMarkersRequest.TxnMarkerEntry> markers;

    @BeforeEach
    public void setUp() {
        markers = Collections.singletonList(
             new WriteTxnMarkersRequest.TxnMarkerEntry(
                 producerId, producerEpoch, coordinatorEpoch,
                 result, Collections.singletonList(topicPartition))
        );
    }

    @Test
    public void testConstructor() {
<<<<<<< HEAD
        WriteTxnMarkersRequest.Builder builder = new WriteTxnMarkersRequest.Builder(markers);
        for (short version = 0; version <= ApiKeys.WRITE_TXN_MARKERS.latestVersion(); version++) {
=======
        WriteTxnMarkersRequest.Builder builder = new WriteTxnMarkersRequest.Builder(ApiKeys.WRITE_TXN_MARKERS.latestVersion(), markers);
        for (short version : ApiKeys.WRITE_TXN_MARKERS.allVersions()) {
>>>>>>> 728be21b
            WriteTxnMarkersRequest request = builder.build(version);
            assertEquals(1, request.markers().size());
            WriteTxnMarkersRequest.TxnMarkerEntry marker = request.markers().get(0);
            assertEquals(producerId, marker.producerId());
            assertEquals(producerEpoch, marker.producerEpoch());
            assertEquals(coordinatorEpoch, marker.coordinatorEpoch());
            assertEquals(result, marker.transactionResult());
            assertEquals(Collections.singletonList(topicPartition), marker.partitions());
        }
    }

    @Test
    public void testGetErrorResponse() {
<<<<<<< HEAD
        WriteTxnMarkersRequest.Builder builder = new WriteTxnMarkersRequest.Builder(markers);
        for (short version = 0; version <= ApiKeys.WRITE_TXN_MARKERS.latestVersion(); version++) {
=======
        WriteTxnMarkersRequest.Builder builder = new WriteTxnMarkersRequest.Builder(ApiKeys.WRITE_TXN_MARKERS.latestVersion(), markers);
        for (short version : ApiKeys.WRITE_TXN_MARKERS.allVersions()) {
>>>>>>> 728be21b
            WriteTxnMarkersRequest request = builder.build(version);
            WriteTxnMarkersResponse errorResponse =
                request.getErrorResponse(throttleTimeMs, Errors.UNKNOWN_PRODUCER_ID.exception());

            assertEquals(Collections.singletonMap(
                topicPartition, Errors.UNKNOWN_PRODUCER_ID), errorResponse.errorsByProducerId().get(producerId));
            assertEquals(Collections.singletonMap(Errors.UNKNOWN_PRODUCER_ID, 1), errorResponse.errorCounts());
            // Write txn marker has no throttle time defined in response.
            assertEquals(0, errorResponse.throttleTimeMs());
        }
    }
}<|MERGE_RESOLUTION|>--- conflicted
+++ resolved
@@ -50,13 +50,8 @@
 
     @Test
     public void testConstructor() {
-<<<<<<< HEAD
         WriteTxnMarkersRequest.Builder builder = new WriteTxnMarkersRequest.Builder(markers);
-        for (short version = 0; version <= ApiKeys.WRITE_TXN_MARKERS.latestVersion(); version++) {
-=======
-        WriteTxnMarkersRequest.Builder builder = new WriteTxnMarkersRequest.Builder(ApiKeys.WRITE_TXN_MARKERS.latestVersion(), markers);
         for (short version : ApiKeys.WRITE_TXN_MARKERS.allVersions()) {
->>>>>>> 728be21b
             WriteTxnMarkersRequest request = builder.build(version);
             assertEquals(1, request.markers().size());
             WriteTxnMarkersRequest.TxnMarkerEntry marker = request.markers().get(0);
@@ -70,13 +65,8 @@
 
     @Test
     public void testGetErrorResponse() {
-<<<<<<< HEAD
         WriteTxnMarkersRequest.Builder builder = new WriteTxnMarkersRequest.Builder(markers);
-        for (short version = 0; version <= ApiKeys.WRITE_TXN_MARKERS.latestVersion(); version++) {
-=======
-        WriteTxnMarkersRequest.Builder builder = new WriteTxnMarkersRequest.Builder(ApiKeys.WRITE_TXN_MARKERS.latestVersion(), markers);
         for (short version : ApiKeys.WRITE_TXN_MARKERS.allVersions()) {
->>>>>>> 728be21b
             WriteTxnMarkersRequest request = builder.build(version);
             WriteTxnMarkersResponse errorResponse =
                 request.getErrorResponse(throttleTimeMs, Errors.UNKNOWN_PRODUCER_ID.exception());
