--- conflicted
+++ resolved
@@ -192,7 +192,6 @@
     </subpackage>
   </subpackage>
 
-<<<<<<< HEAD
   <subpackage name="controller">
     <allow pkg="org.apache.kafka.clients" />
     <allow pkg="org.apache.kafka.clients.admin" />
@@ -213,8 +212,6 @@
     <allow pkg="org.apache.kafka.timeline" />
   </subpackage>
 
-=======
->>>>>>> 61431f5b
   <subpackage name="metadata">
     <allow pkg="org.apache.kafka.clients" />
     <allow pkg="org.apache.kafka.common.annotation" />
@@ -224,7 +221,6 @@
     <allow pkg="org.apache.kafka.test" />
   </subpackage>
 
-<<<<<<< HEAD
   <subpackage name="metalog">
     <allow pkg="org.apache.kafka.common.metadata" />
     <allow pkg="org.apache.kafka.common.protocol" />
@@ -233,8 +229,6 @@
     <allow pkg="org.apache.kafka.test" />
   </subpackage>
 
-=======
->>>>>>> 61431f5b
   <subpackage name="clients">
     <allow pkg="org.slf4j" />
     <allow pkg="org.apache.kafka.common" />
