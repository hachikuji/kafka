/*
 * Licensed to the Apache Software Foundation (ASF) under one or more
 * contributor license agreements. See the NOTICE file distributed with
 * this work for additional information regarding copyright ownership.
 * The ASF licenses this file to You under the Apache License, Version 2.0
 * (the "License"); you may not use this file except in compliance with
 * the License. You may obtain a copy of the License at
 *
 *    http://www.apache.org/licenses/LICENSE-2.0
 *
 * Unless required by applicable law or agreed to in writing, software
 * distributed under the License is distributed on an "AS IS" BASIS,
 * WITHOUT WARRANTIES OR CONDITIONS OF ANY KIND, either express or implied.
 * See the License for the specific language governing permissions and
 * limitations under the License.
 */
package org.apache.kafka.raft;

import org.apache.kafka.common.protocol.ApiMessage;

import java.util.concurrent.CompletableFuture;

public abstract class RaftRequest implements RaftMessage {
    protected final int correlationId;
    protected final ApiMessage data;

    public RaftRequest(int correlationId, ApiMessage data) {
        this.correlationId = correlationId;
        this.data = data;
    }

    @Override
    public int correlationId() {
        return correlationId;
    }

    @Override
    public ApiMessage data() {
        return data;
    }

    public static class Inbound extends RaftRequest {
        public final CompletableFuture<RaftResponse.Outbound> completion = new CompletableFuture<>();

<<<<<<< HEAD
        public Inbound(int correlationId, ApiMessage data) {
            super(correlationId, data);
=======
        public Inbound(int correlationId, ApiMessage data, long createdTimeMs) {
            super(correlationId, data, createdTimeMs);
>>>>>>> 61431f5b
        }

        @Override
        public String toString() {
            return "InboundRequest(" +
                    "correlationId=" + correlationId +
                    ", data=" + data +
                    ')';
        }
    }

    public static class Outbound extends RaftRequest {
        private final int destinationId;
        public final CompletableFuture<RaftResponse.Inbound> completion = new CompletableFuture<>();

        public Outbound(int correlationId, ApiMessage data, int destinationId) {
            super(correlationId, data);
            this.destinationId = destinationId;
        }

        public int destinationId() {
            return destinationId;
        }

        @Override
        public String toString() {
            return "OutboundRequest(" +
                    "correlationId=" + correlationId +
                    ", data=" + data +
                    ", destinationId=" + destinationId +
                    ')';
        }
    }
}<|MERGE_RESOLUTION|>--- conflicted
+++ resolved
@@ -23,10 +23,12 @@
 public abstract class RaftRequest implements RaftMessage {
     protected final int correlationId;
     protected final ApiMessage data;
+    protected final long createdTimeMs;
 
-    public RaftRequest(int correlationId, ApiMessage data) {
+    public RaftRequest(int correlationId, ApiMessage data, long createdTimeMs) {
         this.correlationId = correlationId;
         this.data = data;
+        this.createdTimeMs = createdTimeMs;
     }
 
     @Override
@@ -39,24 +41,24 @@
         return data;
     }
 
+    public long createdTimeMs() {
+        return createdTimeMs;
+    }
+
     public static class Inbound extends RaftRequest {
         public final CompletableFuture<RaftResponse.Outbound> completion = new CompletableFuture<>();
 
-<<<<<<< HEAD
-        public Inbound(int correlationId, ApiMessage data) {
-            super(correlationId, data);
-=======
         public Inbound(int correlationId, ApiMessage data, long createdTimeMs) {
             super(correlationId, data, createdTimeMs);
->>>>>>> 61431f5b
         }
 
         @Override
         public String toString() {
             return "InboundRequest(" +
-                    "correlationId=" + correlationId +
-                    ", data=" + data +
-                    ')';
+                "correlationId=" + correlationId +
+                ", data=" + data +
+                ", createdTimeMs=" + createdTimeMs +
+                ')';
         }
     }
 
@@ -64,8 +66,8 @@
         private final int destinationId;
         public final CompletableFuture<RaftResponse.Inbound> completion = new CompletableFuture<>();
 
-        public Outbound(int correlationId, ApiMessage data, int destinationId) {
-            super(correlationId, data);
+        public Outbound(int correlationId, ApiMessage data, int destinationId, long createdTimeMs) {
+            super(correlationId, data, createdTimeMs);
             this.destinationId = destinationId;
         }
 
@@ -76,10 +78,11 @@
         @Override
         public String toString() {
             return "OutboundRequest(" +
-                    "correlationId=" + correlationId +
-                    ", data=" + data +
-                    ", destinationId=" + destinationId +
-                    ')';
+                "correlationId=" + correlationId +
+                ", data=" + data +
+                ", createdTimeMs=" + createdTimeMs +
+                ", destinationId=" + destinationId +
+                ')';
         }
     }
 }