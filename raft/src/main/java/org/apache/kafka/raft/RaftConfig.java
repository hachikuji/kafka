--- conflicted
+++ resolved
@@ -17,7 +17,6 @@
 package org.apache.kafka.raft;
 
 import org.apache.kafka.clients.CommonClientConfigs;
-import org.apache.kafka.common.Node;
 import org.apache.kafka.common.config.AbstractConfig;
 import org.apache.kafka.common.config.ConfigDef;
 import org.apache.kafka.common.config.ConfigException;
@@ -29,7 +28,6 @@
 import java.util.List;
 import java.util.Map;
 import java.util.Set;
-import java.util.stream.Collectors;
 
 public class RaftConfig {
 
@@ -44,11 +42,7 @@
     public static final String QUORUM_ELECTION_TIMEOUT_MS_CONFIG = QUORUM_PREFIX + "election.timeout.ms";
     public static final String QUORUM_ELECTION_TIMEOUT_MS_DOC = "Maximum time in milliseconds to wait " +
         "without being able to fetch from the leader before triggering a new election";
-<<<<<<< HEAD
     public static final int DEFAULT_QUORUM_ELECTION_TIMEOUT_MS = 500;
-=======
-    public static final int DEFAULT_QUORUM_ELECTION_TIMEOUT_MS = 5_000;
->>>>>>> 61431f5b
 
     public static final String QUORUM_FETCH_TIMEOUT_MS_CONFIG = QUORUM_PREFIX + "fetch.timeout.ms";
     public static final String QUORUM_FETCH_TIMEOUT_MS_DOC = "Maximum time without a successful fetch from " +
@@ -103,63 +97,13 @@
         int fetchTimeoutMs,
         int appendLingerMs
     ) {
-<<<<<<< HEAD
         this.voterConnections = voterConnections;
-=======
->>>>>>> 61431f5b
         this.requestTimeoutMs = requestTimeoutMs;
         this.retryBackoffMs = retryBackoffMs;
         this.electionTimeoutMs = electionTimeoutMs;
         this.electionBackoffMaxMs = electionBackoffMaxMs;
         this.fetchTimeoutMs = fetchTimeoutMs;
         this.appendLingerMs = appendLingerMs;
-<<<<<<< HEAD
-    }
-
-    public static Map<Integer, InetSocketAddress> parseVoterConnections(List<String> voterEntries) {
-        Map<Integer, InetSocketAddress> voterMap = new HashMap<>();
-        for (String voterMapEntry : voterEntries) {
-            String[] idAndAddress = voterMapEntry.split("@");
-            if (idAndAddress.length != 2) {
-                throw new ConfigException("Invalid configuration value for " + QUORUM_VOTERS_CONFIG
-                    + ". Each entry should be in the form `{id}@{host}:{port}`.");
-            }
-
-            Integer voterId = parseVoterId(idAndAddress[0]);
-            String host = Utils.getHost(idAndAddress[1]);
-            if (host == null) {
-                throw new ConfigException("Failed to parse host name from entry " + voterMapEntry
-                    + " for the configuration " + QUORUM_VOTERS_CONFIG
-                    + ". Each entry should be in the form `{id}@{host}:{port}`.");
-            }
-
-            Integer port = Utils.getPort(idAndAddress[1]);
-            if (port == null) {
-                throw new ConfigException("Failed to parse host port from entry " + voterMapEntry
-                    + " for the configuration " + QUORUM_VOTERS_CONFIG
-                    + ". Each entry should be in the form `{id}@{host}:{port}`.");
-            }
-
-
-            if (voterMap.containsKey(voterId)) {
-                throw new ConfigException("Found duplicate id " + voterId
-                    + " contained in the configuration " + QUORUM_VOTERS_CONFIG + ".");
-            }
-
-            voterMap.put(voterId, new InetSocketAddress(host, port));
-        }
-
-        return voterMap;
-    }
-
-    public static List<Node> quorumVoterStringsToNodes(List<String> voters) {
-        return parseVoterConnections(voters).entrySet().stream()
-            .map(connection -> new Node(connection.getKey(), connection.getValue().getHostName(),
-                connection.getValue().getPort()))
-            .collect(Collectors.toList());
-=======
-        this.voterConnections = voterConnections;
->>>>>>> 61431f5b
     }
 
     public int requestTimeoutMs() {
@@ -202,14 +146,7 @@
         }
     }
 
-<<<<<<< HEAD
-    public static class ControllerQuorumVotersValidator implements ConfigDef.Validator {
-        @Override
-        public void ensureValid(String name, Object value) {
-            if (value == null) {
-                throw new ConfigException(name, null);
-=======
-    private static Map<Integer, InetSocketAddress> parseVoterConnections(List<String> voterEntries) {
+    public static Map<Integer, InetSocketAddress> parseVoterConnections(List<String> voterEntries) {
         Map<Integer, InetSocketAddress> voterMap = new HashMap<>();
         for (String voterMapEntry : voterEntries) {
             String[] idAndAddress = voterMapEntry.split("@");
@@ -224,23 +161,18 @@
                 throw new ConfigException("Failed to parse host name from entry " + voterMapEntry
                     + " for the configuration " + QUORUM_VOTERS_CONFIG
                     + ". Each entry should be in the form `{id}@{host}:{port}`.");
->>>>>>> 61431f5b
             }
 
-            @SuppressWarnings("unchecked")
-            List<String> voterStrings = (List) value;
+            Integer port = Utils.getPort(idAndAddress[1]);
+            if (port == null) {
+                throw new ConfigException("Failed to parse host port from entry " + voterMapEntry
+                    + " for the configuration " + QUORUM_VOTERS_CONFIG
+                    + ". Each entry should be in the form `{id}@{host}:{port}`.");
+            }
 
-            // Attempt to parse the connect strings
-            parseVoterConnections(voterStrings);
+            voterMap.put(voterId, new InetSocketAddress(host, port));
         }
 
-<<<<<<< HEAD
-        @Override
-        public String toString() {
-            return "non-empty list";
-        }
-    }
-=======
         return voterMap;
     }
 
@@ -263,5 +195,4 @@
             return "non-empty list";
         }
     }
->>>>>>> 61431f5b
 }