/*
 * Licensed to the Apache Software Foundation (ASF) under one or more
 * contributor license agreements. See the NOTICE file distributed with
 * this work for additional information regarding copyright ownership.
 * The ASF licenses this file to You under the Apache License, Version 2.0
 * (the "License"); you may not use this file except in compliance with
 * the License. You may obtain a copy of the License at
 *
 *    http://www.apache.org/licenses/LICENSE-2.0
 *
 * Unless required by applicable law or agreed to in writing, software
 * distributed under the License is distributed on an "AS IS" BASIS,
 * WITHOUT WARRANTIES OR CONDITIONS OF ANY KIND, either express or implied.
 * See the License for the specific language governing permissions and
 * limitations under the License.
 */
package org.apache.kafka.raft;

import org.apache.kafka.common.KafkaException;
import org.apache.kafka.common.TopicPartition;
import org.apache.kafka.common.errors.ClusterAuthorizationException;
import org.apache.kafka.common.errors.NotLeaderOrFollowerException;
import org.apache.kafka.common.memory.MemoryPool;
import org.apache.kafka.common.message.BeginQuorumEpochRequestData;
import org.apache.kafka.common.message.BeginQuorumEpochResponseData;
import org.apache.kafka.common.message.DescribeQuorumRequestData;
import org.apache.kafka.common.message.DescribeQuorumResponseData;
import org.apache.kafka.common.message.DescribeQuorumResponseData.ReplicaState;
import org.apache.kafka.common.message.EndQuorumEpochRequestData;
import org.apache.kafka.common.message.EndQuorumEpochResponseData;
import org.apache.kafka.common.message.FetchRequestData;
import org.apache.kafka.common.message.FetchResponseData;
<<<<<<< HEAD
=======
import org.apache.kafka.common.message.FetchSnapshotRequestData;
import org.apache.kafka.common.message.FetchSnapshotResponseData;
>>>>>>> 61431f5b
import org.apache.kafka.common.message.LeaderChangeMessage;
import org.apache.kafka.common.message.LeaderChangeMessage.Voter;
import org.apache.kafka.common.message.VoteRequestData;
import org.apache.kafka.common.message.VoteResponseData;
import org.apache.kafka.common.metrics.Metrics;
import org.apache.kafka.common.protocol.ApiKeys;
import org.apache.kafka.common.protocol.ApiMessage;
import org.apache.kafka.common.protocol.Errors;
import org.apache.kafka.common.record.BufferSupplier;
import org.apache.kafka.common.record.CompressionType;
import org.apache.kafka.common.record.MemoryRecords;
import org.apache.kafka.common.record.Records;
import org.apache.kafka.common.record.UnalignedMemoryRecords;
import org.apache.kafka.common.record.UnalignedRecords;
import org.apache.kafka.common.requests.BeginQuorumEpochRequest;
import org.apache.kafka.common.requests.BeginQuorumEpochResponse;
import org.apache.kafka.common.requests.DescribeQuorumRequest;
import org.apache.kafka.common.requests.DescribeQuorumResponse;
import org.apache.kafka.common.requests.EndQuorumEpochRequest;
import org.apache.kafka.common.requests.EndQuorumEpochResponse;
import org.apache.kafka.common.requests.FetchSnapshotRequest;
import org.apache.kafka.common.requests.FetchSnapshotResponse;
import org.apache.kafka.common.requests.VoteRequest;
import org.apache.kafka.common.requests.VoteResponse;
import org.apache.kafka.common.utils.LogContext;
import org.apache.kafka.common.utils.Time;
import org.apache.kafka.common.utils.Timer;
import org.apache.kafka.raft.RequestManager.ConnectionState;
import org.apache.kafka.raft.internals.BatchAccumulator;
import org.apache.kafka.raft.internals.BatchMemoryPool;
import org.apache.kafka.raft.internals.BlockingMessageQueue;
import org.apache.kafka.raft.internals.CloseListener;
import org.apache.kafka.raft.internals.FuturePurgatory;
import org.apache.kafka.raft.internals.KafkaRaftMetrics;
import org.apache.kafka.raft.internals.MemoryBatchReader;
import org.apache.kafka.raft.internals.RecordsBatchReader;
import org.apache.kafka.raft.internals.ThresholdPurgatory;
import org.apache.kafka.snapshot.RawSnapshotReader;
import org.apache.kafka.snapshot.RawSnapshotWriter;
import org.apache.kafka.snapshot.SnapshotWriter;
import org.slf4j.Logger;

import java.io.IOException;
import java.net.InetSocketAddress;
import java.util.ArrayList;
import java.util.Collections;
import java.util.Iterator;
import java.util.List;
import java.util.Map;
import java.util.Objects;
import java.util.Optional;
import java.util.OptionalInt;
import java.util.OptionalLong;
import java.util.Random;
import java.util.Set;
import java.util.concurrent.CompletableFuture;
import java.util.concurrent.ConcurrentLinkedQueue;
import java.util.concurrent.ExecutionException;
import java.util.concurrent.TimeoutException;
import java.util.concurrent.atomic.AtomicReference;
import java.util.function.Supplier;
import java.util.stream.Collectors;

import static java.util.concurrent.CompletableFuture.completedFuture;
import static org.apache.kafka.raft.RaftUtil.hasValidTopicPartition;

/**
 * This class implements a Kafkaesque version of the Raft protocol. Leader election
 * is more or less pure Raft, but replication is driven by replica fetching and we use Kafka's
 * log reconciliation protocol to truncate the log to a common point following each leader
 * election.
 *
 * Like Zookeeper, this protocol distinguishes between voters and observers. Voters are
 * the only ones who are eligible to handle protocol requests and they are the only ones
 * who take part in elections. The protocol does not yet support dynamic quorum changes.
 *
 * These are the APIs in this protocol:
 *
 * 1) {@link VoteRequestData}: Sent by valid voters when their election timeout expires and they
 *    become a candidate. This request includes the last offset in the log which electors use
 *    to tell whether or not to grant the vote.
 *
 * 2) {@link BeginQuorumEpochRequestData}: Sent by the leader of an epoch only to valid voters to
 *    assert its leadership of the new epoch. This request will be retried indefinitely for
 *    each voter until it acknowledges the request or a new election occurs.
 *
 *    This is not needed in usual Raft because the leader can use an empty data push
 *    to achieve the same purpose. The Kafka Raft implementation, however, is driven by
 *    fetch requests from followers, so there must be a way to find the new leader after
 *    an election has completed.
 *
 * 3) {@link EndQuorumEpochRequestData}: Sent by the leader of an epoch to valid voters in order to
 *    gracefully resign from the current epoch. This causes remaining voters to immediately
 *    begin a new election.
 *
 * 4) {@link FetchRequestData}: This is the same as the usual Fetch API in Kafka, but we piggyback
 *    some additional metadata on responses (i.e. current leader and epoch). Unlike partition replication,
 *    we also piggyback truncation detection on this API rather than through a separate truncation state.
 *
 */
public class KafkaRaftClient<T> implements RaftClient<T> {
    private static final int RETRY_BACKOFF_BASE_MS = 100;
    private static final int FETCH_MAX_WAIT_MS = 1000;
    static final int MAX_BATCH_SIZE = 1024 * 1024;

    private final AtomicReference<GracefulShutdown> shutdown = new AtomicReference<>();
    private final Logger logger;
    private final LogContext logContext;
    private final Time time;
    private final int fetchMaxWaitMs;
<<<<<<< HEAD
    private final int nodeId;
=======
    private final OptionalInt nodeId;
>>>>>>> 61431f5b
    private final NetworkChannel channel;
    private final ReplicatedLog log;
    private final Random random;
    private final FuturePurgatory<Long> appendPurgatory;
    private final FuturePurgatory<Long> fetchPurgatory;
    private final RecordSerde<T> serde;
    private final MemoryPool memoryPool;
    private final RaftMessageQueue messageQueue;
    private final QuorumStateStore quorumStateStore;
    private final Metrics metrics;
<<<<<<< HEAD
    private final RaftConfig raftConfig;
    private final KafkaRaftMetrics kafkaRaftMetrics;
    private final QuorumState quorum;
    private final RequestManager requestManager;
=======
>>>>>>> 61431f5b

    private final List<ListenerContext> listenerContexts = new ArrayList<>();
    private final ConcurrentLinkedQueue<Listener<T>> pendingListeners = new ConcurrentLinkedQueue<>();

    private volatile BatchAccumulator<T> accumulator;
    private RequestManager requestManager;
    private QuorumState quorum;
    private KafkaRaftMetrics kafkaRaftMetrics;
    private RaftConfig raftConfig;

    /**
     * Create a new instance.
     *
     * Note that if the node ID is empty, then the the client will behave as a
     * non-participating observer.
     */
    public KafkaRaftClient(
        RecordSerde<T> serde,
        NetworkChannel channel,
        ReplicatedLog log,
        QuorumStateStore quorumStateStore,
        Time time,
        Metrics metrics,
        ExpirationService expirationService,
        LogContext logContext,
<<<<<<< HEAD
        int nodeId,
        RaftConfig raftConfig
    ) throws IOException {
=======
        OptionalInt nodeId
    ) {
>>>>>>> 61431f5b
        this(serde,
            channel,
            new BlockingMessageQueue(),
            log,
            quorumStateStore,
            new BatchMemoryPool(5, MAX_BATCH_SIZE),
            time,
            metrics,
            expirationService,
            FETCH_MAX_WAIT_MS,
            nodeId,
            logContext,
            new Random(),
            raftConfig);
    }

    KafkaRaftClient(
        RecordSerde<T> serde,
        NetworkChannel channel,
        RaftMessageQueue messageQueue,
        ReplicatedLog log,
        QuorumStateStore quorumStateStore,
        MemoryPool memoryPool,
        Time time,
        Metrics metrics,
        ExpirationService expirationService,
        int fetchMaxWaitMs,
<<<<<<< HEAD
        int nodeId,
=======
        OptionalInt nodeId,
>>>>>>> 61431f5b
        LogContext logContext,
        Random random,
        RaftConfig raftConfig
    ) throws IOException {
        this.serde = serde;
        this.channel = channel;
        this.messageQueue = messageQueue;
        this.log = log;
        this.quorumStateStore = quorumStateStore;
        this.memoryPool = memoryPool;
        this.fetchPurgatory = new ThresholdPurgatory<>(expirationService);
        this.appendPurgatory = new ThresholdPurgatory<>(expirationService);
        this.time = time;
        this.nodeId = nodeId;
        this.metrics = metrics;
        this.fetchMaxWaitMs = fetchMaxWaitMs;
        this.logContext = logContext;
        this.logger = logContext.logger(KafkaRaftClient.class);
        this.random = random;
<<<<<<< HEAD
        this.raftConfig = raftConfig;

        Set<Integer> quorumVoterIds = raftConfig.quorumVoterIds();
        this.requestManager = new RequestManager(quorumVoterIds, raftConfig.retryBackoffMs(),
            raftConfig.requestTimeoutMs(), random);
        this.quorum = new QuorumState(
            nodeId,
            quorumVoterIds,
            raftConfig.electionTimeoutMs(),
            raftConfig.fetchTimeoutMs(),
            quorumStateStore,
            time,
            logContext,
            random);
        this.kafkaRaftMetrics = new KafkaRaftMetrics(metrics, "raft", quorum);
        kafkaRaftMetrics.updateNumUnknownVoterConnections(quorum.remoteVoters().size());

        // Update the voter endpoints with what's in RaftConfig
        Map<Integer, InetSocketAddress> voterAddresses = raftConfig.quorumVoterConnections();
        for (Map.Entry<Integer, InetSocketAddress> voterAddressEntry : voterAddresses.entrySet()) {
            this.channel.updateEndpoint(voterAddressEntry.getKey(), voterAddressEntry.getValue());
        }
=======
>>>>>>> 61431f5b
    }

    private void updateFollowerHighWatermark(
        FollowerState state,
        OptionalLong highWatermarkOpt
    ) {
        highWatermarkOpt.ifPresent(highWatermark -> {
            long newHighWatermark = Math.min(endOffset().offset, highWatermark);
            if (state.updateHighWatermark(OptionalLong.of(newHighWatermark))) {
                logger.debug("Follower high watermark updated to {}", newHighWatermark);
                log.updateHighWatermark(new LogOffsetMetadata(newHighWatermark));
                maybeFireHandleCommit(newHighWatermark);
            }
        });
    }

    private void updateLeaderEndOffsetAndTimestamp(
        LeaderState state,
        long currentTimeMs
    ) {
        final LogOffsetMetadata endOffsetMetadata = log.endOffset();

        if (state.updateLocalState(currentTimeMs, endOffsetMetadata)) {
            onUpdateLeaderHighWatermark(state, currentTimeMs);
        }

        fetchPurgatory.maybeComplete(endOffsetMetadata.offset, currentTimeMs);
    }

    private void onUpdateLeaderHighWatermark(
        LeaderState state,
        long currentTimeMs
    ) {
        state.highWatermark().ifPresent(highWatermark -> {
            logger.debug("Leader high watermark updated to {}", highWatermark);
            log.updateHighWatermark(highWatermark);

            // After updating the high watermark, we first clear the append
            // purgatory so that we have an opportunity to route the pending
            // records still held in memory directly to the listener
            appendPurgatory.maybeComplete(highWatermark.offset, currentTimeMs);

            // It is also possible that the high watermark is being updated
            // for the first time following the leader election, so we need
            // to give lagging listeners an opportunity to catch up as well
            maybeFireHandleCommit(highWatermark.offset);
        });
    }

    private void maybeFireHandleCommit(long highWatermark) {
        maybeFireHandleCommit(listenerContexts, highWatermark);
    }

    private void maybeFireHandleCommit(List<ListenerContext> listenerContexts, long highWatermark) {
        for (ListenerContext listenerContext : listenerContexts) {
            OptionalLong nextExpectedOffsetOpt = listenerContext.nextExpectedOffset();
            if (!nextExpectedOffsetOpt.isPresent()) {
                continue;
            }

            long nextExpectedOffset = nextExpectedOffsetOpt.getAsLong();
            if (nextExpectedOffset < highWatermark) {
                LogFetchInfo readInfo = log.read(nextExpectedOffset, Isolation.COMMITTED);
                listenerContext.fireHandleCommit(nextExpectedOffset, readInfo.records);
            }
        }
    }

    private void maybeFireHandleCommit(long baseOffset, int epoch, List<T> records) {
        for (ListenerContext listenerContext : listenerContexts) {
            OptionalLong nextExpectedOffsetOpt = listenerContext.nextExpectedOffset();
            if (!nextExpectedOffsetOpt.isPresent()) {
                continue;
            }

            long nextExpectedOffset = nextExpectedOffsetOpt.getAsLong();
            if (nextExpectedOffset == baseOffset) {
                listenerContext.fireHandleCommit(baseOffset, epoch, records);
            }
        }
    }

    private void maybeFireHandleClaim(LeaderState state) {
        int leaderEpoch = state.epoch();
        long epochStartOffset = state.epochStartOffset();
        for (ListenerContext listenerContext : listenerContexts) {
            listenerContext.maybeFireHandleClaim(leaderEpoch, epochStartOffset);
        }
    }

    private void fireHandleResign(int epoch) {
        for (ListenerContext listenerContext : listenerContexts) {
            listenerContext.fireHandleResign(epoch);
        }
    }

    @Override
    public void initialize(RaftConfig raftConfig) throws IOException {
        this.raftConfig = raftConfig;
        Set<Integer> quorumVoterIds = raftConfig.quorumVoterIds();
        this.requestManager = new RequestManager(quorumVoterIds, raftConfig.retryBackoffMs(),
                raftConfig.requestTimeoutMs(), random);

        Map<Integer, InetSocketAddress> voterAddresses = raftConfig.quorumVoterConnections();
        for (Map.Entry<Integer, InetSocketAddress> voterAddressEntry : voterAddresses.entrySet()) {
            channel.updateEndpoint(voterAddressEntry.getKey(), voterAddressEntry.getValue());
        }

        QuorumState quorumState = new QuorumState(
                nodeId,
                quorumVoterIds,
                raftConfig.electionTimeoutMs(),
                raftConfig.fetchTimeoutMs(),
                quorumStateStore,
                time,
                logContext,
                random);
        quorumState.initialize(new OffsetAndEpoch(log.endOffset().offset, log.lastFetchedEpoch()));
        this.quorum = quorumState;
        this.kafkaRaftMetrics = new KafkaRaftMetrics(metrics, "raft", quorum);
        kafkaRaftMetrics.updateNumUnknownVoterConnections(quorum.remoteVoters().size());

        long currentTimeMs = time.milliseconds();
        if (quorum.isLeader()) {
            throw new IllegalStateException("Voter cannot initialize as a Leader");
        } else if (quorum.isCandidate()) {
            onBecomeCandidate(currentTimeMs);
        } else if (quorum.isFollower()) {
            onBecomeFollower(currentTimeMs);
        }

        // When there is only a single voter, become candidate immediately
        if (quorum.isVoter()
            && quorum.remoteVoters().isEmpty()
            && !quorum.isLeader()
            && !quorum.isCandidate()) {
            transitionToCandidate(currentTimeMs);
        }
    }

    @Override
    public void register(Listener<T> listener) {
        logger.debug("Registering listener {}", listener);
        pendingListeners.add(listener);
        wakeup();
    }

    private OffsetAndEpoch endOffset() {
        return new OffsetAndEpoch(log.endOffset().offset, log.lastFetchedEpoch());
    }

    private void resetConnections() {
        requestManager.resetAll();
    }

    private void onBecomeLeader(long currentTimeMs) {
        LeaderState state = quorum.leaderStateOrThrow();

        log.initializeLeaderEpoch(quorum.epoch());

        // The high watermark can only be advanced once we have written a record
        // from the new leader's epoch. Hence we write a control message immediately
        // to ensure there is no delay committing pending data.
        appendLeaderChangeMessage(state, currentTimeMs);
        updateLeaderEndOffsetAndTimestamp(state, currentTimeMs);

        resetConnections();

        kafkaRaftMetrics.maybeUpdateElectionLatency(currentTimeMs);

        accumulator = new BatchAccumulator<>(
            quorum.epoch(),
            log.endOffset().offset,
            raftConfig.appendLingerMs(),
            MAX_BATCH_SIZE,
            memoryPool,
            time,
            CompressionType.NONE,
            serde
        );
    }

    private static List<Voter> convertToVoters(Set<Integer> voterIds) {
        return voterIds.stream()
            .map(follower -> new Voter().setVoterId(follower))
            .collect(Collectors.toList());
    }

    private void appendLeaderChangeMessage(LeaderState state, long currentTimeMs) {
        List<Voter> voters = convertToVoters(state.followers());
        List<Voter> grantingVoters = convertToVoters(state.grantingVoters());

        // Adding the leader to the voters as any voter always votes for itself.
        voters.add(new Voter().setVoterId(state.election().leaderId()));

        LeaderChangeMessage leaderChangeMessage = new LeaderChangeMessage()
            .setLeaderId(state.election().leaderId())
            .setVoters(voters)
            .setGrantingVoters(grantingVoters);

        MemoryRecords records = MemoryRecords.withLeaderChangeMessage(
            currentTimeMs, quorum.epoch(), leaderChangeMessage);

        appendAsLeader(records);
        flushLeaderLog(state, currentTimeMs);
    }

    private void flushLeaderLog(LeaderState state, long currentTimeMs) {
        // We update the end offset before flushing so that parked fetches can return sooner
        updateLeaderEndOffsetAndTimestamp(state, currentTimeMs);
        log.flush();
    }

    private boolean maybeTransitionToLeader(CandidateState state, long currentTimeMs) throws IOException {
        if (state.isVoteGranted()) {
            long endOffset = log.endOffset().offset;
            quorum.transitionToLeader(endOffset);
            onBecomeLeader(currentTimeMs);
            return true;
        } else {
            return false;
        }
    }

    private void onBecomeCandidate(long currentTimeMs) throws IOException {
        CandidateState state = quorum.candidateStateOrThrow();
        if (!maybeTransitionToLeader(state, currentTimeMs)) {
            resetConnections();
            kafkaRaftMetrics.updateElectionStartMs(currentTimeMs);
        }
    }

    private void maybeResignLeadership() {
        if (quorum.isLeader()) {
            fireHandleResign(quorum.epoch());
        }

        if (accumulator != null) {
            accumulator.close();
            accumulator = null;
        }
    }

    private void transitionToCandidate(long currentTimeMs) throws IOException {
        maybeResignLeadership();
        quorum.transitionToCandidate();
        onBecomeCandidate(currentTimeMs);
    }

    private void transitionToUnattached(int epoch) throws IOException {
        maybeResignLeadership();
        quorum.transitionToUnattached(epoch);
        resetConnections();
    }

    private void transitionToResigned(List<Integer> preferredSuccessors) {
        fetchPurgatory.completeAllExceptionally(Errors.BROKER_NOT_AVAILABLE.exception("The broker is shutting down"));
        quorum.transitionToResigned(preferredSuccessors);
        resetConnections();
    }

    private void transitionToVoted(int candidateId, int epoch) throws IOException {
        maybeResignLeadership();
        quorum.transitionToVoted(epoch, candidateId);
        resetConnections();
    }

    private void onBecomeFollower(long currentTimeMs) {
        kafkaRaftMetrics.maybeUpdateElectionLatency(currentTimeMs);

        resetConnections();

        // After becoming a follower, we need to complete all pending fetches so that
        // they can be resent to the leader without waiting for their expiration
        fetchPurgatory.completeAllExceptionally(new NotLeaderOrFollowerException(
            "Cannot process the fetch request because the node is no longer the leader."));

        // Clearing the append purgatory should complete all future exceptionally since this node is no longer the leader
        appendPurgatory.completeAllExceptionally(new NotLeaderOrFollowerException(
            "Failed to receive sufficient acknowledgments for this append before leader change."));
    }

    private void transitionToFollower(
        int epoch,
        int leaderId,
        long currentTimeMs
    ) throws IOException {
        maybeResignLeadership();
        quorum.transitionToFollower(epoch, leaderId);
        onBecomeFollower(currentTimeMs);
    }

    private VoteResponseData buildVoteResponse(Errors partitionLevelError, boolean voteGranted) {
        return VoteResponse.singletonResponse(
            Errors.NONE,
            log.topicPartition(),
            partitionLevelError,
            quorum.epoch(),
            quorum.leaderIdOrSentinel(),
            voteGranted);
    }

    /**
     * Handle a Vote request. This API may return the following errors:
     *
     * - {@link Errors#BROKER_NOT_AVAILABLE} if this node is currently shutting down
     * - {@link Errors#FENCED_LEADER_EPOCH} if the epoch is smaller than this node's epoch
     * - {@link Errors#INCONSISTENT_VOTER_SET} if the request suggests inconsistent voter membership (e.g.
     *      if this node or the sender is not one of the current known voters)
     * - {@link Errors#INVALID_REQUEST} if the last epoch or offset are invalid
     */
    private VoteResponseData handleVoteRequest(
        RaftRequest.Inbound requestMetadata
    ) throws IOException {
        VoteRequestData request = (VoteRequestData) requestMetadata.data;

        if (!hasValidTopicPartition(request, log.topicPartition())) {
            // Until we support multi-raft, we treat topic partition mismatches as invalid requests
            return new VoteResponseData().setErrorCode(Errors.INVALID_REQUEST.code());
        }

        VoteRequestData.PartitionData partitionRequest =
            request.topics().get(0).partitions().get(0);

        int candidateId = partitionRequest.candidateId();
        int candidateEpoch = partitionRequest.candidateEpoch();

        int lastEpoch = partitionRequest.lastOffsetEpoch();
        long lastEpochEndOffset = partitionRequest.lastOffset();
        if (lastEpochEndOffset < 0 || lastEpoch < 0 || lastEpoch >= candidateEpoch) {
            return buildVoteResponse(Errors.INVALID_REQUEST, false);
        }

        Optional<Errors> errorOpt = validateVoterOnlyRequest(candidateId, candidateEpoch);
        if (errorOpt.isPresent()) {
            return buildVoteResponse(errorOpt.get(), false);
        }

        if (candidateEpoch > quorum.epoch()) {
            transitionToUnattached(candidateEpoch);
        }

        final boolean voteGranted;
        if (quorum.isLeader()) {
            logger.debug("Rejecting vote request {} with epoch {} since we are already leader on that epoch",
                    request, candidateEpoch);
            voteGranted = false;
        } else if (quorum.isCandidate()) {
            logger.debug("Rejecting vote request {} with epoch {} since we are already candidate on that epoch",
                    request, candidateEpoch);
            voteGranted = false;
        } else if (quorum.isResigned()) {
            logger.debug("Rejecting vote request {} with epoch {} since we have resigned as candidate/leader in this epoch",
                request, candidateEpoch);
            voteGranted = false;
        } else if (quorum.isFollower()) {
            FollowerState state = quorum.followerStateOrThrow();
            logger.debug("Rejecting vote request {} with epoch {} since we already have a leader {} on that epoch",
                request, candidateEpoch, state.leaderId());
            voteGranted = false;
        } else if (quorum.isVoted()) {
            VotedState state = quorum.votedStateOrThrow();
            voteGranted = state.votedId() == candidateId;

            if (!voteGranted) {
                logger.debug("Rejecting vote request {} with epoch {} since we already have voted for " +
                    "another candidate {} on that epoch", request, candidateEpoch, state.votedId());
            }
        } else if (quorum.isUnattached()) {
            OffsetAndEpoch lastEpochEndOffsetAndEpoch = new OffsetAndEpoch(lastEpochEndOffset, lastEpoch);
            voteGranted = lastEpochEndOffsetAndEpoch.compareTo(endOffset()) >= 0;

            if (voteGranted) {
                transitionToVoted(candidateId, candidateEpoch);
            }
        } else {
            throw new IllegalStateException("Unexpected quorum state " + quorum);
        }

        logger.debug("Vote request {} is {}", request, voteGranted ? "granted" : "rejected");
        return buildVoteResponse(Errors.NONE, voteGranted);
    }

    private boolean handleVoteResponse(
        RaftResponse.Inbound responseMetadata,
        long currentTimeMs
    ) throws IOException {
        int remoteNodeId = responseMetadata.sourceId();
        VoteResponseData response = (VoteResponseData) responseMetadata.data;
        Errors topLevelError = Errors.forCode(response.errorCode());
        if (topLevelError != Errors.NONE) {
            return handleTopLevelError(topLevelError, responseMetadata);
        }

        if (!hasValidTopicPartition(response, log.topicPartition())) {
            return false;
        }

        VoteResponseData.PartitionData partitionResponse =
            response.topics().get(0).partitions().get(0);

        Errors error = Errors.forCode(partitionResponse.errorCode());
        OptionalInt responseLeaderId = optionalLeaderId(partitionResponse.leaderId());
        int responseEpoch = partitionResponse.leaderEpoch();

        Optional<Boolean> handled = maybeHandleCommonResponse(
            error, responseLeaderId, responseEpoch, currentTimeMs);
        if (handled.isPresent()) {
            return handled.get();
        } else if (error == Errors.NONE) {
            if (quorum.isLeader()) {
                logger.debug("Ignoring vote response {} since we already became leader for epoch {}",
                    partitionResponse, quorum.epoch());
            } else if (quorum.isCandidate()) {
                CandidateState state = quorum.candidateStateOrThrow();
                if (partitionResponse.voteGranted()) {
                    state.recordGrantedVote(remoteNodeId);
                    maybeTransitionToLeader(state, currentTimeMs);
                } else {
                    state.recordRejectedVote(remoteNodeId);

                    // If our vote is rejected, we go immediately to the random backoff. This
                    // ensures that we are not stuck waiting for the election timeout when the
                    // vote has become gridlocked.
                    if (state.isVoteRejected() && !state.isBackingOff()) {
                        logger.info("Insufficient remaining votes to become leader (rejected by {}). " +
                            "We will backoff before retrying election again", state.rejectingVoters());

                        state.startBackingOff(
                            currentTimeMs,
                            binaryExponentialElectionBackoffMs(state.retries())
                        );
                    }

                }
            } else {
                logger.debug("Ignoring vote response {} since we are no longer a candidate in epoch {}",
                    partitionResponse, quorum.epoch());
            }
            return true;
        } else {
            return handleUnexpectedError(error, responseMetadata);
        }
    }

    private int binaryExponentialElectionBackoffMs(int retries) {
        if (retries <= 0) {
            throw new IllegalArgumentException("Retries " + retries + " should be larger than zero");
        }
        // upper limit exponential co-efficients at 20 to avoid overflow
        return Math.min(RETRY_BACKOFF_BASE_MS * random.nextInt(2 << Math.min(20, retries - 1)),
                raftConfig.electionBackoffMaxMs());
    }

    private int strictExponentialElectionBackoffMs(int positionInSuccessors, int totalNumSuccessors) {
        if (positionInSuccessors <= 0 || positionInSuccessors >= totalNumSuccessors) {
            throw new IllegalArgumentException("Position " + positionInSuccessors + " should be larger than zero" +
                    " and smaller than total number of successors " + totalNumSuccessors);
        }

        int retryBackOffBaseMs = raftConfig.electionBackoffMaxMs() >> (totalNumSuccessors - 1);
        return Math.min(raftConfig.electionBackoffMaxMs(), retryBackOffBaseMs << (positionInSuccessors - 1));
    }

    private BeginQuorumEpochResponseData buildBeginQuorumEpochResponse(Errors partitionLevelError) {
        return BeginQuorumEpochResponse.singletonResponse(
            Errors.NONE,
            log.topicPartition(),
            partitionLevelError,
            quorum.epoch(),
            quorum.leaderIdOrSentinel());
    }

    /**
     * Handle a BeginEpoch request. This API may return the following errors:
     *
     * - {@link Errors#BROKER_NOT_AVAILABLE} if this node is currently shutting down
     * - {@link Errors#INCONSISTENT_VOTER_SET} if the request suggests inconsistent voter membership (e.g.
     *      if this node or the sender is not one of the current known voters)
     * - {@link Errors#FENCED_LEADER_EPOCH} if the epoch is smaller than this node's epoch
     */
    private BeginQuorumEpochResponseData handleBeginQuorumEpochRequest(
        RaftRequest.Inbound requestMetadata,
        long currentTimeMs
    ) throws IOException {
        BeginQuorumEpochRequestData request = (BeginQuorumEpochRequestData) requestMetadata.data;

        if (!hasValidTopicPartition(request, log.topicPartition())) {
            // Until we support multi-raft, we treat topic partition mismatches as invalid requests
            return new BeginQuorumEpochResponseData().setErrorCode(Errors.INVALID_REQUEST.code());
        }

        BeginQuorumEpochRequestData.PartitionData partitionRequest =
            request.topics().get(0).partitions().get(0);

        int requestLeaderId = partitionRequest.leaderId();
        int requestEpoch = partitionRequest.leaderEpoch();

        Optional<Errors> errorOpt = validateVoterOnlyRequest(requestLeaderId, requestEpoch);
        if (errorOpt.isPresent()) {
            return buildBeginQuorumEpochResponse(errorOpt.get());
        }

        maybeTransition(OptionalInt.of(requestLeaderId), requestEpoch, currentTimeMs);
        return buildBeginQuorumEpochResponse(Errors.NONE);
    }

    private boolean handleBeginQuorumEpochResponse(
        RaftResponse.Inbound responseMetadata,
        long currentTimeMs
    ) throws IOException {
        int remoteNodeId = responseMetadata.sourceId();
        BeginQuorumEpochResponseData response = (BeginQuorumEpochResponseData) responseMetadata.data;
        Errors topLevelError = Errors.forCode(response.errorCode());
        if (topLevelError != Errors.NONE) {
            return handleTopLevelError(topLevelError, responseMetadata);
        }

        if (!hasValidTopicPartition(response, log.topicPartition())) {
            return false;
        }

        BeginQuorumEpochResponseData.PartitionData partitionResponse =
            response.topics().get(0).partitions().get(0);

        Errors partitionError = Errors.forCode(partitionResponse.errorCode());
        OptionalInt responseLeaderId = optionalLeaderId(partitionResponse.leaderId());
        int responseEpoch = partitionResponse.leaderEpoch();

        Optional<Boolean> handled = maybeHandleCommonResponse(
            partitionError, responseLeaderId, responseEpoch, currentTimeMs);
        if (handled.isPresent()) {
            return handled.get();
        } else if (partitionError == Errors.NONE) {
            if (quorum.isLeader()) {
                LeaderState state = quorum.leaderStateOrThrow();
                state.addAcknowledgementFrom(remoteNodeId);
            } else {
                logger.debug("Ignoring BeginQuorumEpoch response {} since " +
                    "this node is not the leader anymore", response);
            }
            return true;
        } else {
            return handleUnexpectedError(partitionError, responseMetadata);
        }
    }

    private EndQuorumEpochResponseData buildEndQuorumEpochResponse(Errors partitionLevelError) {
        return EndQuorumEpochResponse.singletonResponse(
            Errors.NONE,
            log.topicPartition(),
            partitionLevelError,
            quorum.epoch(),
            quorum.leaderIdOrSentinel());
    }

    /**
     * Handle an EndEpoch request. This API may return the following errors:
     *
     * - {@link Errors#BROKER_NOT_AVAILABLE} if this node is currently shutting down
     * - {@link Errors#INCONSISTENT_VOTER_SET} if the request suggests inconsistent voter membership (e.g.
     *      if this node or the sender is not one of the current known voters)
     * - {@link Errors#FENCED_LEADER_EPOCH} if the epoch is smaller than this node's epoch
     */
    private EndQuorumEpochResponseData handleEndQuorumEpochRequest(
        RaftRequest.Inbound requestMetadata,
        long currentTimeMs
    ) throws IOException {
        EndQuorumEpochRequestData request = (EndQuorumEpochRequestData) requestMetadata.data;

        if (!hasValidTopicPartition(request, log.topicPartition())) {
            // Until we support multi-raft, we treat topic partition mismatches as invalid requests
            return new EndQuorumEpochResponseData().setErrorCode(Errors.INVALID_REQUEST.code());
        }

        EndQuorumEpochRequestData.PartitionData partitionRequest =
            request.topics().get(0).partitions().get(0);

        int requestEpoch = partitionRequest.leaderEpoch();
        int requestLeaderId = partitionRequest.leaderId();

        Optional<Errors> errorOpt = validateVoterOnlyRequest(requestLeaderId, requestEpoch);
        if (errorOpt.isPresent()) {
            return buildEndQuorumEpochResponse(errorOpt.get());
        }
        maybeTransition(OptionalInt.of(requestLeaderId), requestEpoch, currentTimeMs);

        if (quorum.isFollower()) {
            FollowerState state = quorum.followerStateOrThrow();
            if (state.leaderId() == requestLeaderId) {
                List<Integer> preferredSuccessors = partitionRequest.preferredSuccessors();
                long electionBackoffMs = endEpochElectionBackoff(preferredSuccessors);
                logger.debug("Overriding follower fetch timeout to {} after receiving " +
                    "EndQuorumEpoch request from leader {} in epoch {}", electionBackoffMs,
                    requestLeaderId, requestEpoch);
                state.overrideFetchTimeout(currentTimeMs, electionBackoffMs);
            }
        }
        return buildEndQuorumEpochResponse(Errors.NONE);
    }

    private long endEpochElectionBackoff(List<Integer> preferredSuccessors) {
        // Based on the priority inside the preferred successors, choose the corresponding delayed
        // election backoff time based on strict exponential mechanism so that the most up-to-date
        // voter has a higher chance to be elected. If the node's priority is highest, become
        // candidate immediately instead of waiting for next poll.
<<<<<<< HEAD
        int position = preferredSuccessors.indexOf(quorum.localId);
=======
        int position = preferredSuccessors.indexOf(quorum.localIdOrThrow());
>>>>>>> 61431f5b
        if (position <= 0) {
            return 0;
        } else {
            return strictExponentialElectionBackoffMs(position, preferredSuccessors.size());
        }
    }

    private boolean handleEndQuorumEpochResponse(
        RaftResponse.Inbound responseMetadata,
        long currentTimeMs
    ) throws IOException {
        EndQuorumEpochResponseData response = (EndQuorumEpochResponseData) responseMetadata.data;
        Errors topLevelError = Errors.forCode(response.errorCode());
        if (topLevelError != Errors.NONE) {
            return handleTopLevelError(topLevelError, responseMetadata);
        }

        if (!hasValidTopicPartition(response, log.topicPartition())) {
            return false;
        }

        EndQuorumEpochResponseData.PartitionData partitionResponse =
            response.topics().get(0).partitions().get(0);

        Errors partitionError = Errors.forCode(partitionResponse.errorCode());
        OptionalInt responseLeaderId = optionalLeaderId(partitionResponse.leaderId());
        int responseEpoch = partitionResponse.leaderEpoch();

        Optional<Boolean> handled = maybeHandleCommonResponse(
            partitionError, responseLeaderId, responseEpoch, currentTimeMs);
        if (handled.isPresent()) {
            return handled.get();
        } else if (partitionError == Errors.NONE) {
            ResignedState resignedState = quorum.resignedStateOrThrow();
            resignedState.acknowledgeResignation(responseMetadata.sourceId());
            return true;
        } else {
            return handleUnexpectedError(partitionError, responseMetadata);
        }
    }

    private FetchResponseData buildFetchResponse(
        Errors error,
        Records records,
        Optional<FetchResponseData.EpochEndOffset> divergingEpoch,
        Optional<LogOffsetMetadata> highWatermark
    ) {
        return RaftUtil.singletonFetchResponse(log.topicPartition(), Errors.NONE, partitionData -> {
            partitionData
                .setRecordSet(records)
                .setErrorCode(error.code())
                .setLogStartOffset(log.startOffset())
                .setHighWatermark(highWatermark
                    .map(offsetMetadata -> offsetMetadata.offset)
                    .orElse(-1L));

            partitionData.currentLeader()
                .setLeaderEpoch(quorum.epoch())
                .setLeaderId(quorum.leaderIdOrSentinel());

            divergingEpoch.ifPresent(partitionData::setDivergingEpoch);
        });
    }

    private FetchResponseData buildEmptyFetchResponse(
        Errors error,
        Optional<LogOffsetMetadata> highWatermark
    ) {
        return buildFetchResponse(error, MemoryRecords.EMPTY, Optional.empty(), highWatermark);
    }

    /**
     * Handle a Fetch request. The fetch offset and last fetched epoch are always
     * validated against the current log. In the case that they do not match, the response will
     * indicate the diverging offset/epoch. A follower is expected to truncate its log in this
     * case and resend the fetch.
     *
     * This API may return the following errors:
     *
     * - {@link Errors#BROKER_NOT_AVAILABLE} if this node is currently shutting down
     * - {@link Errors#FENCED_LEADER_EPOCH} if the epoch is smaller than this node's epoch
     * - {@link Errors#INVALID_REQUEST} if the request epoch is larger than the leader's current epoch
     *     or if either the fetch offset or the last fetched epoch is invalid
     */
    private CompletableFuture<FetchResponseData> handleFetchRequest(
        RaftRequest.Inbound requestMetadata,
        long currentTimeMs
    ) {
        FetchRequestData request = (FetchRequestData) requestMetadata.data;

        if (!hasValidTopicPartition(request, log.topicPartition())) {
            // Until we support multi-raft, we treat topic partition mismatches as invalid requests
            return completedFuture(new FetchResponseData().setErrorCode(Errors.INVALID_REQUEST.code()));
        }

        FetchRequestData.FetchPartition fetchPartition = request.topics().get(0).partitions().get(0);
        if (request.maxWaitMs() < 0
            || fetchPartition.fetchOffset() < 0
            || fetchPartition.lastFetchedEpoch() < 0
            || fetchPartition.lastFetchedEpoch() > fetchPartition.currentLeaderEpoch()) {
            return completedFuture(buildEmptyFetchResponse(
                Errors.INVALID_REQUEST, Optional.empty()));
        }

        FetchResponseData response = tryCompleteFetchRequest(request.replicaId(), fetchPartition, currentTimeMs);
        FetchResponseData.FetchablePartitionResponse partitionResponse =
            response.responses().get(0).partitionResponses().get(0);

        if (partitionResponse.errorCode() != Errors.NONE.code()
            || partitionResponse.recordSet().sizeInBytes() > 0
            || request.maxWaitMs() == 0) {
            return completedFuture(response);
        }

        CompletableFuture<Long> future = fetchPurgatory.await(
            fetchPartition.fetchOffset(),
            request.maxWaitMs());

        return future.handle((completionTimeMs, exception) -> {
            if (exception != null) {
                Throwable cause = exception instanceof ExecutionException ?
                    exception.getCause() : exception;

                // If the fetch timed out in purgatory, it means no new data is available,
                // and we will complete the fetch successfully. Otherwise, if there was
                // any other error, we need to return it.
                Errors error = Errors.forException(cause);
                if (error != Errors.REQUEST_TIMED_OUT) {
                    logger.debug("Failed to handle fetch from {} at {} due to {}",
                        request.replicaId(), fetchPartition.fetchOffset(), error);
                    return buildEmptyFetchResponse(error, Optional.empty());
                }
            }

            // FIXME: `completionTimeMs`, which can be null
            logger.trace("Completing delayed fetch from {} starting at offset {} at {}",
                request.replicaId(), fetchPartition.fetchOffset(), completionTimeMs);

            try {
                return tryCompleteFetchRequest(request.replicaId(), fetchPartition, time.milliseconds());
            } catch (Exception e) {
                logger.error("Caught unexpected error in fetch completion of request {}", request, e);
                return buildEmptyFetchResponse(Errors.UNKNOWN_SERVER_ERROR, Optional.empty());
            }
        });
    }

    private FetchResponseData tryCompleteFetchRequest(
        int replicaId,
        FetchRequestData.FetchPartition request,
        long currentTimeMs
    ) {
        Optional<Errors> errorOpt = validateLeaderOnlyRequest(request.currentLeaderEpoch());
        if (errorOpt.isPresent()) {
            return buildEmptyFetchResponse(errorOpt.get(), Optional.empty());
        }

        long fetchOffset = request.fetchOffset();
        int lastFetchedEpoch = request.lastFetchedEpoch();
        LeaderState state = quorum.leaderStateOrThrow();
        Optional<OffsetAndEpoch> divergingEpochOpt = validateFetchOffsetAndEpoch(fetchOffset, lastFetchedEpoch);

        if (divergingEpochOpt.isPresent()) {
            Optional<FetchResponseData.EpochEndOffset> divergingEpoch =
                divergingEpochOpt.map(offsetAndEpoch -> new FetchResponseData.EpochEndOffset()
                    .setEpoch(offsetAndEpoch.epoch)
                    .setEndOffset(offsetAndEpoch.offset));
            return buildFetchResponse(Errors.NONE, MemoryRecords.EMPTY, divergingEpoch, state.highWatermark());
        } else {
            LogFetchInfo info = log.read(fetchOffset, Isolation.UNCOMMITTED);

            if (state.updateReplicaState(replicaId, currentTimeMs, info.startOffsetMetadata)) {
                onUpdateLeaderHighWatermark(state, currentTimeMs);
            }

            return buildFetchResponse(Errors.NONE, info.records, Optional.empty(), state.highWatermark());
        }
    }

    /**
     * Check whether a fetch offset and epoch is valid. Return the diverging epoch, which
     * is the largest epoch such that subsequent records are known to diverge.
     */
    private Optional<OffsetAndEpoch> validateFetchOffsetAndEpoch(long fetchOffset, int lastFetchedEpoch) {
        if (fetchOffset == 0 && lastFetchedEpoch == 0) {
            return Optional.empty();
        }

        OffsetAndEpoch endOffsetAndEpoch = log.endOffsetForEpoch(lastFetchedEpoch)
            .orElse(new OffsetAndEpoch(-1L, -1));
        if (endOffsetAndEpoch.epoch != lastFetchedEpoch || endOffsetAndEpoch.offset < fetchOffset) {
            return Optional.of(endOffsetAndEpoch);
        } else {
            return Optional.empty();
        }
    }

    private static OptionalInt optionalLeaderId(int leaderIdOrNil) {
        if (leaderIdOrNil < 0)
            return OptionalInt.empty();
        return OptionalInt.of(leaderIdOrNil);
    }

    private boolean handleFetchResponse(
        RaftResponse.Inbound responseMetadata,
        long currentTimeMs
    ) throws IOException {
        FetchResponseData response = (FetchResponseData) responseMetadata.data;
        Errors topLevelError = Errors.forCode(response.errorCode());
        if (topLevelError != Errors.NONE) {
            return handleTopLevelError(topLevelError, responseMetadata);
        }

        if (!RaftUtil.hasValidTopicPartition(response, log.topicPartition())) {
            return false;
        }

        FetchResponseData.FetchablePartitionResponse partitionResponse =
            response.responses().get(0).partitionResponses().get(0);

        FetchResponseData.LeaderIdAndEpoch currentLeaderIdAndEpoch = partitionResponse.currentLeader();
        OptionalInt responseLeaderId = optionalLeaderId(currentLeaderIdAndEpoch.leaderId());
        int responseEpoch = currentLeaderIdAndEpoch.leaderEpoch();
        Errors error = Errors.forCode(partitionResponse.errorCode());

        Optional<Boolean> handled = maybeHandleCommonResponse(
            error, responseLeaderId, responseEpoch, currentTimeMs);
        if (handled.isPresent()) {
            return handled.get();
        }

        FollowerState state = quorum.followerStateOrThrow();
        if (error == Errors.NONE) {
            FetchResponseData.EpochEndOffset divergingEpoch = partitionResponse.divergingEpoch();
            if (divergingEpoch.epoch() >= 0) {
                // The leader is asking us to truncate before continuing
                OffsetAndEpoch divergingOffsetAndEpoch = new OffsetAndEpoch(
                    divergingEpoch.endOffset(), divergingEpoch.epoch());

                state.highWatermark().ifPresent(highWatermark -> {
                    if (divergingOffsetAndEpoch.offset < highWatermark.offset) {
                        throw new KafkaException("The leader requested truncation to offset " +
                            divergingOffsetAndEpoch.offset + ", which is below the current high watermark" +
                            " " + highWatermark);
                    }
                });

                log.truncateToEndOffset(divergingOffsetAndEpoch).ifPresent(truncationOffset -> {
                    logger.info("Truncated to offset {} from Fetch response from leader {}",
                        truncationOffset, quorum.leaderIdOrSentinel());
                });
            } else if (partitionResponse.snapshotId().epoch() >= 0 ||
                       partitionResponse.snapshotId().endOffset() >= 0) {
                // The leader is asking us to fetch a snapshot

                if (partitionResponse.snapshotId().epoch() < 0) {
                    logger.error(
                        "The leader sent a snapshot id with a valid end offset {} but with an invalid epoch {}",
                        partitionResponse.snapshotId().endOffset(),
                        partitionResponse.snapshotId().epoch()
                    );
                    return false;
                } else if (partitionResponse.snapshotId().endOffset() < 0) {
                    logger.error(
                        "The leader sent a snapshot id with a valid epoch {} but with an invalid end offset {}",
                        partitionResponse.snapshotId().epoch(),
                        partitionResponse.snapshotId().endOffset()
                    );
                    return false;
                } else {
                    OffsetAndEpoch snapshotId = new OffsetAndEpoch(
                        partitionResponse.snapshotId().endOffset(),
                        partitionResponse.snapshotId().epoch()
                    );

                    state.setFetchingSnapshot(Optional.of(log.createSnapshot(snapshotId)));
                }
            } else {
                Records records = (Records) partitionResponse.recordSet();
                if (records.sizeInBytes() > 0) {
                    appendAsFollower(records);
                }
                OptionalLong highWatermark = partitionResponse.highWatermark() < 0 ?
                    OptionalLong.empty() : OptionalLong.of(partitionResponse.highWatermark());
                updateFollowerHighWatermark(state, highWatermark);
            }

            state.resetFetchTimeout(currentTimeMs);
            return true;
        } else {
            return handleUnexpectedError(error, responseMetadata);
        }
    }

    private void appendAsFollower(
        Records records
    ) {
        LogAppendInfo info = log.appendAsFollower(records);
        log.flush();

        OffsetAndEpoch endOffset = endOffset();
        kafkaRaftMetrics.updateFetchedRecords(info.lastOffset - info.firstOffset + 1);
        kafkaRaftMetrics.updateLogEnd(endOffset);
        logger.trace("Follower end offset updated to {} after append", endOffset);
    }

    private LogAppendInfo appendAsLeader(
        Records records
    ) {
        LogAppendInfo info = log.appendAsLeader(records, quorum.epoch());
        OffsetAndEpoch endOffset = endOffset();
        kafkaRaftMetrics.updateAppendRecords(info.lastOffset - info.firstOffset + 1);
        kafkaRaftMetrics.updateLogEnd(endOffset);
        logger.trace("Leader appended records at base offset {}, new end offset is {}", info.firstOffset, endOffset);
        return info;
    }

    private DescribeQuorumResponseData handleDescribeQuorumRequest(
        RaftRequest.Inbound requestMetadata,
        long currentTimeMs
    ) {
        DescribeQuorumRequestData describeQuorumRequestData = (DescribeQuorumRequestData) requestMetadata.data;
        if (!hasValidTopicPartition(describeQuorumRequestData, log.topicPartition())) {
            return DescribeQuorumRequest.getPartitionLevelErrorResponse(
                describeQuorumRequestData, Errors.UNKNOWN_TOPIC_OR_PARTITION);
        }

        if (!quorum.isLeader()) {
            return DescribeQuorumRequest.getTopLevelErrorResponse(Errors.INVALID_REQUEST);
        }

        LeaderState leaderState = quorum.leaderStateOrThrow();
        return DescribeQuorumResponse.singletonResponse(log.topicPartition(),
            leaderState.localId(),
            leaderState.epoch(),
            leaderState.highWatermark().isPresent() ? leaderState.highWatermark().get().offset : -1,
            convertToReplicaStates(leaderState.getVoterEndOffsets()),
            convertToReplicaStates(leaderState.getObserverStates(currentTimeMs))
        );
    }

    private FetchSnapshotResponseData handleFetchSnapshotRequest(
        RaftRequest.Inbound requestMetadata
    ) throws IOException {
        FetchSnapshotRequestData data = (FetchSnapshotRequestData) requestMetadata.data;

        if (data.topics().size() != 1 && data.topics().get(0).partitions().size() != 1) {
            return FetchSnapshotResponse.withTopLevelError(Errors.INVALID_REQUEST);
        }

        Optional<FetchSnapshotRequestData.PartitionSnapshot> partitionSnapshotOpt = FetchSnapshotRequest
            .forTopicPartition(data, log.topicPartition());
        if (!partitionSnapshotOpt.isPresent()) {
            // The Raft client assumes that there is only one topic partition.
            TopicPartition unknownTopicPartition = new TopicPartition(
                data.topics().get(0).name(),
                data.topics().get(0).partitions().get(0).partition()
            );

            return FetchSnapshotResponse.singleton(
                unknownTopicPartition,
                responsePartitionSnapshot -> responsePartitionSnapshot
                    .setErrorCode(Errors.UNKNOWN_TOPIC_OR_PARTITION.code())
            );
        }

        FetchSnapshotRequestData.PartitionSnapshot partitionSnapshot = partitionSnapshotOpt.get();
        Optional<Errors> leaderValidation = validateLeaderOnlyRequest(
                partitionSnapshot.currentLeaderEpoch()
        );
        if (leaderValidation.isPresent()) {
            return FetchSnapshotResponse.singleton(
                log.topicPartition(),
                responsePartitionSnapshot -> addQuorumLeader(responsePartitionSnapshot)
                    .setErrorCode(leaderValidation.get().code())
            );
        }

        OffsetAndEpoch snapshotId = new OffsetAndEpoch(
            partitionSnapshot.snapshotId().endOffset(),
            partitionSnapshot.snapshotId().epoch()
        );
        Optional<RawSnapshotReader> snapshotOpt = log.readSnapshot(snapshotId);
        if (!snapshotOpt.isPresent()) {
            return FetchSnapshotResponse.singleton(
                log.topicPartition(),
                responsePartitionSnapshot -> addQuorumLeader(responsePartitionSnapshot)
                    .setErrorCode(Errors.SNAPSHOT_NOT_FOUND.code())
            );
        }

        try (RawSnapshotReader snapshot = snapshotOpt.get()) {
            if (partitionSnapshot.position() < 0 || partitionSnapshot.position() >= snapshot.sizeInBytes()) {
                return FetchSnapshotResponse.singleton(
                    log.topicPartition(),
                    responsePartitionSnapshot -> addQuorumLeader(responsePartitionSnapshot)
                        .setErrorCode(Errors.POSITION_OUT_OF_RANGE.code())
                );
            }

            int maxSnapshotSize;
            try {
                maxSnapshotSize = Math.toIntExact(snapshot.sizeInBytes());
            } catch (ArithmeticException e) {
                maxSnapshotSize = Integer.MAX_VALUE;
            }

            if (partitionSnapshot.position() > Integer.MAX_VALUE) {
                throw new IllegalStateException(String.format("Trying to fetch a snapshot with position: %d lager than Int.MaxValue", partitionSnapshot.position()));
            }

            UnalignedRecords records = snapshot.read(partitionSnapshot.position(), Math.min(data.maxBytes(), maxSnapshotSize));

            long snapshotSize = snapshot.sizeInBytes();

            return FetchSnapshotResponse.singleton(
                log.topicPartition(),
                responsePartitionSnapshot -> {
                    addQuorumLeader(responsePartitionSnapshot)
                        .snapshotId()
                        .setEndOffset(snapshotId.offset)
                        .setEpoch(snapshotId.epoch);

                    return responsePartitionSnapshot
                        .setSize(snapshotSize)
                        .setPosition(partitionSnapshot.position())
                        .setUnalignedRecords(records);
                }
            );
        }
    }

    private boolean handleFetchSnapshotResponse(
        RaftResponse.Inbound responseMetadata,
        long currentTimeMs
    ) throws IOException {
        FetchSnapshotResponseData data = (FetchSnapshotResponseData) responseMetadata.data;
        Errors topLevelError = Errors.forCode(data.errorCode());
        if (topLevelError != Errors.NONE) {
            return handleTopLevelError(topLevelError, responseMetadata);
        }

        if (data.topics().size() != 1 && data.topics().get(0).partitions().size() != 1) {
            return false;
        }

        Optional<FetchSnapshotResponseData.PartitionSnapshot> partitionSnapshotOpt = FetchSnapshotResponse
            .forTopicPartition(data, log.topicPartition());
        if (!partitionSnapshotOpt.isPresent()) {
            return false;
        }

        FetchSnapshotResponseData.PartitionSnapshot partitionSnapshot = partitionSnapshotOpt.get();

        FetchSnapshotResponseData.LeaderIdAndEpoch currentLeaderIdAndEpoch = partitionSnapshot.currentLeader();
        OptionalInt responseLeaderId = optionalLeaderId(currentLeaderIdAndEpoch.leaderId());
        int responseEpoch = currentLeaderIdAndEpoch.leaderEpoch();
        Errors error = Errors.forCode(partitionSnapshot.errorCode());

        Optional<Boolean> handled = maybeHandleCommonResponse(
            error, responseLeaderId, responseEpoch, currentTimeMs);
        if (handled.isPresent()) {
            return handled.get();
        }

        FollowerState state = quorum.followerStateOrThrow();

        if (Errors.forCode(partitionSnapshot.errorCode()) == Errors.SNAPSHOT_NOT_FOUND ||
            partitionSnapshot.snapshotId().endOffset() < 0 ||
            partitionSnapshot.snapshotId().epoch() < 0) {

            /* The leader deleted the snapshot before the follower could download it. Start over by
             * reseting the fetching snapshot state and sending another fetch request.
             */
            logger.trace(
                "Leader doesn't know about snapshot id {}, returned error {} and snapshot id {}",
                state.fetchingSnapshot(),
                partitionSnapshot.errorCode(),
                partitionSnapshot.snapshotId()
            );
            state.setFetchingSnapshot(Optional.empty());
            state.resetFetchTimeout(currentTimeMs);
            return true;
        }

        OffsetAndEpoch snapshotId = new OffsetAndEpoch(
            partitionSnapshot.snapshotId().endOffset(),
            partitionSnapshot.snapshotId().epoch()
        );

        RawSnapshotWriter snapshot;
        if (state.fetchingSnapshot().isPresent()) {
            snapshot = state.fetchingSnapshot().get();
        } else {
            throw new IllegalStateException(String.format("Received unexpected fetch snapshot response: %s", partitionSnapshot));
        }

        if (!snapshot.snapshotId().equals(snapshotId)) {
            throw new IllegalStateException(String.format("Received fetch snapshot response with an invalid id. Expected %s; Received %s", snapshot.snapshotId(), snapshotId));
        }
        if (snapshot.sizeInBytes() != partitionSnapshot.position()) {
            throw new IllegalStateException(String.format("Received fetch snapshot response with an invalid position. Expected %s; Received %s", snapshot.sizeInBytes(), partitionSnapshot.position()));
        }

        if (!(partitionSnapshot.unalignedRecords() instanceof MemoryRecords)) {
            throw new IllegalStateException(String.format("Received unexpected fetch snapshot response: %s", partitionSnapshot));
        }
        snapshot.append(new UnalignedMemoryRecords(((MemoryRecords) partitionSnapshot.unalignedRecords()).buffer()));

        if (snapshot.sizeInBytes() == partitionSnapshot.size()) {
            // Finished fetching the snapshot.
            snapshot.freeze();
            state.setFetchingSnapshot(Optional.empty());
        }

        state.resetFetchTimeout(currentTimeMs);
        return true;
    }

    List<ReplicaState> convertToReplicaStates(Map<Integer, Long> replicaEndOffsets) {
        return replicaEndOffsets.entrySet().stream()
                   .map(entry -> new ReplicaState()
                                     .setReplicaId(entry.getKey())
                                     .setLogEndOffset(entry.getValue()))
                   .collect(Collectors.toList());
    }

    private boolean hasConsistentLeader(int epoch, OptionalInt leaderId) {
        // Only elected leaders are sent in the request/response header, so if we have an elected
        // leaderId, it should be consistent with what is in the message.
        if (leaderId.isPresent() && leaderId.getAsInt() == quorum.localIdOrSentinel()) {
            // The response indicates that we should be the leader, so we verify that is the case
            return quorum.isLeader();
        } else {
            return epoch != quorum.epoch()
                || !leaderId.isPresent()
                || !quorum.leaderId().isPresent()
                || leaderId.equals(quorum.leaderId());
        }
    }

    /**
     * Handle response errors that are common across request types.
     *
     * @param error Error from the received response
     * @param leaderId Optional leaderId from the response
     * @param epoch Epoch received from the response
     * @param currentTimeMs Current epoch time in milliseconds
     * @return Optional value indicating whether the error was handled here and the outcome of
     *    that handling. Specifically:
     *
     *    - Optional.empty means that the response was not handled here and the custom
     *        API handler should be applied
     *    - Optional.of(true) indicates that the response was successfully handled here and
     *        the request does not need to be retried
     *    - Optional.of(false) indicates that the response was handled here, but that the request
     *        will need to be retried
     */
    private Optional<Boolean> maybeHandleCommonResponse(
        Errors error,
        OptionalInt leaderId,
        int epoch,
        long currentTimeMs
    ) throws IOException {
        if (epoch < quorum.epoch() || error == Errors.UNKNOWN_LEADER_EPOCH) {
            // We have a larger epoch, so the response is no longer relevant
            return Optional.of(true);
        } else if (epoch > quorum.epoch()
            || error == Errors.FENCED_LEADER_EPOCH
            || error == Errors.NOT_LEADER_OR_FOLLOWER) {

            // The response indicates that the request had a stale epoch, but we need
            // to validate the epoch from the response against our current state.
            maybeTransition(leaderId, epoch, currentTimeMs);
            return Optional.of(true);
        } else if (epoch == quorum.epoch()
            && leaderId.isPresent()
            && !quorum.hasLeader()) {

            // Since we are transitioning to Follower, we will only forward the
            // request to the handler if there is no error. Otherwise, we will let
            // the request be retried immediately (if needed) after the transition.
            // This handling allows an observer to discover the leader and append
            // to the log in the same Fetch request.
            transitionToFollower(epoch, leaderId.getAsInt(), currentTimeMs);
            if (error == Errors.NONE) {
                return Optional.empty();
            } else {
                return Optional.of(true);
            }
        } else if (error == Errors.BROKER_NOT_AVAILABLE) {
            return Optional.of(false);
        } else if (error == Errors.INCONSISTENT_GROUP_PROTOCOL) {
            // For now we treat this as a fatal error. Once we have support for quorum
            // reassignment, this error could suggest that either we or the recipient of
            // the request just has stale voter information, which means we can retry
            // after backing off.
            throw new IllegalStateException("Received error indicating inconsistent voter sets");
        } else if (error == Errors.INVALID_REQUEST) {
            throw new IllegalStateException("Received unexpected invalid request error");
        }

        return Optional.empty();
    }

    private void maybeTransition(
        OptionalInt leaderId,
        int epoch,
        long currentTimeMs
    ) throws IOException {
        if (!hasConsistentLeader(epoch, leaderId)) {
            throw new IllegalStateException("Received request or response with leader " + leaderId +
                " and epoch " + epoch + " which is inconsistent with current leader " +
                quorum.leaderId() + " and epoch " + quorum.epoch());
        } else if (epoch > quorum.epoch()) {
            if (leaderId.isPresent()) {
                transitionToFollower(epoch, leaderId.getAsInt(), currentTimeMs);
            } else {
                transitionToUnattached(epoch);
            }
        } else if (leaderId.isPresent() && !quorum.hasLeader()) {
            // The request or response indicates the leader of the current epoch,
            // which is currently unknown
            transitionToFollower(epoch, leaderId.getAsInt(), currentTimeMs);
        }
    }

    private boolean handleTopLevelError(Errors error, RaftResponse.Inbound response) {
        if (error == Errors.BROKER_NOT_AVAILABLE) {
            return false;
        } else if (error == Errors.CLUSTER_AUTHORIZATION_FAILED) {
            throw new ClusterAuthorizationException("Received cluster authorization error in response " + response);
        } else {
            return handleUnexpectedError(error, response);
        }
    }

    private boolean handleUnexpectedError(Errors error, RaftResponse.Inbound response) {
        logger.error("Unexpected error {} in {} response: {}",
            error, ApiKeys.forId(response.data.apiKey()), response);
        return false;
    }

    private void handleResponse(RaftResponse.Inbound response, long currentTimeMs) throws IOException {
        // The response epoch matches the local epoch, so we can handle the response
        ApiKeys apiKey = ApiKeys.forId(response.data.apiKey());
        final boolean handledSuccessfully;

        switch (apiKey) {
            case FETCH:
                handledSuccessfully = handleFetchResponse(response, currentTimeMs);
                break;

            case VOTE:
                handledSuccessfully = handleVoteResponse(response, currentTimeMs);
                break;

            case BEGIN_QUORUM_EPOCH:
                handledSuccessfully = handleBeginQuorumEpochResponse(response, currentTimeMs);
                break;

            case END_QUORUM_EPOCH:
                handledSuccessfully = handleEndQuorumEpochResponse(response, currentTimeMs);
                break;

            case FETCH_SNAPSHOT:
                handledSuccessfully = handleFetchSnapshotResponse(response, currentTimeMs);
                break;

            default:
                throw new IllegalArgumentException("Received unexpected response type: " + apiKey);
        }

        ConnectionState connection = requestManager.getOrCreate(response.sourceId());
        if (handledSuccessfully) {
            connection.onResponseReceived(response.correlationId);
        } else {
            connection.onResponseError(response.correlationId, currentTimeMs);
        }
    }

    /**
     * Validate a request which is only valid between voters. If an error is
     * present in the returned value, it should be returned in the response.
     */
    private Optional<Errors> validateVoterOnlyRequest(int remoteNodeId, int requestEpoch) {
        if (requestEpoch < quorum.epoch()) {
            return Optional.of(Errors.FENCED_LEADER_EPOCH);
        } else if (remoteNodeId < 0) {
            return Optional.of(Errors.INVALID_REQUEST);
        } else if (quorum.isObserver() || !quorum.isVoter(remoteNodeId)) {
            return Optional.of(Errors.INCONSISTENT_VOTER_SET);
        } else {
            return Optional.empty();
        }
    }

    /**
     * Validate a request which is intended for the current quorum leader.
     * If an error is present in the returned value, it should be returned
     * in the response.
     */
    private Optional<Errors> validateLeaderOnlyRequest(int requestEpoch) {
        if (requestEpoch < quorum.epoch()) {
            return Optional.of(Errors.FENCED_LEADER_EPOCH);
        } else if (requestEpoch > quorum.epoch()) {
            return Optional.of(Errors.UNKNOWN_LEADER_EPOCH);
        } else if (!quorum.isLeader()) {
            // In general, non-leaders do not expect to receive requests
            // matching their own epoch, but it is possible when observers
            // are using the Fetch API to find the result of an election.
            return Optional.of(Errors.NOT_LEADER_OR_FOLLOWER);
        } else if (shutdown.get() != null) {
            return Optional.of(Errors.BROKER_NOT_AVAILABLE);
        } else {
            return Optional.empty();
        }
    }

    private void handleRequest(RaftRequest.Inbound request, long currentTimeMs) throws IOException {
        ApiKeys apiKey = ApiKeys.forId(request.data.apiKey());
        final CompletableFuture<? extends ApiMessage> responseFuture;

        switch (apiKey) {
            case FETCH:
                responseFuture = handleFetchRequest(request, currentTimeMs);
                break;

            case VOTE:
                responseFuture = completedFuture(handleVoteRequest(request));
                break;

            case BEGIN_QUORUM_EPOCH:
                responseFuture = completedFuture(handleBeginQuorumEpochRequest(request, currentTimeMs));
                break;

            case END_QUORUM_EPOCH:
                responseFuture = completedFuture(handleEndQuorumEpochRequest(request, currentTimeMs));
                break;

            case DESCRIBE_QUORUM:
                responseFuture = completedFuture(handleDescribeQuorumRequest(request, currentTimeMs));
                break;

            case FETCH_SNAPSHOT:
                responseFuture = completedFuture(handleFetchSnapshotRequest(request));
                break;

            default:
                throw new IllegalArgumentException("Unexpected request type " + apiKey);
        }

        responseFuture.whenComplete((response, exception) -> {
            final ApiMessage message;
            if (response != null) {
                message = response;
            } else {
                message = RaftUtil.errorResponse(apiKey, Errors.forException(exception));
            }

            RaftResponse.Outbound responseMessage = new RaftResponse.Outbound(request.correlationId(), message);
            request.completion.complete(responseMessage);
            logger.trace("Sent response {} to inbound request {}", responseMessage, request);
        });
    }

    private void handleInboundMessage(RaftMessage message, long currentTimeMs) throws IOException {
        logger.trace("Received inbound message {}", message);

        if (message instanceof RaftRequest.Inbound) {
            RaftRequest.Inbound request = (RaftRequest.Inbound) message;
            handleRequest(request, currentTimeMs);
        } else if (message instanceof RaftResponse.Inbound) {
            RaftResponse.Inbound response = (RaftResponse.Inbound) message;
            ConnectionState connection = requestManager.getOrCreate(response.sourceId());
            if (connection.isResponseExpected(response.correlationId)) {
                handleResponse(response, currentTimeMs);
            } else {
                logger.debug("Ignoring response {} since it is no longer needed", response);
            }
        } else {
            throw new IllegalArgumentException("Unexpected message " + message);
        }
    }

    /**
     * Attempt to send a request. Return the time to wait before the request can be retried.
     */
    private long maybeSendRequest(
        long currentTimeMs,
        int destinationId,
        Supplier<ApiMessage> requestSupplier
    )  {
        ConnectionState connection = requestManager.getOrCreate(destinationId);

        if (connection.isBackingOff(currentTimeMs)) {
            long remainingBackoffMs = connection.remainingBackoffMs(currentTimeMs);
            logger.debug("Connection for {} is backing off for {} ms", destinationId, remainingBackoffMs);
            return remainingBackoffMs;
        }

        if (connection.isReady(currentTimeMs)) {
            int correlationId = channel.newCorrelationId();
            ApiMessage request = requestSupplier.get();

            RaftRequest.Outbound requestMessage = new RaftRequest.Outbound(
                correlationId,
                request,
<<<<<<< HEAD
                destinationId
=======
                destinationId,
                currentTimeMs
>>>>>>> 61431f5b
            );

            requestMessage.completion.whenComplete((response, exception) -> {
                if (exception != null) {
                    ApiKeys api = ApiKeys.forId(request.apiKey());
                    Errors error = Errors.forException(exception);
                    ApiMessage errorResponse = RaftUtil.errorResponse(api, error);

                    response = new RaftResponse.Inbound(
                        correlationId,
                        errorResponse,
                        destinationId
                    );
                }

<<<<<<< HEAD
                messageQueue.offer(response);
=======
                messageQueue.add(response);
>>>>>>> 61431f5b
            });

            channel.send(requestMessage);
            logger.trace("Sent outbound request: {}", requestMessage);
            connection.onRequestSent(correlationId, currentTimeMs);
            return Long.MAX_VALUE;
        }

        return connection.remainingRequestTimeMs(currentTimeMs);
    }

    private EndQuorumEpochRequestData buildEndQuorumEpochRequest(
        ResignedState state
    ) {
        return EndQuorumEpochRequest.singletonRequest(
            log.topicPartition(),
            quorum.epoch(),
            quorum.localIdOrThrow(),
            state.preferredSuccessors()
        );
    }

    private long maybeSendRequests(
        long currentTimeMs,
        Set<Integer> destinationIds,
        Supplier<ApiMessage> requestSupplier
    ) {
        long minBackoffMs = Long.MAX_VALUE;
        for (Integer destinationId : destinationIds) {
            long backoffMs = maybeSendRequest(currentTimeMs, destinationId, requestSupplier);
            if (backoffMs < minBackoffMs) {
                minBackoffMs = backoffMs;
            }
        }
        return minBackoffMs;
    }

    private BeginQuorumEpochRequestData buildBeginQuorumEpochRequest() {
        return BeginQuorumEpochRequest.singletonRequest(
            log.topicPartition(),
            quorum.epoch(),
            quorum.localIdOrThrow()
        );
    }

    private VoteRequestData buildVoteRequest() {
        OffsetAndEpoch endOffset = endOffset();
        return VoteRequest.singletonRequest(
            log.topicPartition(),
            quorum.epoch(),
            quorum.localIdOrThrow(),
            endOffset.epoch,
            endOffset.offset
        );
    }

    private FetchRequestData buildFetchRequest() {
        FetchRequestData request = RaftUtil.singletonFetchRequest(log.topicPartition(), fetchPartition -> {
            fetchPartition
                .setCurrentLeaderEpoch(quorum.epoch())
                .setLastFetchedEpoch(log.lastFetchedEpoch())
                .setFetchOffset(log.endOffset().offset);
        });
        return request
            .setMaxWaitMs(fetchMaxWaitMs)
            .setReplicaId(quorum.localIdOrSentinel());
    }

    private long maybeSendAnyVoterFetch(long currentTimeMs) {
        OptionalInt readyVoterIdOpt = requestManager.findReadyVoter(currentTimeMs);
        if (readyVoterIdOpt.isPresent()) {
            return maybeSendRequest(
                currentTimeMs,
                readyVoterIdOpt.getAsInt(),
                this::buildFetchRequest
            );
        } else {
            return requestManager.backoffBeforeAvailableVoter(currentTimeMs);
        }
    }

    private FetchSnapshotRequestData buildFetchSnapshotRequest(OffsetAndEpoch snapshotId, long snapshotSize) {
        FetchSnapshotRequestData.SnapshotId requestSnapshotId = new FetchSnapshotRequestData.SnapshotId()
            .setEpoch(snapshotId.epoch)
            .setEndOffset(snapshotId.offset);

        FetchSnapshotRequestData request = FetchSnapshotRequest.singleton(
            log.topicPartition(),
            snapshotPartition -> {
                return snapshotPartition
                    .setCurrentLeaderEpoch(quorum.epoch())
                    .setSnapshotId(requestSnapshotId)
                    .setPosition(snapshotSize);
            }
        );

        return request.setReplicaId(quorum.localIdOrSentinel());
    }

    private FetchSnapshotResponseData.PartitionSnapshot addQuorumLeader(
        FetchSnapshotResponseData.PartitionSnapshot partitionSnapshot
    ) {
        partitionSnapshot.currentLeader()
            .setLeaderEpoch(quorum.epoch())
            .setLeaderId(quorum.leaderIdOrSentinel());

        return partitionSnapshot;
    }

    public boolean isRunning() {
        GracefulShutdown gracefulShutdown = shutdown.get();
        return gracefulShutdown == null || !gracefulShutdown.isFinished();
    }

    public boolean isShuttingDown() {
        GracefulShutdown gracefulShutdown = shutdown.get();
        return gracefulShutdown != null && !gracefulShutdown.isFinished();
    }

    private void appendBatch(
        LeaderState state,
        BatchAccumulator.CompletedBatch<T> batch,
        long appendTimeMs
    ) {
        try {
            int epoch = state.epoch();
            LogAppendInfo info = appendAsLeader(batch.data);
            OffsetAndEpoch offsetAndEpoch = new OffsetAndEpoch(info.lastOffset, epoch);
            CompletableFuture<Long> future = appendPurgatory.await(
                offsetAndEpoch.offset + 1, Integer.MAX_VALUE);

            future.whenComplete((commitTimeMs, exception) -> {
                int numRecords = batch.records.size();
                if (exception != null) {
                    logger.debug("Failed to commit {} records at {}", numRecords, offsetAndEpoch, exception);
                } else {
                    long elapsedTime = Math.max(0, commitTimeMs - appendTimeMs);
                    double elapsedTimePerRecord = (double) elapsedTime / numRecords;
                    kafkaRaftMetrics.updateCommitLatency(elapsedTimePerRecord, appendTimeMs);
                    logger.debug("Completed commit of {} records at {}", numRecords, offsetAndEpoch);
                    maybeFireHandleCommit(batch.baseOffset, epoch, batch.records);
                }
            });
        } finally {
            batch.release();
        }
    }

    private long maybeAppendBatches(
        LeaderState state,
        long currentTimeMs
    ) {
        long timeUnitFlush = accumulator.timeUntilDrain(currentTimeMs);
        if (timeUnitFlush <= 0) {
            List<BatchAccumulator.CompletedBatch<T>> batches = accumulator.drain();
            Iterator<BatchAccumulator.CompletedBatch<T>> iterator = batches.iterator();

            try {
                while (iterator.hasNext()) {
                    BatchAccumulator.CompletedBatch<T> batch = iterator.next();
                    appendBatch(state, batch, currentTimeMs);
                }
                flushLeaderLog(state, currentTimeMs);
            } finally {
                // Release and discard any batches which failed to be appended
                while (iterator.hasNext()) {
                    iterator.next().release();
                }
            }
        }
        return timeUnitFlush;
    }

    private long pollResigned(long currentTimeMs) throws IOException {
        ResignedState state = quorum.resignedStateOrThrow();
        long endQuorumBackoffMs = maybeSendRequests(
            currentTimeMs,
            state.unackedVoters(),
            () -> buildEndQuorumEpochRequest(state)
        );

        GracefulShutdown shutdown = this.shutdown.get();
        final long stateTimeoutMs;
        if (shutdown != null) {
            // If we are shutting down, then we will remain in the resigned state
            // until either the shutdown expires or an election bumps the epoch
            stateTimeoutMs = shutdown.remainingTimeMs();
        } else if (state.hasElectionTimeoutExpired(currentTimeMs)) {
            transitionToCandidate(currentTimeMs);
            stateTimeoutMs = 0L;
        } else {
            stateTimeoutMs = state.remainingElectionTimeMs(currentTimeMs);
        }

        return Math.min(stateTimeoutMs, endQuorumBackoffMs);
    }

    private long pollLeader(long currentTimeMs) {
        LeaderState state = quorum.leaderStateOrThrow();
        maybeFireHandleClaim(state);

        GracefulShutdown shutdown = this.shutdown.get();
        if (shutdown != null) {
            transitionToResigned(state.nonLeaderVotersByDescendingFetchOffset());
            return 0L;
        }

        long timeUntilFlush = maybeAppendBatches(
            state,
            currentTimeMs
        );

        long timeUntilSend = maybeSendRequests(
            currentTimeMs,
            state.nonAcknowledgingVoters(),
            this::buildBeginQuorumEpochRequest
        );

        return Math.min(timeUntilFlush, timeUntilSend);
    }

    private long maybeSendVoteRequests(
        CandidateState state,
        long currentTimeMs
    ) {
        // Continue sending Vote requests as long as we still have a chance to win the election
        if (!state.isVoteRejected()) {
            return maybeSendRequests(
                currentTimeMs,
                state.unrecordedVoters(),
                this::buildVoteRequest
            );
        }
        return Long.MAX_VALUE;
    }

    private long pollCandidate(long currentTimeMs) throws IOException {
        CandidateState state = quorum.candidateStateOrThrow();
        GracefulShutdown shutdown = this.shutdown.get();

        if (shutdown != null) {
            // If we happen to shutdown while we are a candidate, we will continue
            // with the current election until one of the following conditions is met:
            //  1) we are elected as leader (which allows us to resign)
            //  2) another leader is elected
            //  3) the shutdown timer expires
            long minRequestBackoffMs = maybeSendVoteRequests(state, currentTimeMs);
            return Math.min(shutdown.remainingTimeMs(), minRequestBackoffMs);
        } else if (state.isBackingOff()) {
            if (state.isBackoffComplete(currentTimeMs)) {
                logger.info("Re-elect as candidate after election backoff has completed");
                transitionToCandidate(currentTimeMs);
                return 0L;
            }
            return state.remainingBackoffMs(currentTimeMs);
        } else if (state.hasElectionTimeoutExpired(currentTimeMs)) {
            long backoffDurationMs = binaryExponentialElectionBackoffMs(state.retries());
            logger.debug("Election has timed out, backing off for {}ms before becoming a candidate again",
                backoffDurationMs);
            state.startBackingOff(currentTimeMs, backoffDurationMs);
            return backoffDurationMs;
        } else {
            long minRequestBackoffMs = maybeSendVoteRequests(state, currentTimeMs);
            return Math.min(minRequestBackoffMs, state.remainingElectionTimeMs(currentTimeMs));
        }
    }

    private long pollFollower(long currentTimeMs) throws IOException {
        FollowerState state = quorum.followerStateOrThrow();
        if (quorum.isVoter()) {
            return pollFollowerAsVoter(state, currentTimeMs);
        } else {
            return pollFollowerAsObserver(state, currentTimeMs);
        }
    }

    private long pollFollowerAsVoter(FollowerState state, long currentTimeMs) throws IOException {
        GracefulShutdown shutdown = this.shutdown.get();
        if (shutdown != null) {
            // If we are a follower, then we can shutdown immediately. We want to
            // skip the transition to candidate in any case.
            return 0;
        } else if (state.hasFetchTimeoutExpired(currentTimeMs)) {
            logger.info("Become candidate due to fetch timeout");
            transitionToCandidate(currentTimeMs);
            return 0L;
        } else {
            long backoffMs = maybeSendFetchOrFetchSnapshot(state, currentTimeMs);

            return Math.min(backoffMs, state.remainingFetchTimeMs(currentTimeMs));
        }
    }

    private long pollFollowerAsObserver(FollowerState state, long currentTimeMs) throws IOException {
        if (state.hasFetchTimeoutExpired(currentTimeMs)) {
            return maybeSendAnyVoterFetch(currentTimeMs);
        } else {
            final long backoffMs;

            // If the current leader is backing off due to some failure or if the
            // request has timed out, then we attempt to send the Fetch to another
            // voter in order to discover if there has been a leader change.
            ConnectionState connection = requestManager.getOrCreate(state.leaderId());
            if (connection.hasRequestTimedOut(currentTimeMs)) {
                backoffMs = maybeSendAnyVoterFetch(currentTimeMs);
                connection.reset();
            } else if (connection.isBackingOff(currentTimeMs)) {
                backoffMs = maybeSendAnyVoterFetch(currentTimeMs);
            } else {
                backoffMs = maybeSendFetchOrFetchSnapshot(state, currentTimeMs);
            }

            return Math.min(backoffMs, state.remainingFetchTimeMs(currentTimeMs));
        }
    }

    private long maybeSendFetchOrFetchSnapshot(FollowerState state, long currentTimeMs) throws IOException {
        final Supplier<ApiMessage> requestSupplier;

        if (state.fetchingSnapshot().isPresent()) {
            RawSnapshotWriter snapshot = state.fetchingSnapshot().get();
            long snapshotSize = snapshot.sizeInBytes();

            requestSupplier = () -> buildFetchSnapshotRequest(snapshot.snapshotId(), snapshotSize);
        } else {
            requestSupplier = this::buildFetchRequest;
        }

        return maybeSendRequest(currentTimeMs, state.leaderId(), requestSupplier);
    }

    private long pollVoted(long currentTimeMs) throws IOException {
        VotedState state = quorum.votedStateOrThrow();
        GracefulShutdown shutdown = this.shutdown.get();

        if (shutdown != null) {
            // If shutting down, then remain in this state until either the
            // shutdown completes or an epoch bump forces another state transition
            return shutdown.remainingTimeMs();
        } else if (state.hasElectionTimeoutExpired(currentTimeMs)) {
            transitionToCandidate(currentTimeMs);
            return 0L;
        } else {
            return state.remainingElectionTimeMs(currentTimeMs);
        }
    }

    private long pollUnattached(long currentTimeMs) throws IOException {
        UnattachedState state = quorum.unattachedStateOrThrow();
        if (quorum.isVoter()) {
            return pollUnattachedAsVoter(state, currentTimeMs);
        } else {
            return pollUnattachedAsObserver(state, currentTimeMs);
        }
    }

    private long pollUnattachedAsVoter(UnattachedState state, long currentTimeMs) throws IOException {
        GracefulShutdown shutdown = this.shutdown.get();
        if (shutdown != null) {
            // If shutting down, then remain in this state until either the
            // shutdown completes or an epoch bump forces another state transition
            return shutdown.remainingTimeMs();
        } else if (state.hasElectionTimeoutExpired(currentTimeMs)) {
            transitionToCandidate(currentTimeMs);
            return 0L;
        } else {
            return state.remainingElectionTimeMs(currentTimeMs);
        }
    }

    private long pollUnattachedAsObserver(UnattachedState state, long currentTimeMs) {
        long fetchBackoffMs = maybeSendAnyVoterFetch(currentTimeMs);
        return Math.min(fetchBackoffMs, state.remainingElectionTimeMs(currentTimeMs));
    }

    private long pollCurrentState(long currentTimeMs) throws IOException {
        if (quorum.isLeader()) {
            return pollLeader(currentTimeMs);
        } else if (quorum.isCandidate()) {
            return pollCandidate(currentTimeMs);
        } else if (quorum.isFollower()) {
            return pollFollower(currentTimeMs);
        } else if (quorum.isVoted()) {
            return pollVoted(currentTimeMs);
        } else if (quorum.isUnattached()) {
            return pollUnattached(currentTimeMs);
        } else if (quorum.isResigned()) {
            return pollResigned(currentTimeMs);
        } else {
            throw new IllegalStateException("Unexpected quorum state " + quorum);
        }
    }

    private void pollListeners() {
        // Register any listeners added since the last poll
        while (!pendingListeners.isEmpty()) {
            Listener<T> listener = pendingListeners.poll();
            listenerContexts.add(new ListenerContext(listener));
            logger.debug("Completed registration of {}", listener);
        }

        // Check listener progress to see if reads are expected
        quorum.highWatermark().ifPresent(highWatermarkMetadata -> {
            long highWatermark = highWatermarkMetadata.offset;

            List<ListenerContext> listenersToUpdate = listenerContexts.stream()
                .filter(listenerContext -> {
                    OptionalLong nextExpectedOffset = listenerContext.nextExpectedOffset();
                    return nextExpectedOffset.isPresent() && nextExpectedOffset.getAsLong() < highWatermark;
                })
                .collect(Collectors.toList());

            maybeFireHandleCommit(listenersToUpdate, highWatermarkMetadata.offset);
        });
    }

    private boolean maybeCompleteShutdown(long currentTimeMs) {
        GracefulShutdown shutdown = this.shutdown.get();
        if (shutdown == null) {
            return false;
        }

        shutdown.update(currentTimeMs);
        if (shutdown.hasTimedOut()) {
            shutdown.failWithTimeout();
            return true;
        }

        if (quorum.isObserver()
            || quorum.remoteVoters().isEmpty()
            || quorum.hasRemoteLeader()) {

            shutdown.complete();
            return true;
        }

        return false;
    }

    private void wakeup() {
        messageQueue.wakeup();
    }

    /**
     * Handle an inbound request. The response will be returned through
     * {@link RaftRequest.Inbound#completion}.
     *
     * @param request The inbound request
     */
    public void handle(RaftRequest.Inbound request) {
<<<<<<< HEAD
        messageQueue.offer(Objects.requireNonNull(request));
=======
        messageQueue.add(Objects.requireNonNull(request));
>>>>>>> 61431f5b
    }

    /**
     * Poll for new events. This allows the client to handle inbound
     * requests and send any needed outbound requests.
     *
     * @throws IOException for any IO errors encountered
     */
    public void poll() throws IOException {
        pollListeners();

        long currentTimeMs = time.milliseconds();
        if (maybeCompleteShutdown(currentTimeMs)) {
            return;
        }

        long pollTimeoutMs = pollCurrentState(currentTimeMs);
        kafkaRaftMetrics.updatePollStart(currentTimeMs);

        RaftMessage message = messageQueue.poll(pollTimeoutMs);

        currentTimeMs = time.milliseconds();
        kafkaRaftMetrics.updatePollEnd(currentTimeMs);

        if (message != null) {
            handleInboundMessage(message, currentTimeMs);
        }
    }

    @Override
    public Long scheduleAppend(int epoch, List<T> records) {
        BatchAccumulator<T> accumulator = this.accumulator;
        if (accumulator == null) {
            return Long.MAX_VALUE;
        }

        boolean isFirstAppend = accumulator.isEmpty();
        Long offset = accumulator.append(epoch, records);

        // Wakeup the network channel if either this is the first append
        // or the accumulator is ready to drain now. Checking for the first
        // append ensures that we give the IO thread a chance to observe
        // the linger timeout so that it can schedule its own wakeup in case
        // there are no additional appends.
        if (isFirstAppend || accumulator.needsDrain(time.milliseconds())) {
            wakeup();
        }
        return offset;
    }

    @Override
    public CompletableFuture<Void> shutdown(int timeoutMs) {
        CompletableFuture<Void> shutdownComplete = new CompletableFuture<>();
        shutdown.set(new GracefulShutdown(timeoutMs, shutdownComplete));
        wakeup();
        return shutdownComplete;
    }

    @Override
    public LeaderAndEpoch leaderAndEpoch() {
        return quorum.leaderAndEpoch();
    }

    @Override
    public SnapshotWriter<T> createSnapshot(OffsetAndEpoch snapshotId) throws IOException {
        return new SnapshotWriter<>(
            log.createSnapshot(snapshotId),
            MAX_BATCH_SIZE,
            memoryPool,
            time,
            CompressionType.NONE,
            serde
        );
    }

<<<<<<< HEAD
=======
    @Override
>>>>>>> 61431f5b
    public void close() {
        if (kafkaRaftMetrics != null) {
            kafkaRaftMetrics.close();
        }
    }

    QuorumState quorum() {
        return quorum;
    }

    public OptionalLong highWatermark() {
        return quorum.highWatermark().isPresent() ? OptionalLong.of(quorum.highWatermark().get().offset) : OptionalLong.empty();
    }

    private class GracefulShutdown {
        final Timer finishTimer;
        final CompletableFuture<Void> completeFuture;

        public GracefulShutdown(long shutdownTimeoutMs,
                                CompletableFuture<Void> completeFuture) {
            this.finishTimer = time.timer(shutdownTimeoutMs);
            this.completeFuture = completeFuture;
        }

        public void update(long currentTimeMs) {
            finishTimer.update(currentTimeMs);
        }

        public boolean hasTimedOut() {
            return finishTimer.isExpired();
        }

        public boolean isFinished() {
            return completeFuture.isDone();
        }

        public long remainingTimeMs() {
            return finishTimer.remainingMs();
        }

        public void failWithTimeout() {
            logger.warn("Graceful shutdown timed out after {}ms", finishTimer.timeoutMs());
            completeFuture.completeExceptionally(
                new TimeoutException("Timeout expired before graceful shutdown completed"));
        }

        public void complete() {
            logger.info("Graceful shutdown completed");
            completeFuture.complete(null);
        }
    }

    private final class ListenerContext implements CloseListener<BatchReader<T>> {
        private final RaftClient.Listener<T> listener;
        // This field is used only by the Raft IO thread
        private int claimedEpoch = 0;

        // These fields are visible to both the Raft IO thread and the listener
        // and are protected through synchronization on this `ListenerContext` instance
        private BatchReader<T> lastSent = null;
        private long lastAckedOffset = 0;

        private ListenerContext(Listener<T> listener) {
            this.listener = listener;
        }

        /**
         * Get the last acked offset, which is one greater than the offset of the
         * last record which was acked by the state machine.
         */
        public synchronized long lastAckedOffset() {
            return lastAckedOffset;
        }

        /**
         * Get the next expected offset, which might be larger than the last acked
         * offset if there are inflight batches which have not been acked yet.
         * Note that when fetching from disk, we may not know the last offset of
         * inflight data until it has been processed by the state machine. In this case,
         * we delay sending additional data until the state machine has read to the
         * end and the last offset is determined.
         */
        public synchronized OptionalLong nextExpectedOffset() {
            if (lastSent != null) {
                OptionalLong lastSentOffset = lastSent.lastOffset();
                if (lastSentOffset.isPresent()) {
                    return OptionalLong.of(lastSentOffset.getAsLong() + 1);
                } else {
                    return OptionalLong.empty();
                }
            } else {
                return OptionalLong.of(lastAckedOffset);
            }
        }

        /**
         * This API is used for committed records that have been received through
         * replication. In general, followers will write new data to disk before they
         * know whether it has been committed. Rather than retaining the uncommitted
         * data in memory, we let the state machine read the records from disk.
         */
        public void fireHandleCommit(long baseOffset, Records records) {
            BufferSupplier bufferSupplier = BufferSupplier.create();
            RecordsBatchReader<T> reader = new RecordsBatchReader<>(baseOffset, records,
                serde, bufferSupplier, this);
            fireHandleCommit(reader);
        }

        /**
         * This API is used for committed records originating from {@link #scheduleAppend(int, List)}
         * on this instance. In this case, we are able to save the original record objects,
         * which saves the need to read them back from disk. This is a nice optimization
         * for the leader which is typically doing more work than all of the followers.
         */
        public void fireHandleCommit(long baseOffset, int epoch, List<T> records) {
            BatchReader.Batch<T> batch = new BatchReader.Batch<>(baseOffset, epoch, records);
            MemoryBatchReader<T> reader = new MemoryBatchReader<>(Collections.singletonList(batch), this);
            fireHandleCommit(reader);
        }

        private void fireHandleCommit(BatchReader<T> reader) {
            synchronized (this) {
                this.lastSent = reader;
            }
            listener.handleCommit(reader);
        }

        void maybeFireHandleClaim(int epoch, long epochStartOffset) {
            // We can fire `handleClaim` as soon as the listener has caught
            // up to the start of the leader epoch. This guarantees that the
            // state machine has seen the full committed state before it becomes
            // leader and begins writing to the log.
            if (epoch > claimedEpoch && lastAckedOffset() >= epochStartOffset) {
                logger.info("Listener {} claims epoch {} with start offset {}",
                    listener, epoch, epochStartOffset);

                claimedEpoch = epoch;
                listener.handleClaim(epoch);
            }
        }

        void fireHandleResign(int epoch) {
            if (claimedEpoch == epoch) {
                listener.handleResign(epoch);
            }
        }

        public synchronized void onClose(BatchReader<T> reader) {
            OptionalLong lastOffset = reader.lastOffset();
            if (lastOffset.isPresent()) {
                lastAckedOffset = lastOffset.getAsLong() + 1;
            }

            if (lastSent == reader) {
                lastSent = null;
                wakeup();
            }
        }

    }

}<|MERGE_RESOLUTION|>--- conflicted
+++ resolved
@@ -30,11 +30,8 @@
 import org.apache.kafka.common.message.EndQuorumEpochResponseData;
 import org.apache.kafka.common.message.FetchRequestData;
 import org.apache.kafka.common.message.FetchResponseData;
-<<<<<<< HEAD
-=======
 import org.apache.kafka.common.message.FetchSnapshotRequestData;
 import org.apache.kafka.common.message.FetchSnapshotResponseData;
->>>>>>> 61431f5b
 import org.apache.kafka.common.message.LeaderChangeMessage;
 import org.apache.kafka.common.message.LeaderChangeMessage.Voter;
 import org.apache.kafka.common.message.VoteRequestData;
@@ -145,11 +142,7 @@
     private final LogContext logContext;
     private final Time time;
     private final int fetchMaxWaitMs;
-<<<<<<< HEAD
-    private final int nodeId;
-=======
     private final OptionalInt nodeId;
->>>>>>> 61431f5b
     private final NetworkChannel channel;
     private final ReplicatedLog log;
     private final Random random;
@@ -160,22 +153,15 @@
     private final RaftMessageQueue messageQueue;
     private final QuorumStateStore quorumStateStore;
     private final Metrics metrics;
-<<<<<<< HEAD
     private final RaftConfig raftConfig;
     private final KafkaRaftMetrics kafkaRaftMetrics;
     private final QuorumState quorum;
     private final RequestManager requestManager;
-=======
->>>>>>> 61431f5b
 
     private final List<ListenerContext> listenerContexts = new ArrayList<>();
     private final ConcurrentLinkedQueue<Listener<T>> pendingListeners = new ConcurrentLinkedQueue<>();
 
     private volatile BatchAccumulator<T> accumulator;
-    private RequestManager requestManager;
-    private QuorumState quorum;
-    private KafkaRaftMetrics kafkaRaftMetrics;
-    private RaftConfig raftConfig;
 
     /**
      * Create a new instance.
@@ -192,14 +178,9 @@
         Metrics metrics,
         ExpirationService expirationService,
         LogContext logContext,
-<<<<<<< HEAD
-        int nodeId,
+        OptionalInt nodeId,
         RaftConfig raftConfig
-    ) throws IOException {
-=======
-        OptionalInt nodeId
     ) {
->>>>>>> 61431f5b
         this(serde,
             channel,
             new BlockingMessageQueue(),
@@ -227,15 +208,11 @@
         Metrics metrics,
         ExpirationService expirationService,
         int fetchMaxWaitMs,
-<<<<<<< HEAD
-        int nodeId,
-=======
         OptionalInt nodeId,
->>>>>>> 61431f5b
         LogContext logContext,
         Random random,
         RaftConfig raftConfig
-    ) throws IOException {
+    ) {
         this.serde = serde;
         this.channel = channel;
         this.messageQueue = messageQueue;
@@ -251,7 +228,6 @@
         this.logContext = logContext;
         this.logger = logContext.logger(KafkaRaftClient.class);
         this.random = random;
-<<<<<<< HEAD
         this.raftConfig = raftConfig;
 
         Set<Integer> quorumVoterIds = raftConfig.quorumVoterIds();
@@ -274,8 +250,6 @@
         for (Map.Entry<Integer, InetSocketAddress> voterAddressEntry : voterAddresses.entrySet()) {
             this.channel.updateEndpoint(voterAddressEntry.getKey(), voterAddressEntry.getValue());
         }
-=======
->>>>>>> 61431f5b
     }
 
     private void updateFollowerHighWatermark(
@@ -373,30 +347,8 @@
     }
 
     @Override
-    public void initialize(RaftConfig raftConfig) throws IOException {
-        this.raftConfig = raftConfig;
-        Set<Integer> quorumVoterIds = raftConfig.quorumVoterIds();
-        this.requestManager = new RequestManager(quorumVoterIds, raftConfig.retryBackoffMs(),
-                raftConfig.requestTimeoutMs(), random);
-
-        Map<Integer, InetSocketAddress> voterAddresses = raftConfig.quorumVoterConnections();
-        for (Map.Entry<Integer, InetSocketAddress> voterAddressEntry : voterAddresses.entrySet()) {
-            channel.updateEndpoint(voterAddressEntry.getKey(), voterAddressEntry.getValue());
-        }
-
-        QuorumState quorumState = new QuorumState(
-                nodeId,
-                quorumVoterIds,
-                raftConfig.electionTimeoutMs(),
-                raftConfig.fetchTimeoutMs(),
-                quorumStateStore,
-                time,
-                logContext,
-                random);
-        quorumState.initialize(new OffsetAndEpoch(log.endOffset().offset, log.lastFetchedEpoch()));
-        this.quorum = quorumState;
-        this.kafkaRaftMetrics = new KafkaRaftMetrics(metrics, "raft", quorum);
-        kafkaRaftMetrics.updateNumUnknownVoterConnections(quorum.remoteVoters().size());
+    public void initialize() throws IOException {
+        quorum.initialize(new OffsetAndEpoch(log.endOffset().offset, log.lastFetchedEpoch()));
 
         long currentTimeMs = time.milliseconds();
         if (quorum.isLeader()) {
@@ -882,11 +834,7 @@
         // election backoff time based on strict exponential mechanism so that the most up-to-date
         // voter has a higher chance to be elected. If the node's priority is highest, become
         // candidate immediately instead of waiting for next poll.
-<<<<<<< HEAD
-        int position = preferredSuccessors.indexOf(quorum.localId);
-=======
         int position = preferredSuccessors.indexOf(quorum.localIdOrThrow());
->>>>>>> 61431f5b
         if (position <= 0) {
             return 0;
         } else {
@@ -1695,12 +1643,8 @@
             RaftRequest.Outbound requestMessage = new RaftRequest.Outbound(
                 correlationId,
                 request,
-<<<<<<< HEAD
-                destinationId
-=======
                 destinationId,
                 currentTimeMs
->>>>>>> 61431f5b
             );
 
             requestMessage.completion.whenComplete((response, exception) -> {
@@ -1716,11 +1660,7 @@
                     );
                 }
 
-<<<<<<< HEAD
-                messageQueue.offer(response);
-=======
                 messageQueue.add(response);
->>>>>>> 61431f5b
             });
 
             channel.send(requestMessage);
@@ -2171,11 +2111,7 @@
      * @param request The inbound request
      */
     public void handle(RaftRequest.Inbound request) {
-<<<<<<< HEAD
-        messageQueue.offer(Objects.requireNonNull(request));
-=======
         messageQueue.add(Objects.requireNonNull(request));
->>>>>>> 61431f5b
     }
 
     /**
@@ -2251,10 +2187,7 @@
         );
     }
 
-<<<<<<< HEAD
-=======
     @Override
->>>>>>> 61431f5b
     public void close() {
         if (kafkaRaftMetrics != null) {
             kafkaRaftMetrics.close();
