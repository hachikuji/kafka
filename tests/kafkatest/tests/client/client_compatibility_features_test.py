--- conflicted
+++ resolved
@@ -123,16 +123,11 @@
     @parametrize(broker_version=str(LATEST_2_3))
     @parametrize(broker_version=str(LATEST_2_4))
     @parametrize(broker_version=str(LATEST_2_5))
-<<<<<<< HEAD
+    @parametrize(broker_version=str(LATEST_2_6))
+    @parametrize(broker_version=str(LATEST_2_7))
     def run_compatibility_test(self, broker_version, metadata_quorum=quorum.zk):
         if self.zk:
             self.zk.start()
-=======
-    @parametrize(broker_version=str(LATEST_2_6))
-    @parametrize(broker_version=str(LATEST_2_7))
-    def run_compatibility_test(self, broker_version):
-        self.zk.start()
->>>>>>> 61431f5b
         self.kafka.set_version(KafkaVersion(broker_version))
         self.kafka.start()
         features = get_broker_features(broker_version)
