--- conflicted
+++ resolved
@@ -71,14 +71,10 @@
   jacoco: "0.8.5",
   jetty: "9.4.33.v20201020",
   jersey: "2.31",
-<<<<<<< HEAD
   jline: "3.12.1",
-  jmh: "1.23",
-=======
   jmh: "1.27",
->>>>>>> 61431f5b
   hamcrest: "2.2",
-  log4j: "1.2.17-cp2",
+  log4j: "1.2.17",
   scalaLogging: "3.9.2",
   jaxb: "2.3.0",
   jaxrs: "2.1.1",
@@ -176,12 +172,8 @@
   kafkaStreams_24: "org.apache.kafka:kafka-streams:$versions.kafka_24",
   kafkaStreams_25: "org.apache.kafka:kafka-streams:$versions.kafka_25",
   kafkaStreams_26: "org.apache.kafka:kafka-streams:$versions.kafka_26",
-<<<<<<< HEAD
-  log4j: "io.confluent:confluent-log4j:$versions.log4j",
-=======
   kafkaStreams_27: "org.apache.kafka:kafka-streams:$versions.kafka_27",
   log4j: "log4j:log4j:$versions.log4j",
->>>>>>> 61431f5b
   lz4: "org.lz4:lz4-java:$versions.lz4",
   metrics: "com.yammer.metrics:metrics-core:$versions.metrics",
   mockitoCore: "org.mockito:mockito-core:$versions.mockito",
